/* -*- Mode: C; tab-width: 4; indent-tabs-mode: t; c-basic-offset: 4 -*- */
/*
 * This program is free software; you can redistribute it and/or modify
 * it under the terms of the GNU General Public License as published by
 * the Free Software Foundation; either version 2 of the License, or
 * (at your option) any later version.
 *
 * This program is distributed in the hope that it will be useful,
 * but WITHOUT ANY WARRANTY; without even the implied warranty of
 * MERCHANTABILITY or FITNESS FOR A PARTICULAR PURPOSE.  See the
 * GNU General Public License for more details.
 *
 * You should have received a copy of the GNU General Public License along
 * with this program; if not, write to the Free Software Foundation, Inc.,
 * 51 Franklin Street, Fifth Floor, Boston, MA 02110-1301 USA.
 *
 * Copyright 2004 - 2018 Red Hat, Inc.
 */

/* Definitions related to NetworkManager's D-Bus interfaces.
 *
 * Note that although this header is installed as part of libnm, it is also
 * used by some external code that does not link to libnm.
 */

#ifndef __NM_DBUS_INTERFACE_H__
#define __NM_DBUS_INTERFACE_H__

/* This header must not include glib or libnm. */

#ifndef NM_VERSION_H
#define NM_AVAILABLE_IN_1_2
#define NM_AVAILABLE_IN_1_8
#endif

/*
 * dbus services details
 */
#define NM_DBUS_SERVICE                        "org.freedesktop.NetworkManager"

#define NM_DBUS_PATH                           "/org/freedesktop/NetworkManager"
#define NM_DBUS_INTERFACE                      "org.freedesktop.NetworkManager"
#define NM_DBUS_INTERFACE_DEVICE               NM_DBUS_INTERFACE ".Device"
#define NM_DBUS_INTERFACE_DEVICE_WIRED         NM_DBUS_INTERFACE_DEVICE ".Wired"
#define NM_DBUS_INTERFACE_DEVICE_ADSL          NM_DBUS_INTERFACE_DEVICE ".Adsl"
#define NM_DBUS_INTERFACE_DEVICE_WIRELESS      NM_DBUS_INTERFACE_DEVICE ".Wireless"
#define NM_DBUS_INTERFACE_DEVICE_BLUETOOTH     NM_DBUS_INTERFACE_DEVICE ".Bluetooth"
#define NM_DBUS_INTERFACE_DEVICE_OLPC_MESH     NM_DBUS_INTERFACE_DEVICE ".OlpcMesh"
#define NM_DBUS_INTERFACE_DEVICE_OVS_INTERFACE NM_DBUS_INTERFACE_DEVICE ".OvsInterface"
#define NM_DBUS_INTERFACE_DEVICE_OVS_PORT      NM_DBUS_INTERFACE_DEVICE ".OvsPort"
#define NM_DBUS_INTERFACE_DEVICE_OVS_BRIDGE    NM_DBUS_INTERFACE_DEVICE ".OvsBridge"
#define NM_DBUS_PATH_ACCESS_POINT              NM_DBUS_PATH "/AccessPoint"
#define NM_DBUS_INTERFACE_ACCESS_POINT         NM_DBUS_INTERFACE ".AccessPoint"
#define NM_DBUS_INTERFACE_DEVICE_MODEM         NM_DBUS_INTERFACE_DEVICE ".Modem"
#define NM_DBUS_INTERFACE_DEVICE_WIMAX         NM_DBUS_INTERFACE_DEVICE ".WiMax"
#define NM_DBUS_INTERFACE_WIMAX_NSP            NM_DBUS_INTERFACE ".WiMax.Nsp"
#define NM_DBUS_PATH_WIMAX_NSP                 NM_DBUS_PATH "/Nsp"
#define NM_DBUS_INTERFACE_ACTIVE_CONNECTION    NM_DBUS_INTERFACE ".Connection.Active"
#define NM_DBUS_INTERFACE_IP4_CONFIG           NM_DBUS_INTERFACE ".IP4Config"
#define NM_DBUS_INTERFACE_DHCP4_CONFIG         NM_DBUS_INTERFACE ".DHCP4Config"
#define NM_DBUS_INTERFACE_IP6_CONFIG           NM_DBUS_INTERFACE ".IP6Config"
#define NM_DBUS_INTERFACE_DHCP6_CONFIG         NM_DBUS_INTERFACE ".DHCP6Config"
#define NM_DBUS_INTERFACE_DEVICE_INFINIBAND    NM_DBUS_INTERFACE_DEVICE ".Infiniband"
#define NM_DBUS_INTERFACE_DEVICE_BOND          NM_DBUS_INTERFACE_DEVICE ".Bond"
#define NM_DBUS_INTERFACE_DEVICE_DUMMY         NM_DBUS_INTERFACE_DEVICE ".Dummy"
#define NM_DBUS_INTERFACE_DEVICE_TEAM          NM_DBUS_INTERFACE_DEVICE ".Team"
#define NM_DBUS_INTERFACE_DEVICE_VLAN          NM_DBUS_INTERFACE_DEVICE ".Vlan"
#define NM_DBUS_INTERFACE_DEVICE_BRIDGE        NM_DBUS_INTERFACE_DEVICE ".Bridge"
#define NM_DBUS_INTERFACE_DEVICE_GENERIC       NM_DBUS_INTERFACE_DEVICE ".Generic"
#define NM_DBUS_INTERFACE_DEVICE_VETH          NM_DBUS_INTERFACE_DEVICE ".Veth"
#define NM_DBUS_INTERFACE_DEVICE_TUN           NM_DBUS_INTERFACE_DEVICE ".Tun"
#define NM_DBUS_INTERFACE_DEVICE_MACSEC        NM_DBUS_INTERFACE_DEVICE ".Macsec"
#define NM_DBUS_INTERFACE_DEVICE_MACVLAN       NM_DBUS_INTERFACE_DEVICE ".Macvlan"
#define NM_DBUS_INTERFACE_DEVICE_PPP           NM_DBUS_INTERFACE_DEVICE ".Ppp"
#define NM_DBUS_INTERFACE_DEVICE_VXLAN         NM_DBUS_INTERFACE_DEVICE ".Vxlan"
#define NM_DBUS_INTERFACE_DEVICE_GRE           NM_DBUS_INTERFACE_DEVICE ".Gre"
#define NM_DBUS_INTERFACE_DEVICE_IP_TUNNEL     NM_DBUS_INTERFACE_DEVICE ".IPTunnel"
#define NM_DBUS_INTERFACE_DEVICE_WPAN          NM_DBUS_INTERFACE_DEVICE ".Wpan"
#define NM_DBUS_INTERFACE_DEVICE_6LOWPAN       NM_DBUS_INTERFACE_DEVICE ".Lowpan"
#define NM_DBUS_INTERFACE_DEVICE_STATISTICS    NM_DBUS_INTERFACE_DEVICE ".Statistics"
#define NM_DBUS_INTERFACE_CHECKPOINT           NM_DBUS_INTERFACE ".Checkpoint"

#define NM_DBUS_INTERFACE_SETTINGS        "org.freedesktop.NetworkManager.Settings"
#define NM_DBUS_PATH_SETTINGS             "/org/freedesktop/NetworkManager/Settings"

#define NM_DBUS_INTERFACE_SETTINGS_CONNECTION "org.freedesktop.NetworkManager.Settings.Connection"
#define NM_DBUS_PATH_SETTINGS_CONNECTION  "/org/freedesktop/NetworkManager/Settings/Connection"
#define NM_DBUS_INTERFACE_SETTINGS_CONNECTION_SECRETS "org.freedesktop.NetworkManager.Settings.Connection.Secrets"

#define NM_DBUS_INTERFACE_AGENT_MANAGER   NM_DBUS_INTERFACE ".AgentManager"
#define NM_DBUS_PATH_AGENT_MANAGER        "/org/freedesktop/NetworkManager/AgentManager"

#define NM_DBUS_INTERFACE_SECRET_AGENT    NM_DBUS_INTERFACE ".SecretAgent"
#define NM_DBUS_PATH_SECRET_AGENT         "/org/freedesktop/NetworkManager/SecretAgent"

#define NM_DBUS_INTERFACE_DNS_MANAGER     "org.freedesktop.NetworkManager.DnsManager"
#define NM_DBUS_PATH_DNS_MANAGER          "/org/freedesktop/NetworkManager/DnsManager"

/**
 * NMCapability:
 * @NM_CAPABILITY_TEAM: Teams can be managed
 *
 * #NMCapability names the numbers in the Capabilities property.
 * Capabilities are positive numbers. They are part of stable API
 * and a certain capability number is guaranteed not to change.
 *
 * The range 0x7000 - 0x7FFF of capabilities is guaranteed not to be
 * used by upstream NetworkManager. It could thus be used for downstream
 * extensions.
 */
typedef enum {
	NM_CAPABILITY_TEAM = 1,
} NMCapability;

/**
 * NMState:
 * @NM_STATE_UNKNOWN: Networking state is unknown. This indicates a daemon error
 *    that makes it unable to reasonably assess the state. In such event the
 *    applications are expected to assume Internet connectivity might be present
 *    and not disable controls that require network access.
 *    The graphical shells may hide the network accessibility indicator altogether
 *    since no meaningful status indication can be provided.
 * @NM_STATE_ASLEEP: Networking is not enabled, the system is being suspended or
 *    resumed from suspend.
 * @NM_STATE_DISCONNECTED: There is no active network connection.
 *    The graphical shell should indicate  no network connectivity and the
 *    applications should not attempt to access the network.
 * @NM_STATE_DISCONNECTING: Network connections are being cleaned up.
 *    The applications should tear down their network sessions.
 * @NM_STATE_CONNECTING: A network connection is being started
 *    The graphical shell should indicate the network is being connected while
 *    the applications should still make no attempts to connect the network.
 * @NM_STATE_CONNECTED_LOCAL: There is only local IPv4 and/or IPv6 connectivity,
 *    but no default route to access the Internet. The graphical shell should
 *    indicate no network connectivity.
 * @NM_STATE_CONNECTED_SITE: There is only site-wide IPv4 and/or IPv6 connectivity.
 *    This means a default route is available, but the Internet connectivity check
 *    (see "Connectivity" property) did not succeed. The graphical shell should
 *    indicate limited network connectivity.
 * @NM_STATE_CONNECTED_GLOBAL: There is global IPv4 and/or IPv6 Internet connectivity
 *    This means the Internet connectivity check succeeded, the graphical shell should
 *    indicate full network connectivity.
 *
 * #NMState values indicate the current overall networking state.
 **/
typedef enum {
	NM_STATE_UNKNOWN          = 0,
	NM_STATE_ASLEEP           = 10,
	NM_STATE_DISCONNECTED     = 20,
	NM_STATE_DISCONNECTING    = 30,
	NM_STATE_CONNECTING       = 40,
	NM_STATE_CONNECTED_LOCAL  = 50,
	NM_STATE_CONNECTED_SITE   = 60,
	NM_STATE_CONNECTED_GLOBAL = 70,
} NMState;

/**
 * NMConnectivityState:
 * @NM_CONNECTIVITY_UNKNOWN: Network connectivity is unknown. This means the
 *   connectivity checks are disabled (e.g. on server installations) or has
 *   not run yet. The graphical shell should assume the Internet connection
 *   might be available and not present a captive portal window.
 * @NM_CONNECTIVITY_NONE: The host is not connected to any network. There's
 *   no active connection that contains a default route to the internet and
 *   thus it makes no sense to even attempt a connectivity check. The graphical
 *   shell should use this state to indicate the network connection is unavailable.
 * @NM_CONNECTIVITY_PORTAL: The Internet connection is hijacked by a captive
 *   portal gateway. The graphical shell may open a sandboxed web browser window
 *   (because the captive portals typically attempt a man-in-the-middle attacks
 *   agains the https connections) for the purpose of authenticating to a gateway
 *   and retrigger the connectivity check with CheckConnectivity() when the
 *   browser window is dismissed.
 * @NM_CONNECTIVITY_LIMITED: The host is connected to a network, does not appear
 *   to be able to reach the full Internet, but a captive portal has not been
 *   detected.
 * @NM_CONNECTIVITY_FULL: The host is connected to a network, and
 *   appears to be able to reach the full Internet.
 */
typedef enum {
	NM_CONNECTIVITY_UNKNOWN = 0,
	NM_CONNECTIVITY_NONE    = 1,
	NM_CONNECTIVITY_PORTAL  = 2,
	NM_CONNECTIVITY_LIMITED = 3,
	NM_CONNECTIVITY_FULL    = 4,
} NMConnectivityState;

/**
 * NMDeviceType:
 * @NM_DEVICE_TYPE_UNKNOWN: unknown device
 * @NM_DEVICE_TYPE_GENERIC: generic support for unrecognized device types
 * @NM_DEVICE_TYPE_ETHERNET: a wired ethernet device
 * @NM_DEVICE_TYPE_WIFI: an 802.11 WiFi device
 * @NM_DEVICE_TYPE_UNUSED1: not used
 * @NM_DEVICE_TYPE_UNUSED2: not used
 * @NM_DEVICE_TYPE_BT: a Bluetooth device supporting PAN or DUN access protocols
 * @NM_DEVICE_TYPE_OLPC_MESH: an OLPC XO mesh networking device
 * @NM_DEVICE_TYPE_WIMAX: an 802.16e Mobile WiMAX broadband device
 * @NM_DEVICE_TYPE_MODEM: a modem supporting analog telephone, CDMA/EVDO,
 * GSM/UMTS, or LTE network access protocols
 * @NM_DEVICE_TYPE_INFINIBAND: an IP-over-InfiniBand device
 * @NM_DEVICE_TYPE_BOND: a bond master interface
 * @NM_DEVICE_TYPE_VLAN: an 802.1Q VLAN interface
 * @NM_DEVICE_TYPE_ADSL: ADSL modem
 * @NM_DEVICE_TYPE_BRIDGE: a bridge master interface
 * @NM_DEVICE_TYPE_TEAM: a team master interface
 * @NM_DEVICE_TYPE_TUN: a TUN or TAP interface
 * @NM_DEVICE_TYPE_IP_TUNNEL: a IP tunnel interface
 * @NM_DEVICE_TYPE_MACVLAN: a MACVLAN interface
 * @NM_DEVICE_TYPE_VXLAN: a VXLAN interface
 * @NM_DEVICE_TYPE_VETH: a VETH interface
 * @NM_DEVICE_TYPE_MACSEC: a MACsec interface
 * @NM_DEVICE_TYPE_DUMMY: a dummy interface
 * @NM_DEVICE_TYPE_PPP: a PPP interface
 * @NM_DEVICE_TYPE_OVS_INTERFACE: a Open vSwitch interface
 * @NM_DEVICE_TYPE_OVS_PORT: a Open vSwitch port
 * @NM_DEVICE_TYPE_OVS_BRIDGE: a Open vSwitch bridge
<<<<<<< HEAD
=======
 * @NM_DEVICE_TYPE_WPAN: a IEEE 802.15.4 (WPAN) MAC Layer Device
 * @NM_DEVICE_TYPE_6LOWPAN: 6LoWPAN interface
>>>>>>> 8076a6f0
 *
 * #NMDeviceType values indicate the type of hardware represented by a
 * device object.
 **/
typedef enum {
	NM_DEVICE_TYPE_UNKNOWN       = 0,
	NM_DEVICE_TYPE_ETHERNET      = 1,
	NM_DEVICE_TYPE_WIFI          = 2,
	NM_DEVICE_TYPE_UNUSED1       = 3,
	NM_DEVICE_TYPE_UNUSED2       = 4,
	NM_DEVICE_TYPE_BT            = 5,  /* Bluetooth */
	NM_DEVICE_TYPE_OLPC_MESH     = 6,
	NM_DEVICE_TYPE_WIMAX         = 7,
	NM_DEVICE_TYPE_MODEM         = 8,
	NM_DEVICE_TYPE_INFINIBAND    = 9,
	NM_DEVICE_TYPE_BOND          = 10,
	NM_DEVICE_TYPE_VLAN          = 11,
	NM_DEVICE_TYPE_ADSL          = 12,
	NM_DEVICE_TYPE_BRIDGE        = 13,
	NM_DEVICE_TYPE_GENERIC       = 14,
	NM_DEVICE_TYPE_TEAM          = 15,
	NM_DEVICE_TYPE_TUN           = 16,
	NM_DEVICE_TYPE_IP_TUNNEL     = 17,
	NM_DEVICE_TYPE_MACVLAN       = 18,
	NM_DEVICE_TYPE_VXLAN         = 19,
	NM_DEVICE_TYPE_VETH          = 20,
	NM_DEVICE_TYPE_MACSEC        = 21,
	NM_DEVICE_TYPE_DUMMY         = 22,
	NM_DEVICE_TYPE_PPP           = 23,
	NM_DEVICE_TYPE_OVS_INTERFACE = 24,
	NM_DEVICE_TYPE_OVS_PORT      = 25,
	NM_DEVICE_TYPE_OVS_BRIDGE    = 26,
	NM_DEVICE_TYPE_WPAN          = 27,
	NM_DEVICE_TYPE_6LOWPAN       = 28,
} NMDeviceType;

/**
 * NMDeviceCapabilities:
 * @NM_DEVICE_CAP_NONE: device has no special capabilities
 * @NM_DEVICE_CAP_NM_SUPPORTED: NetworkManager supports this device
 * @NM_DEVICE_CAP_CARRIER_DETECT: this device can indicate carrier status
 * @NM_DEVICE_CAP_IS_SOFTWARE: this device is a software device
 * @NM_DEVICE_CAP_SRIOV: this device supports single-root I/O virtualization
 *
 * General device capability flags.
 **/
typedef enum { /*< flags >*/
	NM_DEVICE_CAP_NONE           = 0x00000000,
	NM_DEVICE_CAP_NM_SUPPORTED   = 0x00000001,
	NM_DEVICE_CAP_CARRIER_DETECT = 0x00000002,
	NM_DEVICE_CAP_IS_SOFTWARE    = 0x00000004,
	NM_DEVICE_CAP_SRIOV          = 0x00000008,
} NMDeviceCapabilities;

/**
 * NMDeviceWifiCapabilities:
 * @NM_WIFI_DEVICE_CAP_NONE: device has no encryption/authentication capabilities
 * @NM_WIFI_DEVICE_CAP_CIPHER_WEP40: device supports 40/64-bit WEP encryption
 * @NM_WIFI_DEVICE_CAP_CIPHER_WEP104: device supports 104/128-bit WEP encryption
 * @NM_WIFI_DEVICE_CAP_CIPHER_TKIP: device supports TKIP encryption
 * @NM_WIFI_DEVICE_CAP_CIPHER_CCMP: device supports AES/CCMP encryption
 * @NM_WIFI_DEVICE_CAP_WPA: device supports WPA1 authentication
 * @NM_WIFI_DEVICE_CAP_RSN: device supports WPA2/RSN authentication
 * @NM_WIFI_DEVICE_CAP_AP: device supports Access Point mode
 * @NM_WIFI_DEVICE_CAP_ADHOC: device supports Ad-Hoc mode
 * @NM_WIFI_DEVICE_CAP_FREQ_VALID: device reports frequency capabilities
 * @NM_WIFI_DEVICE_CAP_FREQ_2GHZ: device supports 2.4GHz frequencies
 * @NM_WIFI_DEVICE_CAP_FREQ_5GHZ: device supports 5GHz frequencies
 *
 * 802.11 specific device encryption and authentication capabilities.
 **/
typedef enum { /*< flags >*/
	NM_WIFI_DEVICE_CAP_NONE          = 0x00000000,
	NM_WIFI_DEVICE_CAP_CIPHER_WEP40  = 0x00000001,
	NM_WIFI_DEVICE_CAP_CIPHER_WEP104 = 0x00000002,
	NM_WIFI_DEVICE_CAP_CIPHER_TKIP   = 0x00000004,
	NM_WIFI_DEVICE_CAP_CIPHER_CCMP   = 0x00000008,
	NM_WIFI_DEVICE_CAP_WPA           = 0x00000010,
	NM_WIFI_DEVICE_CAP_RSN           = 0x00000020,
	NM_WIFI_DEVICE_CAP_AP            = 0x00000040,
	NM_WIFI_DEVICE_CAP_ADHOC         = 0x00000080,
	NM_WIFI_DEVICE_CAP_FREQ_VALID    = 0x00000100,
	NM_WIFI_DEVICE_CAP_FREQ_2GHZ     = 0x00000200,
	NM_WIFI_DEVICE_CAP_FREQ_5GHZ     = 0x00000400,
} NMDeviceWifiCapabilities;

/**
 * NM80211ApFlags:
 * @NM_802_11_AP_FLAGS_NONE: access point has no special capabilities
 * @NM_802_11_AP_FLAGS_PRIVACY: access point requires authentication and
 * encryption (usually means WEP)
 * @NM_802_11_AP_FLAGS_WPS: access point supports some WPS method
 * @NM_802_11_AP_FLAGS_WPS_PBC: access point supports push-button WPS
 * @NM_802_11_AP_FLAGS_WPS_PIN: access point supports PIN-based WPS
 *
 * 802.11 access point flags.
 **/
typedef enum { /*< underscore_name=nm_802_11_ap_flags, flags >*/
	NM_802_11_AP_FLAGS_NONE    = 0x00000000,
	NM_802_11_AP_FLAGS_PRIVACY = 0x00000001,
	NM_802_11_AP_FLAGS_WPS     = 0x00000002,
	NM_802_11_AP_FLAGS_WPS_PBC = 0x00000004,
	NM_802_11_AP_FLAGS_WPS_PIN = 0x00000008,
} NM80211ApFlags;

/**
 * NM80211ApSecurityFlags:
 * @NM_802_11_AP_SEC_NONE: the access point has no special security requirements
 * @NM_802_11_AP_SEC_PAIR_WEP40: 40/64-bit WEP is supported for
 * pairwise/unicast encryption
 * @NM_802_11_AP_SEC_PAIR_WEP104: 104/128-bit WEP is supported for
 * pairwise/unicast encryption
 * @NM_802_11_AP_SEC_PAIR_TKIP: TKIP is supported for pairwise/unicast encryption
 * @NM_802_11_AP_SEC_PAIR_CCMP: AES/CCMP is supported for pairwise/unicast encryption
 * @NM_802_11_AP_SEC_GROUP_WEP40: 40/64-bit WEP is supported for group/broadcast
 * encryption
 * @NM_802_11_AP_SEC_GROUP_WEP104: 104/128-bit WEP is supported for
 * group/broadcast encryption
 * @NM_802_11_AP_SEC_GROUP_TKIP: TKIP is supported for group/broadcast encryption
 * @NM_802_11_AP_SEC_GROUP_CCMP: AES/CCMP is supported for group/broadcast
 * encryption
 * @NM_802_11_AP_SEC_KEY_MGMT_PSK: WPA/RSN Pre-Shared Key encryption is
 * supported
 * @NM_802_11_AP_SEC_KEY_MGMT_802_1X: 802.1x authentication and key management
 * is supported
 *
 * 802.11 access point security and authentication flags.  These flags describe
 * the current security requirements of an access point as determined from the
 * access point's beacon.
 **/
typedef enum { /*< underscore_name=nm_802_11_ap_security_flags, flags >*/
	NM_802_11_AP_SEC_NONE            = 0x00000000,
	NM_802_11_AP_SEC_PAIR_WEP40      = 0x00000001,
	NM_802_11_AP_SEC_PAIR_WEP104     = 0x00000002,
	NM_802_11_AP_SEC_PAIR_TKIP       = 0x00000004,
	NM_802_11_AP_SEC_PAIR_CCMP       = 0x00000008,
	NM_802_11_AP_SEC_GROUP_WEP40     = 0x00000010,
	NM_802_11_AP_SEC_GROUP_WEP104    = 0x00000020,
	NM_802_11_AP_SEC_GROUP_TKIP      = 0x00000040,
	NM_802_11_AP_SEC_GROUP_CCMP      = 0x00000080,
	NM_802_11_AP_SEC_KEY_MGMT_PSK    = 0x00000100,
	NM_802_11_AP_SEC_KEY_MGMT_802_1X = 0x00000200,
} NM80211ApSecurityFlags;

/**
 * NM80211Mode:
 * @NM_802_11_MODE_UNKNOWN: the device or access point mode is unknown
 * @NM_802_11_MODE_ADHOC: for both devices and access point objects, indicates
 *   the object is part of an Ad-Hoc 802.11 network without a central
 *   coordinating access point.
 * @NM_802_11_MODE_INFRA: the device or access point is in infrastructure mode.
 *   For devices, this indicates the device is an 802.11 client/station.  For
 *   access point objects, this indicates the object is an access point that
 *   provides connectivity to clients.
 * @NM_802_11_MODE_AP: the device is an access point/hotspot.  Not valid for
 *   access point objects; used only for hotspot mode on the local machine.
 *
 * Indicates the 802.11 mode an access point or device is currently in.
 **/
typedef enum { /*< underscore_name=nm_802_11_mode >*/
	NM_802_11_MODE_UNKNOWN = 0,
	NM_802_11_MODE_ADHOC   = 1,
	NM_802_11_MODE_INFRA   = 2,
	NM_802_11_MODE_AP      = 3,
} NM80211Mode;

/**
 * NMBluetoothCapabilities:
 * @NM_BT_CAPABILITY_NONE: device has no usable capabilities
 * @NM_BT_CAPABILITY_DUN: device provides Dial-Up Networking capability
 * @NM_BT_CAPABILITY_NAP: device provides Network Access Point capability
 *
 * #NMBluetoothCapabilities values indicate the usable capabilities of a
 * Bluetooth device.
 **/
typedef enum { /*< flags >*/
	NM_BT_CAPABILITY_NONE = 0x00000000,
	NM_BT_CAPABILITY_DUN  = 0x00000001,
	NM_BT_CAPABILITY_NAP  = 0x00000002,
} NMBluetoothCapabilities;

/**
 * NMDeviceModemCapabilities:
 * @NM_DEVICE_MODEM_CAPABILITY_NONE: modem has no usable capabilities
 * @NM_DEVICE_MODEM_CAPABILITY_POTS: modem uses the analog wired telephone
 * network and is not a wireless/cellular device
 * @NM_DEVICE_MODEM_CAPABILITY_CDMA_EVDO: modem supports at least one of CDMA
 * 1xRTT, EVDO revision 0, EVDO revision A, or EVDO revision B
 * @NM_DEVICE_MODEM_CAPABILITY_GSM_UMTS: modem supports at least one of GSM,
 * GPRS, EDGE, UMTS, HSDPA, HSUPA, or HSPA+ packet switched data capability
 * @NM_DEVICE_MODEM_CAPABILITY_LTE: modem has LTE data capability
 *
 * #NMDeviceModemCapabilities values indicate the generic radio access
 * technology families a modem device supports.  For more information on the
 * specific access technologies the device supports use the ModemManager D-Bus
 * API.
 **/
typedef enum { /*< flags >*/
	NM_DEVICE_MODEM_CAPABILITY_NONE      = 0x00000000,
	NM_DEVICE_MODEM_CAPABILITY_POTS      = 0x00000001,
	NM_DEVICE_MODEM_CAPABILITY_CDMA_EVDO = 0x00000002,
	NM_DEVICE_MODEM_CAPABILITY_GSM_UMTS  = 0x00000004,
	NM_DEVICE_MODEM_CAPABILITY_LTE       = 0x00000008,
} NMDeviceModemCapabilities;

/**
 * NMWimaxNspNetworkType:
 * @NM_WIMAX_NSP_NETWORK_TYPE_UNKNOWN: unknown network type
 * @NM_WIMAX_NSP_NETWORK_TYPE_HOME: home network
 * @NM_WIMAX_NSP_NETWORK_TYPE_PARTNER: partner network
 * @NM_WIMAX_NSP_NETWORK_TYPE_ROAMING_PARTNER: roaming partner network
 *
 * WiMAX network type.
 */
typedef enum {
	NM_WIMAX_NSP_NETWORK_TYPE_UNKNOWN         = 0,
	NM_WIMAX_NSP_NETWORK_TYPE_HOME            = 1,
	NM_WIMAX_NSP_NETWORK_TYPE_PARTNER         = 2,
	NM_WIMAX_NSP_NETWORK_TYPE_ROAMING_PARTNER = 3,
} NMWimaxNspNetworkType;

/**
 * NMDeviceState:
 * @NM_DEVICE_STATE_UNKNOWN: the device's state is unknown
 * @NM_DEVICE_STATE_UNMANAGED: the device is recognized, but not managed by
 *   NetworkManager
 * @NM_DEVICE_STATE_UNAVAILABLE: the device is managed by NetworkManager, but
 *   is not available for use.  Reasons may include the wireless switched off,
 *   missing firmware, no ethernet carrier, missing supplicant or modem manager,
 *   etc.
 * @NM_DEVICE_STATE_DISCONNECTED: the device can be activated, but is currently
 *   idle and not connected to a network.
 * @NM_DEVICE_STATE_PREPARE: the device is preparing the connection to the
 *   network.  This may include operations like changing the MAC address,
 *   setting physical link properties, and anything else required to connect
 *   to the requested network.
 * @NM_DEVICE_STATE_CONFIG: the device is connecting to the requested network.
 *   This may include operations like associating with the WiFi AP, dialing
 *   the modem, connecting to the remote Bluetooth device, etc.
 * @NM_DEVICE_STATE_NEED_AUTH: the device requires more information to continue
 *   connecting to the requested network.  This includes secrets like WiFi
 *   passphrases, login passwords, PIN codes, etc.
 * @NM_DEVICE_STATE_IP_CONFIG: the device is requesting IPv4 and/or IPv6
 *   addresses and routing information from the network.
 * @NM_DEVICE_STATE_IP_CHECK: the device is checking whether further action is
 *   required for the requested network connection.  This may include checking
 *   whether only local network access is available, whether a captive portal
 *   is blocking access to the Internet, etc.
 * @NM_DEVICE_STATE_SECONDARIES: the device is waiting for a secondary
 *   connection (like a VPN) which must activated before the device can be
 *   activated
 * @NM_DEVICE_STATE_ACTIVATED: the device has a network connection, either local
 *   or global.
 * @NM_DEVICE_STATE_DEACTIVATING: a disconnection from the current network
 *   connection was requested, and the device is cleaning up resources used for
 *   that connection.  The network connection may still be valid.
 * @NM_DEVICE_STATE_FAILED: the device failed to connect to the requested
 *   network and is cleaning up the connection request
 **/
typedef enum {
	NM_DEVICE_STATE_UNKNOWN      = 0,
	NM_DEVICE_STATE_UNMANAGED    = 10,
	NM_DEVICE_STATE_UNAVAILABLE  = 20,
	NM_DEVICE_STATE_DISCONNECTED = 30,
	NM_DEVICE_STATE_PREPARE      = 40,
	NM_DEVICE_STATE_CONFIG       = 50,
	NM_DEVICE_STATE_NEED_AUTH    = 60,
	NM_DEVICE_STATE_IP_CONFIG    = 70,
	NM_DEVICE_STATE_IP_CHECK     = 80,
	NM_DEVICE_STATE_SECONDARIES  = 90,
	NM_DEVICE_STATE_ACTIVATED    = 100,
	NM_DEVICE_STATE_DEACTIVATING = 110,
	NM_DEVICE_STATE_FAILED       = 120,
} NMDeviceState;

/**
 * NMDeviceStateReason:
 * @NM_DEVICE_STATE_REASON_NONE: No reason given
 * @NM_DEVICE_STATE_REASON_UNKNOWN: Unknown error
 * @NM_DEVICE_STATE_REASON_NOW_MANAGED: Device is now managed
 * @NM_DEVICE_STATE_REASON_NOW_UNMANAGED: Device is now unmanaged
 * @NM_DEVICE_STATE_REASON_CONFIG_FAILED: The device could not be readied for configuration
 * @NM_DEVICE_STATE_REASON_IP_CONFIG_UNAVAILABLE: IP configuration could not be reserved (no available address, timeout, etc)
 * @NM_DEVICE_STATE_REASON_IP_CONFIG_EXPIRED: The IP config is no longer valid
 * @NM_DEVICE_STATE_REASON_NO_SECRETS: Secrets were required, but not provided
 * @NM_DEVICE_STATE_REASON_SUPPLICANT_DISCONNECT: 802.1x supplicant disconnected
 * @NM_DEVICE_STATE_REASON_SUPPLICANT_CONFIG_FAILED: 802.1x supplicant configuration failed
 * @NM_DEVICE_STATE_REASON_SUPPLICANT_FAILED: 802.1x supplicant failed
 * @NM_DEVICE_STATE_REASON_SUPPLICANT_TIMEOUT: 802.1x supplicant took too long to authenticate
 * @NM_DEVICE_STATE_REASON_PPP_START_FAILED: PPP service failed to start
 * @NM_DEVICE_STATE_REASON_PPP_DISCONNECT: PPP service disconnected
 * @NM_DEVICE_STATE_REASON_PPP_FAILED: PPP failed
 * @NM_DEVICE_STATE_REASON_DHCP_START_FAILED: DHCP client failed to start
 * @NM_DEVICE_STATE_REASON_DHCP_ERROR: DHCP client error
 * @NM_DEVICE_STATE_REASON_DHCP_FAILED: DHCP client failed
 * @NM_DEVICE_STATE_REASON_SHARED_START_FAILED: Shared connection service failed to start
 * @NM_DEVICE_STATE_REASON_SHARED_FAILED: Shared connection service failed
 * @NM_DEVICE_STATE_REASON_AUTOIP_START_FAILED: AutoIP service failed to start
 * @NM_DEVICE_STATE_REASON_AUTOIP_ERROR: AutoIP service error
 * @NM_DEVICE_STATE_REASON_AUTOIP_FAILED: AutoIP service failed
 * @NM_DEVICE_STATE_REASON_MODEM_BUSY: The line is busy
 * @NM_DEVICE_STATE_REASON_MODEM_NO_DIAL_TONE: No dial tone
 * @NM_DEVICE_STATE_REASON_MODEM_NO_CARRIER: No carrier could be established
 * @NM_DEVICE_STATE_REASON_MODEM_DIAL_TIMEOUT: The dialing request timed out
 * @NM_DEVICE_STATE_REASON_MODEM_DIAL_FAILED: The dialing attempt failed
 * @NM_DEVICE_STATE_REASON_MODEM_INIT_FAILED: Modem initialization failed
 * @NM_DEVICE_STATE_REASON_GSM_APN_FAILED: Failed to select the specified APN
 * @NM_DEVICE_STATE_REASON_GSM_REGISTRATION_NOT_SEARCHING: Not searching for networks
 * @NM_DEVICE_STATE_REASON_GSM_REGISTRATION_DENIED: Network registration denied
 * @NM_DEVICE_STATE_REASON_GSM_REGISTRATION_TIMEOUT: Network registration timed out
 * @NM_DEVICE_STATE_REASON_GSM_REGISTRATION_FAILED: Failed to register with the requested network
 * @NM_DEVICE_STATE_REASON_GSM_PIN_CHECK_FAILED: PIN check failed
 * @NM_DEVICE_STATE_REASON_FIRMWARE_MISSING: Necessary firmware for the device may be missing
 * @NM_DEVICE_STATE_REASON_REMOVED: The device was removed
 * @NM_DEVICE_STATE_REASON_SLEEPING: NetworkManager went to sleep
 * @NM_DEVICE_STATE_REASON_CONNECTION_REMOVED: The device's active connection disappeared
 * @NM_DEVICE_STATE_REASON_USER_REQUESTED: Device disconnected by user or client
 * @NM_DEVICE_STATE_REASON_CARRIER: Carrier/link changed
 * @NM_DEVICE_STATE_REASON_CONNECTION_ASSUMED: The device's existing connection was assumed
 * @NM_DEVICE_STATE_REASON_SUPPLICANT_AVAILABLE: The supplicant is now available
 * @NM_DEVICE_STATE_REASON_MODEM_NOT_FOUND: The modem could not be found
 * @NM_DEVICE_STATE_REASON_BT_FAILED: The Bluetooth connection failed or timed out
 * @NM_DEVICE_STATE_REASON_GSM_SIM_NOT_INSERTED: GSM Modem's SIM Card not inserted
 * @NM_DEVICE_STATE_REASON_GSM_SIM_PIN_REQUIRED: GSM Modem's SIM Pin required
 * @NM_DEVICE_STATE_REASON_GSM_SIM_PUK_REQUIRED: GSM Modem's SIM Puk required
 * @NM_DEVICE_STATE_REASON_GSM_SIM_WRONG: GSM Modem's SIM wrong
 * @NM_DEVICE_STATE_REASON_INFINIBAND_MODE: InfiniBand device does not support connected mode
 * @NM_DEVICE_STATE_REASON_DEPENDENCY_FAILED: A dependency of the connection failed
 * @NM_DEVICE_STATE_REASON_BR2684_FAILED: Problem with the RFC 2684 Ethernet over ADSL bridge
 * @NM_DEVICE_STATE_REASON_MODEM_MANAGER_UNAVAILABLE: ModemManager not running
 * @NM_DEVICE_STATE_REASON_SSID_NOT_FOUND: The WiFi network could not be found
 * @NM_DEVICE_STATE_REASON_SECONDARY_CONNECTION_FAILED: A secondary connection of the base connection failed
 * @NM_DEVICE_STATE_REASON_DCB_FCOE_FAILED: DCB or FCoE setup failed
 * @NM_DEVICE_STATE_REASON_TEAMD_CONTROL_FAILED: teamd control failed
 * @NM_DEVICE_STATE_REASON_MODEM_FAILED: Modem failed or no longer available
 * @NM_DEVICE_STATE_REASON_MODEM_AVAILABLE: Modem now ready and available
 * @NM_DEVICE_STATE_REASON_SIM_PIN_INCORRECT: SIM PIN was incorrect
 * @NM_DEVICE_STATE_REASON_NEW_ACTIVATION: New connection activation was enqueued
 * @NM_DEVICE_STATE_REASON_PARENT_CHANGED: the device's parent changed
 * @NM_DEVICE_STATE_REASON_PARENT_MANAGED_CHANGED: the device parent's management changed
 * @NM_DEVICE_STATE_REASON_OVSDB_FAILED: problem communicating with Open vSwitch database
 * @NM_DEVICE_STATE_REASON_IP_ADDRESS_DUPLICATE: a duplicate IP address was detected
 * @NM_DEVICE_STATE_REASON_IP_METHOD_UNSUPPORTED: The selected IP method is not supported
 *
 * Device state change reason codes
 */
typedef enum {
	NM_DEVICE_STATE_REASON_NONE                           = 0,
	NM_DEVICE_STATE_REASON_UNKNOWN                        = 1,
	NM_DEVICE_STATE_REASON_NOW_MANAGED                    = 2,
	NM_DEVICE_STATE_REASON_NOW_UNMANAGED                  = 3,
	NM_DEVICE_STATE_REASON_CONFIG_FAILED                  = 4,
	NM_DEVICE_STATE_REASON_IP_CONFIG_UNAVAILABLE          = 5,
	NM_DEVICE_STATE_REASON_IP_CONFIG_EXPIRED              = 6,
	NM_DEVICE_STATE_REASON_NO_SECRETS                     = 7,
	NM_DEVICE_STATE_REASON_SUPPLICANT_DISCONNECT          = 8,
	NM_DEVICE_STATE_REASON_SUPPLICANT_CONFIG_FAILED       = 9,
	NM_DEVICE_STATE_REASON_SUPPLICANT_FAILED              = 10,
	NM_DEVICE_STATE_REASON_SUPPLICANT_TIMEOUT             = 11,
	NM_DEVICE_STATE_REASON_PPP_START_FAILED               = 12,
	NM_DEVICE_STATE_REASON_PPP_DISCONNECT                 = 13,
	NM_DEVICE_STATE_REASON_PPP_FAILED                     = 14,
	NM_DEVICE_STATE_REASON_DHCP_START_FAILED              = 15,
	NM_DEVICE_STATE_REASON_DHCP_ERROR                     = 16,
	NM_DEVICE_STATE_REASON_DHCP_FAILED                    = 17,
	NM_DEVICE_STATE_REASON_SHARED_START_FAILED            = 18,
	NM_DEVICE_STATE_REASON_SHARED_FAILED                  = 19,
	NM_DEVICE_STATE_REASON_AUTOIP_START_FAILED            = 20,
	NM_DEVICE_STATE_REASON_AUTOIP_ERROR                   = 21,
	NM_DEVICE_STATE_REASON_AUTOIP_FAILED                  = 22,
	NM_DEVICE_STATE_REASON_MODEM_BUSY                     = 23,
	NM_DEVICE_STATE_REASON_MODEM_NO_DIAL_TONE             = 24,
	NM_DEVICE_STATE_REASON_MODEM_NO_CARRIER               = 25,
	NM_DEVICE_STATE_REASON_MODEM_DIAL_TIMEOUT             = 26,
	NM_DEVICE_STATE_REASON_MODEM_DIAL_FAILED              = 27,
	NM_DEVICE_STATE_REASON_MODEM_INIT_FAILED              = 28,
	NM_DEVICE_STATE_REASON_GSM_APN_FAILED                 = 29,
	NM_DEVICE_STATE_REASON_GSM_REGISTRATION_NOT_SEARCHING = 30,
	NM_DEVICE_STATE_REASON_GSM_REGISTRATION_DENIED        = 31,
	NM_DEVICE_STATE_REASON_GSM_REGISTRATION_TIMEOUT       = 32,
	NM_DEVICE_STATE_REASON_GSM_REGISTRATION_FAILED        = 33,
	NM_DEVICE_STATE_REASON_GSM_PIN_CHECK_FAILED           = 34,
	NM_DEVICE_STATE_REASON_FIRMWARE_MISSING               = 35,
	NM_DEVICE_STATE_REASON_REMOVED                        = 36,
	NM_DEVICE_STATE_REASON_SLEEPING                       = 37,
	NM_DEVICE_STATE_REASON_CONNECTION_REMOVED             = 38,
	NM_DEVICE_STATE_REASON_USER_REQUESTED                 = 39,
	NM_DEVICE_STATE_REASON_CARRIER                        = 40,
	NM_DEVICE_STATE_REASON_CONNECTION_ASSUMED             = 41,
	NM_DEVICE_STATE_REASON_SUPPLICANT_AVAILABLE           = 42,
	NM_DEVICE_STATE_REASON_MODEM_NOT_FOUND                = 43,
	NM_DEVICE_STATE_REASON_BT_FAILED                      = 44,
	NM_DEVICE_STATE_REASON_GSM_SIM_NOT_INSERTED           = 45,
	NM_DEVICE_STATE_REASON_GSM_SIM_PIN_REQUIRED           = 46,
	NM_DEVICE_STATE_REASON_GSM_SIM_PUK_REQUIRED           = 47,
	NM_DEVICE_STATE_REASON_GSM_SIM_WRONG                  = 48,
	NM_DEVICE_STATE_REASON_INFINIBAND_MODE                = 49,
	NM_DEVICE_STATE_REASON_DEPENDENCY_FAILED              = 50,
	NM_DEVICE_STATE_REASON_BR2684_FAILED                  = 51,
	NM_DEVICE_STATE_REASON_MODEM_MANAGER_UNAVAILABLE      = 52,
	NM_DEVICE_STATE_REASON_SSID_NOT_FOUND                 = 53,
	NM_DEVICE_STATE_REASON_SECONDARY_CONNECTION_FAILED    = 54,
	NM_DEVICE_STATE_REASON_DCB_FCOE_FAILED                = 55,
	NM_DEVICE_STATE_REASON_TEAMD_CONTROL_FAILED           = 56,
	NM_DEVICE_STATE_REASON_MODEM_FAILED                   = 57,
	NM_DEVICE_STATE_REASON_MODEM_AVAILABLE                = 58,
	NM_DEVICE_STATE_REASON_SIM_PIN_INCORRECT              = 59,
	NM_DEVICE_STATE_REASON_NEW_ACTIVATION                 = 60,
	NM_DEVICE_STATE_REASON_PARENT_CHANGED                 = 61,
	NM_DEVICE_STATE_REASON_PARENT_MANAGED_CHANGED         = 62,
	NM_DEVICE_STATE_REASON_OVSDB_FAILED                   = 63,
	NM_DEVICE_STATE_REASON_IP_ADDRESS_DUPLICATE           = 64,
	NM_DEVICE_STATE_REASON_IP_METHOD_UNSUPPORTED          = 65,
} NMDeviceStateReason;

/**
 * NMMetered:
 * @NM_METERED_UNKNOWN:     The metered status is unknown
 * @NM_METERED_YES:         Metered, the value was statically set
 * @NM_METERED_NO:          Not metered, the value was statically set
 * @NM_METERED_GUESS_YES:   Metered, the value was guessed
 * @NM_METERED_GUESS_NO:    Not metered, the value was guessed
 *
 * Since: 1.2
 **/
NM_AVAILABLE_IN_1_2
typedef enum {
	NM_METERED_UNKNOWN    = 0,
	NM_METERED_YES        = 1,
	NM_METERED_NO         = 2,
	NM_METERED_GUESS_YES  = 3,
	NM_METERED_GUESS_NO   = 4,
} NMMetered;

/**
 * NMActiveConnectionState:
 * @NM_ACTIVE_CONNECTION_STATE_UNKNOWN: the state of the connection is unknown
 * @NM_ACTIVE_CONNECTION_STATE_ACTIVATING: a network connection is being prepared
 * @NM_ACTIVE_CONNECTION_STATE_ACTIVATED: there is a connection to the network
 * @NM_ACTIVE_CONNECTION_STATE_DEACTIVATING: the network connection is being
 *   torn down and cleaned up
 * @NM_ACTIVE_CONNECTION_STATE_DEACTIVATED: the network connection is disconnected
 *   and will be removed
 *
 * #NMActiveConnectionState values indicate the state of a connection to a
 * specific network while it is starting, connected, or disconnecting from that
 * network.
 **/
typedef enum {
	NM_ACTIVE_CONNECTION_STATE_UNKNOWN      = 0,
	NM_ACTIVE_CONNECTION_STATE_ACTIVATING   = 1,
	NM_ACTIVE_CONNECTION_STATE_ACTIVATED    = 2,
	NM_ACTIVE_CONNECTION_STATE_DEACTIVATING = 3,
	NM_ACTIVE_CONNECTION_STATE_DEACTIVATED  = 4,
} NMActiveConnectionState;

/**
 * NMActiveConnectionStateReason:
 * @NM_ACTIVE_CONNECTION_STATE_REASON_UNKNOWN: The reason for the active connection
 *   state change is unknown.
 * @NM_ACTIVE_CONNECTION_STATE_REASON_NONE: No reason was given for the active
 *   connection state change.
 * @NM_ACTIVE_CONNECTION_STATE_REASON_USER_DISCONNECTED: The active connection changed
 *   state because the user disconnected it.
 * @NM_ACTIVE_CONNECTION_STATE_REASON_DEVICE_DISCONNECTED: The active connection
 *   changed state because the device it was using was disconnected.
 * @NM_ACTIVE_CONNECTION_STATE_REASON_SERVICE_STOPPED: The service providing the
 *   VPN connection was stopped.
 * @NM_ACTIVE_CONNECTION_STATE_REASON_IP_CONFIG_INVALID: The IP config of the active
 *   connection was invalid.
 * @NM_ACTIVE_CONNECTION_STATE_REASON_CONNECT_TIMEOUT: The connection attempt to
 *   the VPN service timed out.
 * @NM_ACTIVE_CONNECTION_STATE_REASON_SERVICE_START_TIMEOUT: A timeout occurred
 *   while starting the service providing the VPN connection.
 * @NM_ACTIVE_CONNECTION_STATE_REASON_SERVICE_START_FAILED: Starting the service
 *   providing the VPN connection failed.
 * @NM_ACTIVE_CONNECTION_STATE_REASON_NO_SECRETS: Necessary secrets for the
 *   connection were not provided.
 * @NM_ACTIVE_CONNECTION_STATE_REASON_LOGIN_FAILED: Authentication to the
 *   server failed.
 * @NM_ACTIVE_CONNECTION_STATE_REASON_CONNECTION_REMOVED: The connection was
 *   deleted from settings.
 * @NM_ACTIVE_CONNECTION_STATE_REASON_DEPENDENCY_FAILED: Master connection of this
 *   connection failed to activate.
 * @NM_ACTIVE_CONNECTION_STATE_REASON_DEVICE_REALIZE_FAILED: Could not create the
 *   software device link.
 * @NM_ACTIVE_CONNECTION_STATE_REASON_DEVICE_REMOVED: The device this connection
 *   depended on disappeared.
 *
 * Active connection state reasons.
 *
 * Since: 1.8
 */
NM_AVAILABLE_IN_1_8
typedef enum {
	NM_ACTIVE_CONNECTION_STATE_REASON_UNKNOWN                  = 0,
	NM_ACTIVE_CONNECTION_STATE_REASON_NONE                     = 1,
	NM_ACTIVE_CONNECTION_STATE_REASON_USER_DISCONNECTED        = 2,
	NM_ACTIVE_CONNECTION_STATE_REASON_DEVICE_DISCONNECTED      = 3,
	NM_ACTIVE_CONNECTION_STATE_REASON_SERVICE_STOPPED          = 4,
	NM_ACTIVE_CONNECTION_STATE_REASON_IP_CONFIG_INVALID        = 5,
	NM_ACTIVE_CONNECTION_STATE_REASON_CONNECT_TIMEOUT          = 6,
	NM_ACTIVE_CONNECTION_STATE_REASON_SERVICE_START_TIMEOUT    = 7,
	NM_ACTIVE_CONNECTION_STATE_REASON_SERVICE_START_FAILED     = 8,
	NM_ACTIVE_CONNECTION_STATE_REASON_NO_SECRETS               = 9,
	NM_ACTIVE_CONNECTION_STATE_REASON_LOGIN_FAILED             = 10,
	NM_ACTIVE_CONNECTION_STATE_REASON_CONNECTION_REMOVED       = 11,
	NM_ACTIVE_CONNECTION_STATE_REASON_DEPENDENCY_FAILED        = 12,
	NM_ACTIVE_CONNECTION_STATE_REASON_DEVICE_REALIZE_FAILED    = 13,
	NM_ACTIVE_CONNECTION_STATE_REASON_DEVICE_REMOVED           = 14,
} NMActiveConnectionStateReason;

/**
 * NMSecretAgentGetSecretsFlags:
 * @NM_SECRET_AGENT_GET_SECRETS_FLAG_NONE: no special behavior; by default no
 *   user interaction is allowed and requests for secrets are fulfilled from
 *   persistent storage, or if no secrets are available an error is returned.
 * @NM_SECRET_AGENT_GET_SECRETS_FLAG_ALLOW_INTERACTION: allows the request to
 *   interact with the user, possibly prompting via UI for secrets if any are
 *   required, or if none are found in persistent storage.
 * @NM_SECRET_AGENT_GET_SECRETS_FLAG_REQUEST_NEW: explicitly prompt for new
 *   secrets from the user.  This flag signals that NetworkManager thinks any
 *   existing secrets are invalid or wrong.  This flag implies that interaction
 *   is allowed.
 * @NM_SECRET_AGENT_GET_SECRETS_FLAG_USER_REQUESTED: set if the request was
 *   initiated by user-requested action via the D-Bus interface, as opposed to
 *   automatically initiated by NetworkManager in response to (for example) scan
 *   results or carrier changes.
 * @NM_SECRET_AGENT_GET_SECRETS_FLAG_WPS_PBC_ACTIVE: indicates that WPS enrollment
 *   is active with PBC method. The agent may suggest that the user pushes a button
 *   on the router instead of supplying a PSK.
 * @NM_SECRET_AGENT_GET_SECRETS_FLAG_ONLY_SYSTEM: Internal flag, not part of
 *   the D-Bus API.
 * @NM_SECRET_AGENT_GET_SECRETS_FLAG_NO_ERRORS: Internal flag, not part of
 *   the D-Bus API.
 *
 * #NMSecretAgentGetSecretsFlags values modify the behavior of a GetSecrets request.
 */
typedef enum { /*< flags >*/
	NM_SECRET_AGENT_GET_SECRETS_FLAG_NONE              = 0x0,
	NM_SECRET_AGENT_GET_SECRETS_FLAG_ALLOW_INTERACTION = 0x1,
	NM_SECRET_AGENT_GET_SECRETS_FLAG_REQUEST_NEW       = 0x2,
	NM_SECRET_AGENT_GET_SECRETS_FLAG_USER_REQUESTED    = 0x4,
	NM_SECRET_AGENT_GET_SECRETS_FLAG_WPS_PBC_ACTIVE    = 0x8,

	/* Internal to NM; not part of the D-Bus API */
	NM_SECRET_AGENT_GET_SECRETS_FLAG_ONLY_SYSTEM       = 0x80000000,
	NM_SECRET_AGENT_GET_SECRETS_FLAG_NO_ERRORS         = 0x40000000,
} NMSecretAgentGetSecretsFlags;

/**
 * NMSecretAgentCapabilities:
 * @NM_SECRET_AGENT_CAPABILITY_NONE: the agent supports no special capabilities
 * @NM_SECRET_AGENT_CAPABILITY_VPN_HINTS: the agent supports passing hints to
 * VPN plugin authentication dialogs.
 * @NM_SECRET_AGENT_CAPABILITY_LAST: bounds checking value; should not be used.
 *
 * #NMSecretAgentCapabilities indicate various capabilities of the agent.
 */
typedef enum /*< flags >*/ {
	NM_SECRET_AGENT_CAPABILITY_NONE      = 0x0,
	NM_SECRET_AGENT_CAPABILITY_VPN_HINTS = 0x1,

	/* boundary value */
	NM_SECRET_AGENT_CAPABILITY_LAST      = NM_SECRET_AGENT_CAPABILITY_VPN_HINTS,
} NMSecretAgentCapabilities;

#ifndef NM_VERSION_H
#undef NM_AVAILABLE_IN_1_2
#undef NM_AVAILABLE_IN_1_8
#endif

#define NM_LLDP_ATTR_DESTINATION             "destination"
#define NM_LLDP_ATTR_CHASSIS_ID_TYPE         "chassis-id-type"
#define NM_LLDP_ATTR_CHASSIS_ID              "chassis-id"
#define NM_LLDP_ATTR_PORT_ID_TYPE            "port-id-type"
#define NM_LLDP_ATTR_PORT_ID                 "port-id"
#define NM_LLDP_ATTR_PORT_DESCRIPTION        "port-description"
#define NM_LLDP_ATTR_SYSTEM_NAME             "system-name"
#define NM_LLDP_ATTR_SYSTEM_DESCRIPTION      "system-description"
#define NM_LLDP_ATTR_SYSTEM_CAPABILITIES     "system-capabilities"
#define NM_LLDP_ATTR_IEEE_802_1_PVID         "ieee-802-1-pvid"
#define NM_LLDP_ATTR_IEEE_802_1_PPVID        "ieee-802-1-ppvid"
#define NM_LLDP_ATTR_IEEE_802_1_PPVID_FLAGS  "ieee-802-1-ppvid-flags"
#define NM_LLDP_ATTR_IEEE_802_1_VID          "ieee-802-1-vid"
#define NM_LLDP_ATTR_IEEE_802_1_VLAN_NAME    "ieee-802-1-vlan-name"

#define NM_LLDP_DEST_NEAREST_BRIDGE          "nearest-bridge"
#define NM_LLDP_DEST_NEAREST_NON_TPMR_BRIDGE "nearest-non-tpmr-bridge"
#define NM_LLDP_DEST_NEAREST_CUSTOMER_BRIDGE "nearest-customer-bridge"

/**
 * NMIPTunnelMode:
 * @NM_IP_TUNNEL_MODE_UNKNOWN: Unknown/unset tunnel mode
 * @NM_IP_TUNNEL_MODE_IPIP:    IP in IP tunnel
 * @NM_IP_TUNNEL_MODE_GRE:     GRE tunnel
 * @NM_IP_TUNNEL_MODE_SIT:     SIT tunnel
 * @NM_IP_TUNNEL_MODE_ISATAP:  ISATAP tunnel
 * @NM_IP_TUNNEL_MODE_VTI:     VTI tunnel
 * @NM_IP_TUNNEL_MODE_IP6IP6:  IPv6 in IPv6 tunnel
 * @NM_IP_TUNNEL_MODE_IPIP6:   IPv4 in IPv6 tunnel
 * @NM_IP_TUNNEL_MODE_IP6GRE:  IPv6 GRE tunnel
 * @NM_IP_TUNNEL_MODE_VTI6:    IPv6 VTI tunnel
 *
 * The tunneling mode.
 *
 * Since: 1.2
 */
typedef enum {
	NM_IP_TUNNEL_MODE_UNKNOWN     = 0,
	NM_IP_TUNNEL_MODE_IPIP        = 1,
	NM_IP_TUNNEL_MODE_GRE         = 2,
	NM_IP_TUNNEL_MODE_SIT         = 3,
	NM_IP_TUNNEL_MODE_ISATAP      = 4,
	NM_IP_TUNNEL_MODE_VTI         = 5,
	NM_IP_TUNNEL_MODE_IP6IP6      = 6,
	NM_IP_TUNNEL_MODE_IPIP6       = 7,
	NM_IP_TUNNEL_MODE_IP6GRE      = 8,
	NM_IP_TUNNEL_MODE_VTI6        = 9,
} NMIPTunnelMode;

/**
 * NMCheckpointCreateFlags:
 * @NM_CHECKPOINT_CREATE_FLAG_NONE: no flags
 * @NM_CHECKPOINT_CREATE_FLAG_DESTROY_ALL: when creating
 *   a new checkpoint, destroy all existing ones.
 * @NM_CHECKPOINT_CREATE_FLAG_DELETE_NEW_CONNECTIONS: upon rollback,
 *   delete any new connection added after the checkpoint (Since: 1.6)
 * @NM_CHECKPOINT_CREATE_FLAG_DISCONNECT_NEW_DEVICES: upon rollback,
 *   disconnect any new device appeared after the checkpoint (Since: 1.6)
 * @NM_CHECKPOINT_CREATE_FLAG_ALLOW_OVERLAPPING: by default, creating
 *   a checkpoint fails if there are already existing checkoints that
 *   reference the same devices. With this flag, creation of such
 *   checkpoints is allowed, however, if an older checkpoint
 *   that references overlapping devices gets rolled back, it will
 *   automatically destroy this checkpoint during rollback. This
 *   allows to create several overlapping checkpoints in parallel,
 *   and rollback to them at will. With the special case that
 *   rolling back to an older checkpoint will invalidate all
 *   overlapping younger checkpoints. This opts-in that the
 *   checkpoint can be automatically destroyed by the rollback
 *   of an older checkpoint. (Since: 1.12)
 *
 * The flags for CheckpointCreate call
 *
 * Since: 1.4 (gi flags generated since 1.12)
 */
typedef enum { /*< flags >*/
	NM_CHECKPOINT_CREATE_FLAG_NONE                        = 0,
	NM_CHECKPOINT_CREATE_FLAG_DESTROY_ALL                 = 0x01,
	NM_CHECKPOINT_CREATE_FLAG_DELETE_NEW_CONNECTIONS      = 0x02,
	NM_CHECKPOINT_CREATE_FLAG_DISCONNECT_NEW_DEVICES      = 0x04,
	NM_CHECKPOINT_CREATE_FLAG_ALLOW_OVERLAPPING           = 0x08,
} NMCheckpointCreateFlags;

/**
 * NMRollbackResult:
 * @NM_ROLLBACK_RESULT_OK: the rollback succeeded.
 * @NM_ROLLBACK_RESULT_ERR_NO_DEVICE: the device no longer exists.
 * @NM_ROLLBACK_RESULT_ERR_DEVICE_UNMANAGED: the device is now unmanaged.
 * @NM_ROLLBACK_RESULT_ERR_FAILED: other errors during rollback.
 *
 * The result of a checkpoint Rollback() operation for a specific device.
 *
 * Since: 1.4
 **/
typedef enum { /*< skip >*/
	NM_ROLLBACK_RESULT_OK                   = 0,
	NM_ROLLBACK_RESULT_ERR_NO_DEVICE        = 1,
	NM_ROLLBACK_RESULT_ERR_DEVICE_UNMANAGED = 2,
	NM_ROLLBACK_RESULT_ERR_FAILED           = 3,
} NMRollbackResult;

/**
 * NMSettingsConnectionFlags:
 * @NM_SETTINGS_CONNECTION_FLAG_NONE: an alias for numeric zero, no flags set.
 * @NM_SETTINGS_CONNECTION_FLAG_UNSAVED: the connection is not saved to disk.
 *   That either means, that the connection is in-memory only and currently
 *   is not backed by a file. Or, that the connection is backed by a file,
 *   but has modifications in-memory that were not persisted to disk.
 * @NM_SETTINGS_CONNECTION_FLAG_NM_GENERATED: A connection is "nm-generated" if
 *  it was generated by NetworkManger. If the connection gets modified or saved
 *  by the user, the flag gets cleared. A nm-generated is also unsaved
 *  and has no backing file as it is in-memory only.
 * @NM_SETTINGS_CONNECTION_FLAG_VOLATILE: The connection will be deleted
 *  when it disconnects. That is for in-memory connections (unsaved), which are
 *  currently active but deleted on disconnect. Volatile connections are
 *  always unsaved, but they are also no backing file on disk and are entirely
 *  in-memory only.
 *
 * Flags describing the current activation state.
 *
 * Since: 1.12
 **/
typedef enum { /*< flags >*/
	NM_SETTINGS_CONNECTION_FLAG_NONE                       = 0,
	NM_SETTINGS_CONNECTION_FLAG_UNSAVED                    = 0x01,
	NM_SETTINGS_CONNECTION_FLAG_NM_GENERATED               = 0x02,
	NM_SETTINGS_CONNECTION_FLAG_VOLATILE                   = 0x04,
} NMSettingsConnectionFlags;

/**
 * NMActivationStateFlags:
 * @NM_ACTIVATION_STATE_FLAG_NONE: an alias for numeric zero, no flags set.
 * @NM_ACTIVATION_STATE_FLAG_IS_MASTER: the device is a master.
 * @NM_ACTIVATION_STATE_FLAG_IS_SLAVE: the device is a slave.
 * @NM_ACTIVATION_STATE_FLAG_LAYER2_READY: layer2 is activated and ready.
 * @NM_ACTIVATION_STATE_FLAG_IP4_READY: IPv4 setting is completed.
 * @NM_ACTIVATION_STATE_FLAG_IP6_READY: IPv6 setting is completed.
 * @NM_ACTIVATION_STATE_FLAG_MASTER_HAS_SLAVES: The master has any slave devices attached.
 *   This only makes sense if the device is a master.
 *
 * Flags describing the current activation state.
 *
 * Since: 1.10
 **/
typedef enum { /*< flags >*/
	NM_ACTIVATION_STATE_FLAG_NONE                       = 0,

	NM_ACTIVATION_STATE_FLAG_IS_MASTER                  = (1LL <<  0),
	NM_ACTIVATION_STATE_FLAG_IS_SLAVE                   = (1LL <<  1),
	NM_ACTIVATION_STATE_FLAG_LAYER2_READY               = (1LL <<  2),
	NM_ACTIVATION_STATE_FLAG_IP4_READY                  = (1LL <<  3),
	NM_ACTIVATION_STATE_FLAG_IP6_READY                  = (1LL <<  4),
	NM_ACTIVATION_STATE_FLAG_MASTER_HAS_SLAVES          = (1LL <<  5),
} NMActivationStateFlags;

/**
 * NMSettingsUpdate2Flags:
 * @NM_SETTINGS_UPDATE2_FLAG_NONE: an alias for numeric zero, no flags set.
 * @NM_SETTINGS_UPDATE2_FLAG_TO_DISK: to persist the connection to disk.
 * @NM_SETTINGS_UPDATE2_FLAG_IN_MEMORY: to make the connection in-memory only.
 *   If the connection was previously persistent, the corresponding file on disk
 *   is not deleted but merely the connection is decoupled from the file
 *   on disk. If you later delete an in-memory connection, the connection
 *   on disk will be deleted as well.
 * @NM_SETTINGS_UPDATE2_FLAG_IN_MEMORY_DETACHED: this is like @NM_SETTINGS_UPDATE2_FLAG_IN_MEMORY,
 *   but if the connection has a corresponding file on disk, the association between
 *   the connection and the file is forgotten but the file is not modified.
 *   The difference to %NM_SETTINGS_UPDATE2_FLAG_IN_MEMORY is if you later
 *   save the connection again to disk, a new file name will be chosen without
 *   overwriting the remaining file on disk. Also, if you delete the connection
 *   later, the file on disk will not be deleted.
 * @NM_SETTINGS_UPDATE2_FLAG_IN_MEMORY_ONLY: this is like @NM_SETTINGS_UPDATE2_FLAG_IN_MEMORY,
 *   but if the connection has a corresponding file on disk, the file on
 *   disk will be deleted.
 * @NM_SETTINGS_UPDATE2_FLAG_VOLATILE: This can be specified with either
 *   %NM_SETTINGS_UPDATE2_FLAG_IN_MEMORY_DETACHED or %NM_SETTINGS_UPDATE2_FLAG_IN_MEMORY_ONLY.
 *   After making the connection in-memory only, the connection is marked
 *   as volatile. That means, if the connection is currently not active
 *   it will be deleted right away. Otherwise, it is marked to for deletion
 *   once the connection deactivates. A volatile connection cannot autoactivate
 *   again (because it's about to be deleted), but a manual activation will
 *   clear the volatile flag.
 * @NM_SETTINGS_UPDATE2_FLAG_BLOCK_AUTOCONNECT: usually, when the connection
 *   has autoconnect enabled and is modified, it becomes elegible to autoconnect
 *   right away. Setting this flag, disables autoconnect until the connection
 *   is manually activated.
 *
 * Since: 1.12
 */
typedef enum { /*< flags >*/
	NM_SETTINGS_UPDATE2_FLAG_NONE                       = 0,
	NM_SETTINGS_UPDATE2_FLAG_TO_DISK                    = (1LL <<  0),
	NM_SETTINGS_UPDATE2_FLAG_IN_MEMORY                  = (1LL <<  1),
	NM_SETTINGS_UPDATE2_FLAG_IN_MEMORY_DETACHED         = (1LL <<  2),
	NM_SETTINGS_UPDATE2_FLAG_IN_MEMORY_ONLY             = (1LL <<  3),
	NM_SETTINGS_UPDATE2_FLAG_VOLATILE                   = (1LL <<  4),
	NM_SETTINGS_UPDATE2_FLAG_BLOCK_AUTOCONNECT          = (1LL <<  5),
} NMSettingsUpdate2Flags;

#endif /* __NM_DBUS_INTERFACE_H__ */<|MERGE_RESOLUTION|>--- conflicted
+++ resolved
@@ -214,11 +214,8 @@
  * @NM_DEVICE_TYPE_OVS_INTERFACE: a Open vSwitch interface
  * @NM_DEVICE_TYPE_OVS_PORT: a Open vSwitch port
  * @NM_DEVICE_TYPE_OVS_BRIDGE: a Open vSwitch bridge
-<<<<<<< HEAD
-=======
  * @NM_DEVICE_TYPE_WPAN: a IEEE 802.15.4 (WPAN) MAC Layer Device
  * @NM_DEVICE_TYPE_6LOWPAN: 6LoWPAN interface
->>>>>>> 8076a6f0
  *
  * #NMDeviceType values indicate the type of hardware represented by a
  * device object.
