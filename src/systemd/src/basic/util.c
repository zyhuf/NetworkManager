/*-*- Mode: C; c-basic-offset: 8; indent-tabs-mode: nil -*-*/

/***
  This file is part of systemd.

  Copyright 2010 Lennart Poettering

  systemd is free software; you can redistribute it and/or modify it
  under the terms of the GNU Lesser General Public License as published by
  the Free Software Foundation; either version 2.1 of the License, or
  (at your option) any later version.

  systemd is distributed in the hope that it will be useful, but
  WITHOUT ANY WARRANTY; without even the implied warranty of
  MERCHANTABILITY or FITNESS FOR A PARTICULAR PURPOSE. See the GNU
  Lesser General Public License for more details.

  You should have received a copy of the GNU Lesser General Public License
  along with systemd; If not, see <http://www.gnu.org/licenses/>.
***/

#include "nm-sd-adapt.h"

#include <ctype.h>
#include <dirent.h>
#include <errno.h>
#include <fcntl.h>
#include <grp.h>
#include <langinfo.h>
#include <libintl.h>
#include <limits.h>
#include <linux/magic.h>
#include <linux/oom.h>
#include <linux/sched.h>
#include <locale.h>
#include <poll.h>
#include <pwd.h>
#include <sched.h>
#include <signal.h>
#include <stdarg.h>
#include <stdio.h>
#include <stdlib.h>
#include <string.h>
#include <sys/file.h>
#include <sys/ioctl.h>
#include <sys/mman.h>
#include <sys/mount.h>
#include <sys/personality.h>
#include <sys/prctl.h>
#include <sys/stat.h>
#include <sys/statvfs.h>
#include <sys/time.h>
#include <sys/types.h>
#include <sys/utsname.h>
#include <sys/vfs.h>
#include <sys/wait.h>
#include <syslog.h>
#include <unistd.h>

/* When we include libgen.h because we need dirname() we immediately
 * undefine basename() since libgen.h defines it as a macro to the
 * POSIX version which is really broken. We prefer GNU basename(). */
#include <libgen.h>
#undef basename

#ifdef HAVE_SYS_AUXV_H
#include <sys/auxv.h>
#endif

/* We include linux/fs.h as last of the system headers, as it
 * otherwise conflicts with sys/mount.h. Yay, Linux is great! */
#include <linux/fs.h>

<<<<<<< HEAD
#if 0 /* NM_IGNORED */
=======
#include "alloc-util.h"
>>>>>>> aa9d0d14
#include "build.h"
#include "def.h"
#include "device-nodes.h"
#include "dirent-util.h"
#include "env-util.h"
#include "escape.h"
#include "exit-status.h"
#include "fd-util.h"
#include "fileio.h"
#include "formats-util.h"
#include "gunicode.h"
#include "hashmap.h"
#include "hexdecoct.h"
#include "hostname-util.h"
#include "ioprio.h"
#include "log.h"
#endif /* NM_IGNORED */
#include "macro.h"
#if 0 /* NM_IGNORED */
#include "missing.h"
#include "mkdir.h"
<<<<<<< HEAD
#endif /* NM_IGNORED */
=======
#include "parse-util.h"
>>>>>>> aa9d0d14
#include "path-util.h"
#if 0 /* NM_IGNORED */
#include "process-util.h"
#include "random-util.h"
#include "signal-util.h"
#include "sparse-endian.h"
#include "stat-util.h"
#include "string-table.h"
#include "string-util.h"
#include "strv.h"
#include "terminal-util.h"
<<<<<<< HEAD
#endif /* NM_IGNORED */
=======
#include "user-util.h"
>>>>>>> aa9d0d14
#include "utf8.h"
#include "util.h"
#if 0 /* NM_IGNORED */
#include "virt.h"
#endif /* NM_IGNORED */

/* Put this test here for a lack of better place */
assert_cc(EAGAIN == EWOULDBLOCK);

#if 0 /* NM_IGNORED */
int saved_argc = 0;
char **saved_argv = NULL;
#endif /* NM_IGNORED */

size_t page_size(void) {
        static thread_local size_t pgsz = 0;
        long r;

        if (_likely_(pgsz > 0))
                return pgsz;

        r = sysconf(_SC_PAGESIZE);
        assert(r > 0);

        pgsz = (size_t) r;
        return pgsz;
}

static int do_execute(char **directories, usec_t timeout, char *argv[]) {
        _cleanup_hashmap_free_free_ Hashmap *pids = NULL;
        _cleanup_set_free_free_ Set *seen = NULL;
        char **directory;

        /* We fork this all off from a child process so that we can
         * somewhat cleanly make use of SIGALRM to set a time limit */

        (void) reset_all_signal_handlers();
        (void) reset_signal_mask();

        assert_se(prctl(PR_SET_PDEATHSIG, SIGTERM) == 0);

        pids = hashmap_new(NULL);
        if (!pids)
                return log_oom();

        seen = set_new(&string_hash_ops);
        if (!seen)
                return log_oom();

        STRV_FOREACH(directory, directories) {
                _cleanup_closedir_ DIR *d;
                struct dirent *de;

                d = opendir(*directory);
                if (!d) {
                        if (errno == ENOENT)
                                continue;

                        return log_error_errno(errno, "Failed to open directory %s: %m", *directory);
                }

                FOREACH_DIRENT(de, d, break) {
                        _cleanup_free_ char *path = NULL;
                        pid_t pid;
                        int r;

                        if (!dirent_is_file(de))
                                continue;

                        if (set_contains(seen, de->d_name)) {
                                log_debug("%1$s/%2$s skipped (%2$s was already seen).", *directory, de->d_name);
                                continue;
                        }

                        r = set_put_strdup(seen, de->d_name);
                        if (r < 0)
                                return log_oom();

                        path = strjoin(*directory, "/", de->d_name, NULL);
                        if (!path)
                                return log_oom();

                        if (null_or_empty_path(path)) {
                                log_debug("%s is empty (a mask).", path);
                                continue;
                        }

                        pid = fork();
                        if (pid < 0) {
                                log_error_errno(errno, "Failed to fork: %m");
                                continue;
                        } else if (pid == 0) {
                                char *_argv[2];

                                assert_se(prctl(PR_SET_PDEATHSIG, SIGTERM) == 0);

                                if (!argv) {
                                        _argv[0] = path;
                                        _argv[1] = NULL;
                                        argv = _argv;
                                } else
                                        argv[0] = path;

                                execv(path, argv);
                                return log_error_errno(errno, "Failed to execute %s: %m", path);
                        }

                        log_debug("Spawned %s as " PID_FMT ".", path, pid);

                        r = hashmap_put(pids, PID_TO_PTR(pid), path);
                        if (r < 0)
                                return log_oom();
                        path = NULL;
                }
        }

        /* Abort execution of this process after the timout. We simply
         * rely on SIGALRM as default action terminating the process,
         * and turn on alarm(). */

        if (timeout != USEC_INFINITY)
                alarm((timeout + USEC_PER_SEC - 1) / USEC_PER_SEC);

        while (!hashmap_isempty(pids)) {
                _cleanup_free_ char *path = NULL;
                pid_t pid;

                pid = PTR_TO_PID(hashmap_first_key(pids));
                assert(pid > 0);

                path = hashmap_remove(pids, PID_TO_PTR(pid));
                assert(path);

                wait_for_terminate_and_warn(path, pid, true);
        }

        return 0;
}

void execute_directories(const char* const* directories, usec_t timeout, char *argv[]) {
        pid_t executor_pid;
        int r;
        char *name;
        char **dirs = (char**) directories;

        assert(!strv_isempty(dirs));

        name = basename(dirs[0]);
        assert(!isempty(name));

        /* Executes all binaries in the directories in parallel and waits
         * for them to finish. Optionally a timeout is applied. If a file
         * with the same name exists in more than one directory, the
         * earliest one wins. */

        executor_pid = fork();
        if (executor_pid < 0) {
                log_error_errno(errno, "Failed to fork: %m");
                return;

        } else if (executor_pid == 0) {
                r = do_execute(dirs, timeout, argv);
                _exit(r < 0 ? EXIT_FAILURE : EXIT_SUCCESS);
        }

        wait_for_terminate_and_warn(name, executor_pid, true);
}

<<<<<<< HEAD
#if 0 /* NM_IGNORED */
void close_many(const int fds[], unsigned n_fd) {
        unsigned i;

        assert(fds || n_fd <= 0);

        for (i = 0; i < n_fd; i++)
                safe_close(fds[i]);
=======
bool plymouth_running(void) {
        return access("/run/plymouth/pid", F_OK) >= 0;
>>>>>>> aa9d0d14
}
#endif /* NM_IGNORED */

bool display_is_local(const char *display) {
        assert(display);

        return
                display[0] == ':' &&
                display[1] >= '0' &&
                display[1] <= '9';
}

int socket_from_display(const char *display, char **path) {
        size_t k;
        char *f, *c;

        assert(display);
        assert(path);

        if (!display_is_local(display))
                return -EINVAL;

        k = strspn(display+1, "0123456789");

        f = new(char, strlen("/tmp/.X11-unix/X") + k + 1);
        if (!f)
                return -ENOMEM;

        c = stpcpy(f, "/tmp/.X11-unix/X");
        memcpy(c, display+1, k);
        c[k] = 0;

        *path = f;

        return 0;
}

int block_get_whole_disk(dev_t d, dev_t *ret) {
        char *p, *s;
        int r;
        unsigned n, m;

        assert(ret);

        /* If it has a queue this is good enough for us */
        if (asprintf(&p, "/sys/dev/block/%u:%u/queue", major(d), minor(d)) < 0)
                return -ENOMEM;

<<<<<<< HEAD
#if 0 /* NM_IGNORED */
int parse_boolean(const char *v) {
        assert(v);
=======
        r = access(p, F_OK);
        free(p);
>>>>>>> aa9d0d14

        if (r >= 0) {
                *ret = d;
                return 0;
        }

        /* If it is a partition find the originating device */
        if (asprintf(&p, "/sys/dev/block/%u:%u/partition", major(d), minor(d)) < 0)
                return -ENOMEM;

        r = access(p, F_OK);
        free(p);

        if (r < 0)
                return -ENOENT;

        /* Get parent dev_t */
        if (asprintf(&p, "/sys/dev/block/%u:%u/../dev", major(d), minor(d)) < 0)
                return -ENOMEM;

        r = read_one_line_file(p, &s);
        free(p);

        if (r < 0)
                return r;

        r = sscanf(s, "%u:%u", &m, &n);
        free(s);

<<<<<<< HEAD
        return 0;
}
#endif /* NM_IGNORED */
=======
        if (r != 2)
                return -EINVAL;
>>>>>>> aa9d0d14

        /* Only return this if it is really good enough for us. */
        if (asprintf(&p, "/sys/dev/block/%u:%u/queue", m, n) < 0)
                return -ENOMEM;

        r = access(p, F_OK);
        free(p);

        if (r >= 0) {
                *ret = makedev(m, n);
                return 0;
        }

        return -ENOENT;
}

bool kexec_loaded(void) {
       bool loaded = false;
       char *s;

       if (read_one_line_file("/sys/kernel/kexec_loaded", &s) >= 0) {
               if (s[0] == '1')
                       loaded = true;
               free(s);
       }
       return loaded;
}

<<<<<<< HEAD
#if 0 /* NM_IGNORED */
int safe_atoi(const char *s, int *ret_i) {
        char *x = NULL;
        long l;
=======
int prot_from_flags(int flags) {
>>>>>>> aa9d0d14

        switch (flags & O_ACCMODE) {

        case O_RDONLY:
                return PROT_READ;

        case O_WRONLY:
                return PROT_WRITE;

        case O_RDWR:
                return PROT_READ|PROT_WRITE;

<<<<<<< HEAD
        *ret_i = (int) l;
        return 0;
}

int safe_atou8(const char *s, uint8_t *ret) {
        char *x = NULL;
        unsigned long l;

        assert(s);
        assert(ret);

        errno = 0;
        l = strtoul(s, &x, 0);

        if (!x || x == s || *x || errno)
                return errno > 0 ? -errno : -EINVAL;

        if ((unsigned long) (uint8_t) l != l)
                return -ERANGE;

        *ret = (uint8_t) l;
        return 0;
}
#endif /* NM_IGNORED */

int safe_atou16(const char *s, uint16_t *ret) {
        char *x = NULL;
        unsigned long l;

        assert(s);
        assert(ret);

        errno = 0;
        l = strtoul(s, &x, 0);

        if (!x || x == s || *x || errno)
                return errno > 0 ? -errno : -EINVAL;

        if ((unsigned long) (uint16_t) l != l)
                return -ERANGE;

        *ret = (uint16_t) l;
        return 0;
}

#if 0 /* NM_IGNORED */
int safe_atoi16(const char *s, int16_t *ret) {
        char *x = NULL;
        long l;

        assert(s);
        assert(ret);

        errno = 0;
        l = strtol(s, &x, 0);

        if (!x || x == s || *x || errno)
                return errno > 0 ? -errno : -EINVAL;

        if ((long) (int16_t) l != l)
                return -ERANGE;

        *ret = (int16_t) l;
        return 0;
}

int safe_atollu(const char *s, long long unsigned *ret_llu) {
        char *x = NULL;
        unsigned long long l;

        assert(s);
        assert(ret_llu);

        errno = 0;
        l = strtoull(s, &x, 0);

        if (!x || x == s || *x || errno)
                return errno ? -errno : -EINVAL;

        *ret_llu = l;
        return 0;
=======
        default:
                return -EINVAL;
        }
>>>>>>> aa9d0d14
}

int fork_agent(pid_t *pid, const int except[], unsigned n_except, const char *path, ...) {
        bool stdout_is_tty, stderr_is_tty;
        pid_t parent_pid, agent_pid;
        sigset_t ss, saved_ss;
        unsigned n, i;
        va_list ap;
        char **l;

        assert(pid);
        assert(path);

        /* Spawns a temporary TTY agent, making sure it goes away when
         * we go away */

        parent_pid = getpid();

        /* First we temporarily block all signals, so that the new
         * child has them blocked initially. This way, we can be sure
         * that SIGTERMs are not lost we might send to the agent. */
        assert_se(sigfillset(&ss) >= 0);
        assert_se(sigprocmask(SIG_SETMASK, &ss, &saved_ss) >= 0);

        agent_pid = fork();
        if (agent_pid < 0) {
                assert_se(sigprocmask(SIG_SETMASK, &saved_ss, NULL) >= 0);
                return -errno;
        }

<<<<<<< HEAD
        freelocale(loc);
        *ret_d = (double) d;
        return 0;
}
#endif /* NM_IGNORED */

static size_t strcspn_escaped(const char *s, const char *reject) {
        bool escaped = false;
        int n;

        for (n=0; s[n]; n++) {
                if (escaped)
                        escaped = false;
                else if (s[n] == '\\')
                        escaped = true;
                else if (strchr(reject, s[n]))
                        break;
=======
        if (agent_pid != 0) {
                assert_se(sigprocmask(SIG_SETMASK, &saved_ss, NULL) >= 0);
                *pid = agent_pid;
                return 0;
>>>>>>> aa9d0d14
        }

        /* In the child:
         *
         * Make sure the agent goes away when the parent dies */
        if (prctl(PR_SET_PDEATHSIG, SIGTERM) < 0)
                _exit(EXIT_FAILURE);

        /* Make sure we actually can kill the agent, if we need to, in
         * case somebody invoked us from a shell script that trapped
         * SIGTERM or so... */
        (void) reset_all_signal_handlers();
        (void) reset_signal_mask();

        /* Check whether our parent died before we were able
         * to set the death signal and unblock the signals */
        if (getppid() != parent_pid)
                _exit(EXIT_SUCCESS);

        /* Don't leak fds to the agent */
        close_all_fds(except, n_except);

        stdout_is_tty = isatty(STDOUT_FILENO);
        stderr_is_tty = isatty(STDERR_FILENO);

        if (!stdout_is_tty || !stderr_is_tty) {
                int fd;

                /* Detach from stdout/stderr. and reopen
                 * /dev/tty for them. This is important to
                 * ensure that when systemctl is started via
                 * popen() or a similar call that expects to
                 * read EOF we actually do generate EOF and
                 * not delay this indefinitely by because we
                 * keep an unused copy of stdin around. */
                fd = open("/dev/tty", O_WRONLY);
                if (fd < 0) {
                        log_error_errno(errno, "Failed to open /dev/tty: %m");
                        _exit(EXIT_FAILURE);
                }

<<<<<<< HEAD
char *strappend(const char *s, const char *suffix) {
        return strnappend(s, suffix, suffix ? strlen(suffix) : 0);
}

#if 0 /* NM_IGNORED */
int readlinkat_malloc(int fd, const char *p, char **ret) {
        size_t l = 100;
        int r;

        assert(p);
        assert(ret);

        for (;;) {
                char *c;
                ssize_t n;

                c = new(char, l);
                if (!c)
                        return -ENOMEM;

                n = readlinkat(fd, p, c, l-1);
                if (n < 0) {
                        r = -errno;
                        free(c);
                        return r;
                }
=======
                if (!stdout_is_tty)
                        dup2(fd, STDOUT_FILENO);
>>>>>>> aa9d0d14

                if (!stderr_is_tty)
                        dup2(fd, STDERR_FILENO);

                if (fd > 2)
                        close(fd);
        }

        /* Count arguments */
        va_start(ap, path);
        for (n = 0; va_arg(ap, char*); n++)
                ;
        va_end(ap);

        /* Allocate strv */
        l = alloca(sizeof(char *) * (n + 1));

        /* Fill in arguments */
        va_start(ap, path);
        for (i = 0; i <= n; i++)
                l[i] = va_arg(ap, char*);
        va_end(ap);

        execv(path, l);
        _exit(EXIT_FAILURE);
}
#endif /* NM_IGNORED */

bool in_initrd(void) {
        static int saved = -1;
        struct statfs s;

        if (saved >= 0)
                return saved;

        /* We make two checks here:
         *
         * 1. the flag file /etc/initrd-release must exist
         * 2. the root file system must be a memory file system
         *
         * The second check is extra paranoia, since misdetecting an
         * initrd can have bad bad consequences due the initrd
         * emptying when transititioning to the main systemd.
         */

        saved = access("/etc/initrd-release", F_OK) >= 0 &&
                statfs("/", &s) >= 0 &&
                is_temporary_fs(&s);

        return saved;
}

<<<<<<< HEAD
#if 0 /* NM_IGNORED */
char *delete_chars(char *s, const char *bad) {
        char *f, *t;

        /* Drops all whitespace, regardless where in the string */

        for (f = s, t = s; *f; f++) {
                if (strchr(bad, *f))
                        continue;
=======
/* hey glibc, APIs with callbacks without a user pointer are so useless */
void *xbsearch_r(const void *key, const void *base, size_t nmemb, size_t size,
                 int (*compar) (const void *, const void *, void *), void *arg) {
        size_t l, u, idx;
        const void *p;
        int comparison;
>>>>>>> aa9d0d14

        l = 0;
        u = nmemb;
        while (l < u) {
                idx = (l + u) / 2;
                p = (void *)(((const char *) base) + (idx * size));
                comparison = compar(key, p, arg);
                if (comparison < 0)
                        u = idx;
                else if (comparison > 0)
                        l = idx + 1;
                else
                        return (void *)p;
        }
        return NULL;
}

int on_ac_power(void) {
        bool found_offline = false, found_online = false;
        _cleanup_closedir_ DIR *d = NULL;

        d = opendir("/sys/class/power_supply");
        if (!d)
                return errno == ENOENT ? true : -errno;

        for (;;) {
                struct dirent *de;
                _cleanup_close_ int fd = -1, device = -1;
                char contents[6];
                ssize_t n;

                errno = 0;
                de = readdir(d);
                if (!de && errno != 0)
                        return -errno;

                if (!de)
                        break;

                if (hidden_file(de->d_name))
                        continue;

<<<<<<< HEAD
        memcpy(mempcpy(ret, path, e + 1 - path), filename, k + 1);
        return ret;
}

int rmdir_parents(const char *path, const char *stop) {
        size_t l;
        int r = 0;

        assert(path);
        assert(stop);

        l = strlen(path);

        /* Skip trailing slashes */
        while (l > 0 && path[l-1] == '/')
                l--;

        while (l > 0) {
                char *t;

                /* Skip last component */
                while (l > 0 && path[l-1] != '/')
                        l--;

                /* Skip trailing slashes */
                while (l > 0 && path[l-1] == '/')
                        l--;

                if (l <= 0)
                        break;

                if (!(t = strndup(path, l)))
                        return -ENOMEM;

                if (path_startswith(stop, t)) {
                        free(t);
                        return 0;
                }

                r = rmdir(t);
                free(t);

                if (r < 0)
                        if (errno != ENOENT)
                                return -errno;
        }

        return 0;
}
#endif /* NM_IGNORED */

char hexchar(int x) {
        static const char table[16] = "0123456789abcdef";

        return table[x & 15];
}

int unhexchar(char c) {

        if (c >= '0' && c <= '9')
                return c - '0';

        if (c >= 'a' && c <= 'f')
                return c - 'a' + 10;

        if (c >= 'A' && c <= 'F')
                return c - 'A' + 10;

        return -EINVAL;
}

char *hexmem(const void *p, size_t l) {
        char *r, *z;
        const uint8_t *x;

        z = r = malloc(l * 2 + 1);
        if (!r)
                return NULL;

        for (x = p; x < (const uint8_t*) p + l; x++) {
                *(z++) = hexchar(*x >> 4);
                *(z++) = hexchar(*x & 15);
        }

        *z = 0;
        return r;
}

int unhexmem(const char *p, size_t l, void **mem, size_t *len) {
        _cleanup_free_ uint8_t *r = NULL;
        uint8_t *z;
        const char *x;

        assert(mem);
        assert(len);
        assert(p);

        z = r = malloc((l + 1) / 2 + 1);
        if (!r)
                return -ENOMEM;

        for (x = p; x < p + l; x += 2) {
                int a, b;

                a = unhexchar(x[0]);
                if (a < 0)
                        return a;
                else if (x+1 < p + l) {
                        b = unhexchar(x[1]);
                        if (b < 0)
                                return b;
                } else
                        b = 0;

                *(z++) = (uint8_t) a << 4 | (uint8_t) b;
        }

        *z = 0;

        *mem = r;
        r = NULL;
        *len = (l + 1) / 2;

        return 0;
}

/* https://tools.ietf.org/html/rfc4648#section-6
 * Notice that base32hex differs from base32 in the alphabet it uses.
 * The distinction is that the base32hex representation preserves the
 * order of the underlying data when compared as bytestrings, this is
 * useful when representing NSEC3 hashes, as one can then verify the
 * order of hashes directly from their representation. */
char base32hexchar(int x) {
        static const char table[32] = "0123456789"
                                      "ABCDEFGHIJKLMNOPQRSTUV";

        return table[x & 31];
}

int unbase32hexchar(char c) {
        unsigned offset;

        if (c >= '0' && c <= '9')
                return c - '0';

        offset = '9' - '0' + 1;

        if (c >= 'A' && c <= 'V')
                return c - 'A' + offset;

        return -EINVAL;
}

char *base32hexmem(const void *p, size_t l, bool padding) {
        char *r, *z;
        const uint8_t *x;
        size_t len;

        if (padding)
                /* five input bytes makes eight output bytes, padding is added so we must round up */
                len = 8 * (l + 4) / 5;
        else {
                /* same, but round down as there is no padding */
                len = 8 * l / 5;

                switch (l % 5) {
                case 4:
                        len += 7;
                        break;
                case 3:
                        len += 5;
                        break;
                case 2:
                        len += 4;
                        break;
                case 1:
                        len += 2;
                        break;
                }
        }

        z = r = malloc(len + 1);
        if (!r)
                return NULL;

        for (x = p; x < (const uint8_t*) p + (l / 5) * 5; x += 5) {
                /* x[0] == XXXXXXXX; x[1] == YYYYYYYY; x[2] == ZZZZZZZZ
                   x[3] == QQQQQQQQ; x[4] == WWWWWWWW */
                *(z++) = base32hexchar(x[0] >> 3);                    /* 000XXXXX */
                *(z++) = base32hexchar((x[0] & 7) << 2 | x[1] >> 6);  /* 000XXXYY */
                *(z++) = base32hexchar((x[1] & 63) >> 1);             /* 000YYYYY */
                *(z++) = base32hexchar((x[1] & 1) << 4 | x[2] >> 4);  /* 000YZZZZ */
                *(z++) = base32hexchar((x[2] & 15) << 1 | x[3] >> 7); /* 000ZZZZQ */
                *(z++) = base32hexchar((x[3] & 127) >> 2);            /* 000QQQQQ */
                *(z++) = base32hexchar((x[3] & 3) << 3 | x[4] >> 5);  /* 000QQWWW */
                *(z++) = base32hexchar((x[4] & 31));                  /* 000WWWWW */
        }

        switch (l % 5) {
        case 4:
                *(z++) = base32hexchar(x[0] >> 3);                    /* 000XXXXX */
                *(z++) = base32hexchar((x[0] & 7) << 2 | x[1] >> 6);  /* 000XXXYY */
                *(z++) = base32hexchar((x[1] & 63) >> 1);             /* 000YYYYY */
                *(z++) = base32hexchar((x[1] & 1) << 4 | x[2] >> 4);   /* 000YZZZZ */
                *(z++) = base32hexchar((x[2] & 15) << 1 | x[3] >> 7); /* 000ZZZZQ */
                *(z++) = base32hexchar((x[3] & 127) >> 2);            /* 000QQQQQ */
                *(z++) = base32hexchar((x[3] & 3) << 3);              /* 000QQ000 */
                if (padding)
                        *(z++) = '=';

                break;

        case 3:
                *(z++) = base32hexchar(x[0] >> 3);                   /* 000XXXXX */
                *(z++) = base32hexchar((x[0] & 7) << 2 | x[1] >> 6); /* 000XXXYY */
                *(z++) = base32hexchar((x[1] & 63) >> 1);            /* 000YYYYY */
                *(z++) = base32hexchar((x[1] & 1) << 4 | x[2] >> 4); /* 000YZZZZ */
                *(z++) = base32hexchar((x[2] & 15) << 1);            /* 000ZZZZ0 */
                if (padding) {
                        *(z++) = '=';
                        *(z++) = '=';
                        *(z++) = '=';
                }

                break;

        case 2:
                *(z++) = base32hexchar(x[0] >> 3);                   /* 000XXXXX */
                *(z++) = base32hexchar((x[0] & 7) << 2 | x[1] >> 6); /* 000XXXYY */
                *(z++) = base32hexchar((x[1] & 63) >> 1);            /* 000YYYYY */
                *(z++) = base32hexchar((x[1] & 1) << 4);             /* 000Y0000 */
                if (padding) {
                        *(z++) = '=';
                        *(z++) = '=';
                        *(z++) = '=';
                        *(z++) = '=';
                }

                break;

        case 1:
                *(z++) = base32hexchar(x[0] >> 3);       /* 000XXXXX */
                *(z++) = base32hexchar((x[0] & 7) << 2); /* 000XXX00 */
                if (padding) {
                        *(z++) = '=';
                        *(z++) = '=';
                        *(z++) = '=';
                        *(z++) = '=';
                        *(z++) = '=';
                        *(z++) = '=';
                }

                break;
        }

        *z = 0;
        return r;
}

int unbase32hexmem(const char *p, size_t l, bool padding, void **mem, size_t *_len) {
        _cleanup_free_ uint8_t *r = NULL;
        int a, b, c, d, e, f, g, h;
        uint8_t *z;
        const char *x;
        size_t len;
        unsigned pad = 0;

        assert(p);

        /* padding ensures any base32hex input has input divisible by 8 */
        if (padding && l % 8 != 0)
                return -EINVAL;

        if (padding) {
                /* strip the padding */
                while (l > 0 && p[l - 1] == '=' && pad < 7) {
                        pad ++;
                        l --;
                }
        }

        /* a group of eight input bytes needs five output bytes, in case of
           padding we need to add some extra bytes */
        len = (l / 8) * 5;

        switch (l % 8) {
        case 7:
                len += 4;
                break;
        case 5:
                len += 3;
                break;
        case 4:
                len += 2;
                break;
        case 2:
                len += 1;
                break;
        case 0:
                break;
        default:
                return -EINVAL;
        }

        z = r = malloc(len + 1);
        if (!r)
                return -ENOMEM;

        for (x = p; x < p + (l / 8) * 8; x += 8) {
                /* a == 000XXXXX; b == 000YYYYY; c == 000ZZZZZ; d == 000WWWWW
                   e == 000SSSSS; f == 000QQQQQ; g == 000VVVVV; h == 000RRRRR */
                a = unbase32hexchar(x[0]);
                if (a < 0)
                        return -EINVAL;

                b = unbase32hexchar(x[1]);
                if (b < 0)
                        return -EINVAL;

                c = unbase32hexchar(x[2]);
                if (c < 0)
                        return -EINVAL;

                d = unbase32hexchar(x[3]);
                if (d < 0)
                        return -EINVAL;

                e = unbase32hexchar(x[4]);
                if (e < 0)
                        return -EINVAL;

                f = unbase32hexchar(x[5]);
                if (f < 0)
                        return -EINVAL;

                g = unbase32hexchar(x[6]);
                if (g < 0)
                        return -EINVAL;

                h = unbase32hexchar(x[7]);
                if (h < 0)
                        return -EINVAL;

                *(z++) = (uint8_t) a << 3 | (uint8_t) b >> 2;                    /* XXXXXYYY */
                *(z++) = (uint8_t) b << 6 | (uint8_t) c << 1 | (uint8_t) d >> 4; /* YYZZZZZW */
                *(z++) = (uint8_t) d << 4 | (uint8_t) e >> 1;                    /* WWWWSSSS */
                *(z++) = (uint8_t) e << 7 | (uint8_t) f << 2 | (uint8_t) g >> 3; /* SQQQQQVV */
                *(z++) = (uint8_t) g << 5 | (uint8_t) h;                         /* VVVRRRRR */
        }

        switch (l % 8) {
        case 7:
                a = unbase32hexchar(x[0]);
                if (a < 0)
                        return -EINVAL;

                b = unbase32hexchar(x[1]);
                if (b < 0)
                        return -EINVAL;

                c = unbase32hexchar(x[2]);
                if (c < 0)
                        return -EINVAL;

                d = unbase32hexchar(x[3]);
                if (d < 0)
                        return -EINVAL;

                e = unbase32hexchar(x[4]);
                if (e < 0)
                        return -EINVAL;

                f = unbase32hexchar(x[5]);
                if (f < 0)
                        return -EINVAL;

                g = unbase32hexchar(x[6]);
                if (g < 0)
                        return -EINVAL;

                /* g == 000VV000 */
                if (g & 7)
                        return -EINVAL;

                *(z++) = (uint8_t) a << 3 | (uint8_t) b >> 2;                    /* XXXXXYYY */
                *(z++) = (uint8_t) b << 6 | (uint8_t) c << 1 | (uint8_t) d >> 4; /* YYZZZZZW */
                *(z++) = (uint8_t) d << 4 | (uint8_t) e >> 1;                    /* WWWWSSSS */
                *(z++) = (uint8_t) e << 7 | (uint8_t) f << 2 | (uint8_t) g >> 3; /* SQQQQQVV */

                break;
        case 5:
                a = unbase32hexchar(x[0]);
                if (a < 0)
                        return -EINVAL;

                b = unbase32hexchar(x[1]);
                if (b < 0)
                        return -EINVAL;

                c = unbase32hexchar(x[2]);
                if (c < 0)
                        return -EINVAL;

                d = unbase32hexchar(x[3]);
                if (d < 0)
                        return -EINVAL;

                e = unbase32hexchar(x[4]);
                if (e < 0)
                        return -EINVAL;

                /* e == 000SSSS0 */
                if (e & 1)
                        return -EINVAL;

                *(z++) = (uint8_t) a << 3 | (uint8_t) b >> 2;                    /* XXXXXYYY */
                *(z++) = (uint8_t) b << 6 | (uint8_t) c << 1 | (uint8_t) d >> 4; /* YYZZZZZW */
                *(z++) = (uint8_t) d << 4 | (uint8_t) e >> 1;                    /* WWWWSSSS */

                break;
        case 4:
                a = unbase32hexchar(x[0]);
                if (a < 0)
                        return -EINVAL;

                b = unbase32hexchar(x[1]);
                if (b < 0)
                        return -EINVAL;

                c = unbase32hexchar(x[2]);
                if (c < 0)
                        return -EINVAL;

                d = unbase32hexchar(x[3]);
                if (d < 0)
                        return -EINVAL;

                /* d == 000W0000 */
                if (d & 15)
                        return -EINVAL;

                *(z++) = (uint8_t) a << 3 | (uint8_t) b >> 2;                    /* XXXXXYYY */
                *(z++) = (uint8_t) b << 6 | (uint8_t) c << 1 | (uint8_t) d >> 4; /* YYZZZZZW */

                break;
        case 2:
                a = unbase32hexchar(x[0]);
                if (a < 0)
                        return -EINVAL;

                b = unbase32hexchar(x[1]);
                if (b < 0)
                        return -EINVAL;

                /* b == 000YYY00 */
                if (b & 3)
                        return -EINVAL;

                *(z++) = (uint8_t) a << 3 | (uint8_t) b >> 2; /* XXXXXYYY */

                break;
        case 0:
                break;
        default:
                return -EINVAL;
        }

        *z = 0;

        *mem = r;
        r = NULL;
        *_len = len;

        return 0;
}

/* https://tools.ietf.org/html/rfc4648#section-4 */
char base64char(int x) {
        static const char table[64] = "ABCDEFGHIJKLMNOPQRSTUVWXYZ"
                                      "abcdefghijklmnopqrstuvwxyz"
                                      "0123456789+/";
        return table[x & 63];
}

int unbase64char(char c) {
        unsigned offset;

        if (c >= 'A' && c <= 'Z')
                return c - 'A';

        offset = 'Z' - 'A' + 1;

        if (c >= 'a' && c <= 'z')
                return c - 'a' + offset;

        offset += 'z' - 'a' + 1;

        if (c >= '0' && c <= '9')
                return c - '0' + offset;

        offset += '9' - '0' + 1;

        if (c == '+')
                return offset;

        offset ++;

        if (c == '/')
                return offset;

        return -EINVAL;
}

char *base64mem(const void *p, size_t l) {
        char *r, *z;
        const uint8_t *x;

        /* three input bytes makes four output bytes, padding is added so we must round up */
        z = r = malloc(4 * (l + 2) / 3 + 1);
        if (!r)
                return NULL;

        for (x = p; x < (const uint8_t*) p + (l / 3) * 3; x += 3) {
                /* x[0] == XXXXXXXX; x[1] == YYYYYYYY; x[2] == ZZZZZZZZ */
                *(z++) = base64char(x[0] >> 2);                    /* 00XXXXXX */
                *(z++) = base64char((x[0] & 3) << 4 | x[1] >> 4);  /* 00XXYYYY */
                *(z++) = base64char((x[1] & 15) << 2 | x[2] >> 6); /* 00YYYYZZ */
                *(z++) = base64char(x[2] & 63);                    /* 00ZZZZZZ */
        }

        switch (l % 3) {
        case 2:
                *(z++) = base64char(x[0] >> 2);                   /* 00XXXXXX */
                *(z++) = base64char((x[0] & 3) << 4 | x[1] >> 4); /* 00XXYYYY */
                *(z++) = base64char((x[1] & 15) << 2);            /* 00YYYY00 */
                *(z++) = '=';

                break;
        case 1:
                *(z++) = base64char(x[0] >> 2);        /* 00XXXXXX */
                *(z++) = base64char((x[0] & 3) << 4);  /* 00XX0000 */
                *(z++) = '=';
                *(z++) = '=';

                break;
        }

        *z = 0;
        return r;
}

int unbase64mem(const char *p, size_t l, void **mem, size_t *_len) {
        _cleanup_free_ uint8_t *r = NULL;
        int a, b, c, d;
        uint8_t *z;
        const char *x;
        size_t len;

        assert(p);

        /* padding ensures any base63 input has input divisible by 4 */
        if (l % 4 != 0)
                return -EINVAL;

        /* strip the padding */
        if (l > 0 && p[l - 1] == '=')
                l --;
        if (l > 0 && p[l - 1] == '=')
                l --;

        /* a group of four input bytes needs three output bytes, in case of
           padding we need to add two or three extra bytes */
        len = (l / 4) * 3 + (l % 4 ? (l % 4) - 1 : 0);

        z = r = malloc(len + 1);
        if (!r)
                return -ENOMEM;

        for (x = p; x < p + (l / 4) * 4; x += 4) {
                /* a == 00XXXXXX; b == 00YYYYYY; c == 00ZZZZZZ; d == 00WWWWWW */
                a = unbase64char(x[0]);
                if (a < 0)
                        return -EINVAL;

                b = unbase64char(x[1]);
                if (b < 0)
                        return -EINVAL;

                c = unbase64char(x[2]);
                if (c < 0)
                        return -EINVAL;

                d = unbase64char(x[3]);
                if (d < 0)
                        return -EINVAL;

                *(z++) = (uint8_t) a << 2 | (uint8_t) b >> 4; /* XXXXXXYY */
                *(z++) = (uint8_t) b << 4 | (uint8_t) c >> 2; /* YYYYZZZZ */
                *(z++) = (uint8_t) c << 6 | (uint8_t) d;      /* ZZWWWWWW */
        }

        switch (l % 4) {
        case 3:
                a = unbase64char(x[0]);
                if (a < 0)
                        return -EINVAL;

                b = unbase64char(x[1]);
                if (b < 0)
                        return -EINVAL;

                c = unbase64char(x[2]);
                if (c < 0)
                        return -EINVAL;

                /* c == 00ZZZZ00 */
                if (c & 3)
                        return -EINVAL;

                *(z++) = (uint8_t) a << 2 | (uint8_t) b >> 4; /* XXXXXXYY */
                *(z++) = (uint8_t) b << 4 | (uint8_t) c >> 2; /* YYYYZZZZ */

                break;
        case 2:
                a = unbase64char(x[0]);
                if (a < 0)
                        return -EINVAL;

                b = unbase64char(x[1]);
                if (b < 0)
                        return -EINVAL;

                /* b == 00YY0000 */
                if (b & 15)
                        return -EINVAL;

                *(z++) = (uint8_t) a << 2 | (uint8_t) (b >> 4); /* XXXXXXYY */

                break;
        case 0:

                break;
        default:
                return -EINVAL;
        }

        *z = 0;

        *mem = r;
        r = NULL;
        *_len = len;

        return 0;
}

char octchar(int x) {
        return '0' + (x & 7);
}

int unoctchar(char c) {

        if (c >= '0' && c <= '7')
                return c - '0';

        return -EINVAL;
}

char decchar(int x) {
        return '0' + (x % 10);
}

int undecchar(char c) {

        if (c >= '0' && c <= '9')
                return c - '0';

        return -EINVAL;
}

char *cescape(const char *s) {
        char *r, *t;
        const char *f;

        assert(s);

        /* Does C style string escaping. May be reversed with
         * cunescape(). */

        r = new(char, strlen(s)*4 + 1);
        if (!r)
                return NULL;

        for (f = s, t = r; *f; f++)
                t += cescape_char(*f, t);

        *t = 0;

        return r;
}

static int cunescape_one(const char *p, size_t length, char *ret, uint32_t *ret_unicode) {
        int r = 1;

        assert(p);
        assert(*p);
        assert(ret);

        /* Unescapes C style. Returns the unescaped character in ret,
         * unless we encountered a \u sequence in which case the full
         * unicode character is returned in ret_unicode, instead. */

        if (length != (size_t) -1 && length < 1)
                return -EINVAL;

        switch (p[0]) {

        case 'a':
                *ret = '\a';
                break;
        case 'b':
                *ret = '\b';
                break;
        case 'f':
                *ret = '\f';
                break;
        case 'n':
                *ret = '\n';
                break;
        case 'r':
                *ret = '\r';
                break;
        case 't':
                *ret = '\t';
                break;
        case 'v':
                *ret = '\v';
                break;
        case '\\':
                *ret = '\\';
                break;
        case '"':
                *ret = '"';
                break;
        case '\'':
                *ret = '\'';
                break;

        case 's':
                /* This is an extension of the XDG syntax files */
                *ret = ' ';
                break;

        case 'x': {
                /* hexadecimal encoding */
                int a, b;

                if (length != (size_t) -1 && length < 3)
                        return -EINVAL;

                a = unhexchar(p[1]);
                if (a < 0)
                        return -EINVAL;

                b = unhexchar(p[2]);
                if (b < 0)
                        return -EINVAL;

                /* Don't allow NUL bytes */
                if (a == 0 && b == 0)
                        return -EINVAL;

                *ret = (char) ((a << 4U) | b);
                r = 3;
                break;
        }

        case 'u': {
                /* C++11 style 16bit unicode */

                int a[4];
                unsigned i;
                uint32_t c;

                if (length != (size_t) -1 && length < 5)
                        return -EINVAL;

                for (i = 0; i < 4; i++) {
                        a[i] = unhexchar(p[1 + i]);
                        if (a[i] < 0)
                                return a[i];
                }

                c = ((uint32_t) a[0] << 12U) | ((uint32_t) a[1] << 8U) | ((uint32_t) a[2] << 4U) | (uint32_t) a[3];

                /* Don't allow 0 chars */
                if (c == 0)
                        return -EINVAL;

                if (c < 128)
                        *ret = c;
                else {
                        if (!ret_unicode)
                                return -EINVAL;

                        *ret = 0;
                        *ret_unicode = c;
                }

                r = 5;
                break;
        }

        case 'U': {
                /* C++11 style 32bit unicode */

                int a[8];
                unsigned i;
                uint32_t c;

                if (length != (size_t) -1 && length < 9)
                        return -EINVAL;

                for (i = 0; i < 8; i++) {
                        a[i] = unhexchar(p[1 + i]);
                        if (a[i] < 0)
                                return a[i];
                }

                c = ((uint32_t) a[0] << 28U) | ((uint32_t) a[1] << 24U) | ((uint32_t) a[2] << 20U) | ((uint32_t) a[3] << 16U) |
                    ((uint32_t) a[4] << 12U) | ((uint32_t) a[5] <<  8U) | ((uint32_t) a[6] <<  4U) |  (uint32_t) a[7];

                /* Don't allow 0 chars */
                if (c == 0)
                        return -EINVAL;

                /* Don't allow invalid code points */
                if (!unichar_is_valid(c))
                        return -EINVAL;

                if (c < 128)
                        *ret = c;
                else {
                        if (!ret_unicode)
                                return -EINVAL;

                        *ret = 0;
                        *ret_unicode = c;
                }

                r = 9;
                break;
        }

        case '0':
        case '1':
        case '2':
        case '3':
        case '4':
        case '5':
        case '6':
        case '7': {
                /* octal encoding */
                int a, b, c;
                uint32_t m;

                if (length != (size_t) -1 && length < 3)
                        return -EINVAL;

                a = unoctchar(p[0]);
                if (a < 0)
                        return -EINVAL;

                b = unoctchar(p[1]);
                if (b < 0)
                        return -EINVAL;

                c = unoctchar(p[2]);
                if (c < 0)
                        return -EINVAL;

                /* don't allow NUL bytes */
                if (a == 0 && b == 0 && c == 0)
                        return -EINVAL;

                /* Don't allow bytes above 255 */
                m = ((uint32_t) a << 6U) | ((uint32_t) b << 3U) | (uint32_t) c;
                if (m > 255)
                        return -EINVAL;

                *ret = m;
                r = 3;
                break;
        }

        default:
                return -EINVAL;
        }

        return r;
}

int cunescape_length_with_prefix(const char *s, size_t length, const char *prefix, UnescapeFlags flags, char **ret) {
        char *r, *t;
        const char *f;
        size_t pl;

        assert(s);
        assert(ret);

        /* Undoes C style string escaping, and optionally prefixes it. */

        pl = prefix ? strlen(prefix) : 0;

        r = new(char, pl+length+1);
        if (!r)
                return -ENOMEM;

        if (prefix)
                memcpy(r, prefix, pl);

        for (f = s, t = r + pl; f < s + length; f++) {
                size_t remaining;
                uint32_t u = 0;
                char c;
                int k;

                remaining = s + length - f;
                assert(remaining > 0);

                if (*f != '\\') {
                        /* A literal literal, copy verbatim */
                        *(t++) = *f;
                        continue;
                }

                if (remaining == 1) {
                        if (flags & UNESCAPE_RELAX) {
                                /* A trailing backslash, copy verbatim */
                                *(t++) = *f;
                                continue;
                        }

                        free(r);
                        return -EINVAL;
                }

                k = cunescape_one(f + 1, remaining - 1, &c, &u);
                if (k < 0) {
                        if (flags & UNESCAPE_RELAX) {
                                /* Invalid escape code, let's take it literal then */
                                *(t++) = '\\';
                                continue;
                        }

                        free(r);
                        return k;
                }

                if (c != 0)
                        /* Non-Unicode? Let's encode this directly */
                        *(t++) = c;
                else
                        /* Unicode? Then let's encode this in UTF-8 */
                        t += utf8_encode_unichar(t, u);

                f += k;
        }

        *t = 0;

        *ret = r;
        return t - r;
}

#if 0 /* NM_IGNORED */
int cunescape_length(const char *s, size_t length, UnescapeFlags flags, char **ret) {
        return cunescape_length_with_prefix(s, length, NULL, flags, ret);
}

int cunescape(const char *s, UnescapeFlags flags, char **ret) {
        return cunescape_length(s, strlen(s), flags, ret);
}

char *xescape(const char *s, const char *bad) {
        char *r, *t;
        const char *f;

        /* Escapes all chars in bad, in addition to \ and all special
         * chars, in \xFF style escaping. May be reversed with
         * cunescape(). */

        r = new(char, strlen(s) * 4 + 1);
        if (!r)
                return NULL;

        for (f = s, t = r; *f; f++) {

                if ((*f < ' ') || (*f >= 127) ||
                    (*f == '\\') || strchr(bad, *f)) {
                        *(t++) = '\\';
                        *(t++) = 'x';
                        *(t++) = hexchar(*f >> 4);
                        *(t++) = hexchar(*f);
                } else
                        *(t++) = *f;
        }

        *t = 0;

        return r;
}

char *ascii_strlower(char *t) {
        char *p;

        assert(t);

        for (p = t; *p; p++)
                if (*p >= 'A' && *p <= 'Z')
                        *p = *p - 'A' + 'a';

        return t;
}

_pure_ static bool hidden_file_allow_backup(const char *filename) {
        assert(filename);

        return
                filename[0] == '.' ||
                streq(filename, "lost+found") ||
                streq(filename, "aquota.user") ||
                streq(filename, "aquota.group") ||
                endswith(filename, ".rpmnew") ||
                endswith(filename, ".rpmsave") ||
                endswith(filename, ".rpmorig") ||
                endswith(filename, ".dpkg-old") ||
                endswith(filename, ".dpkg-new") ||
                endswith(filename, ".dpkg-tmp") ||
                endswith(filename, ".dpkg-dist") ||
                endswith(filename, ".dpkg-bak") ||
                endswith(filename, ".dpkg-backup") ||
                endswith(filename, ".dpkg-remove") ||
                endswith(filename, ".swp");
}

bool hidden_file(const char *filename) {
        assert(filename);

        if (endswith(filename, "~"))
                return true;

        return hidden_file_allow_backup(filename);
}

int fd_nonblock(int fd, bool nonblock) {
        int flags, nflags;

        assert(fd >= 0);

        flags = fcntl(fd, F_GETFL, 0);
        if (flags < 0)
                return -errno;

        if (nonblock)
                nflags = flags | O_NONBLOCK;
        else
                nflags = flags & ~O_NONBLOCK;

        if (nflags == flags)
                return 0;

        if (fcntl(fd, F_SETFL, nflags) < 0)
                return -errno;

        return 0;
}

int fd_cloexec(int fd, bool cloexec) {
        int flags, nflags;

        assert(fd >= 0);

        flags = fcntl(fd, F_GETFD, 0);
        if (flags < 0)
                return -errno;

        if (cloexec)
                nflags = flags | FD_CLOEXEC;
        else
                nflags = flags & ~FD_CLOEXEC;

        if (nflags == flags)
                return 0;

        if (fcntl(fd, F_SETFD, nflags) < 0)
                return -errno;

        return 0;
}

_pure_ static bool fd_in_set(int fd, const int fdset[], unsigned n_fdset) {
        unsigned i;

        assert(n_fdset == 0 || fdset);

        for (i = 0; i < n_fdset; i++)
                if (fdset[i] == fd)
                        return true;

        return false;
}

int close_all_fds(const int except[], unsigned n_except) {
        _cleanup_closedir_ DIR *d = NULL;
        struct dirent *de;
        int r = 0;

        assert(n_except == 0 || except);

        d = opendir("/proc/self/fd");
        if (!d) {
                int fd;
                struct rlimit rl;

                /* When /proc isn't available (for example in chroots)
                 * the fallback is brute forcing through the fd
                 * table */

                assert_se(getrlimit(RLIMIT_NOFILE, &rl) >= 0);
                for (fd = 3; fd < (int) rl.rlim_max; fd ++) {

                        if (fd_in_set(fd, except, n_except))
                                continue;

                        if (close_nointr(fd) < 0)
                                if (errno != EBADF && r == 0)
                                        r = -errno;
                }

                return r;
        }

        while ((de = readdir(d))) {
                int fd = -1;

                if (hidden_file(de->d_name))
                        continue;

                if (safe_atoi(de->d_name, &fd) < 0)
                        /* Let's better ignore this, just in case */
                        continue;

                if (fd < 3)
                        continue;

                if (fd == dirfd(d))
                        continue;

                if (fd_in_set(fd, except, n_except))
                        continue;

                if (close_nointr(fd) < 0) {
                        /* Valgrind has its own FD and doesn't want to have it closed */
                        if (errno != EBADF && r == 0)
                                r = -errno;
                }
        }

        return r;
}
#endif /* NM_IGNORED */

bool chars_intersect(const char *a, const char *b) {
        const char *p;

        /* Returns true if any of the chars in a are in b. */
        for (p = a; *p; p++)
                if (strchr(b, *p))
                        return true;

        return false;
}

#if 0 /* NM_IGNORED */
bool fstype_is_network(const char *fstype) {
        static const char table[] =
                "afs\0"
                "cifs\0"
                "smbfs\0"
                "sshfs\0"
                "ncpfs\0"
                "ncp\0"
                "nfs\0"
                "nfs4\0"
                "gfs\0"
                "gfs2\0"
                "glusterfs\0";

        const char *x;

        x = startswith(fstype, "fuse.");
        if (x)
                fstype = x;

        return nulstr_contains(table, fstype);
}

int flush_fd(int fd) {
        struct pollfd pollfd = {
                .fd = fd,
                .events = POLLIN,
        };

        for (;;) {
                char buf[LINE_MAX];
                ssize_t l;
                int r;

                r = poll(&pollfd, 1, 0);
                if (r < 0) {
                        if (errno == EINTR)
                                continue;

                        return -errno;

                } else if (r == 0)
                        return 0;

                l = read(fd, buf, sizeof(buf));
                if (l < 0) {

                        if (errno == EINTR)
                                continue;

                        if (errno == EAGAIN)
                                return 0;

                        return -errno;
                } else if (l == 0)
                        return 0;
        }
}

void safe_close_pair(int p[]) {
        assert(p);

        if (p[0] == p[1]) {
                /* Special case pairs which use the same fd in both
                 * directions... */
                p[0] = p[1] = safe_close(p[0]);
                return;
        }

        p[0] = safe_close(p[0]);
        p[1] = safe_close(p[1]);
}

#endif /* NM_IGNORED */
ssize_t loop_read(int fd, void *buf, size_t nbytes, bool do_poll) {
        uint8_t *p = buf;
        ssize_t n = 0;

        assert(fd >= 0);
        assert(buf);

        /* If called with nbytes == 0, let's call read() at least
         * once, to validate the operation */

        if (nbytes > (size_t) SSIZE_MAX)
                return -EINVAL;

        do {
                ssize_t k;

                k = read(fd, p, nbytes);
                if (k < 0) {
                        if (errno == EINTR)
                                continue;

                        if (errno == EAGAIN && do_poll) {

                                /* We knowingly ignore any return value here,
                                 * and expect that any error/EOF is reported
                                 * via read() */

                                (void) fd_wait_for_event(fd, POLLIN, USEC_INFINITY);
                                continue;
                        }

                        return n > 0 ? n : -errno;
                }

                if (k == 0)
                        return n;

                assert((size_t) k <= nbytes);

                p += k;
                nbytes -= k;
                n += k;
        } while (nbytes > 0);

        return n;
}

int loop_read_exact(int fd, void *buf, size_t nbytes, bool do_poll) {
        ssize_t n;

        n = loop_read(fd, buf, nbytes, do_poll);
        if (n < 0)
                return (int) n;
        if ((size_t) n != nbytes)
                return -EIO;

        return 0;
}

#if 0 /* NM_IGNORED */
int loop_write(int fd, const void *buf, size_t nbytes, bool do_poll) {
        const uint8_t *p = buf;

        assert(fd >= 0);
        assert(buf);

        if (nbytes > (size_t) SSIZE_MAX)
                return -EINVAL;

        do {
                ssize_t k;

                k = write(fd, p, nbytes);
                if (k < 0) {
                        if (errno == EINTR)
                                continue;

                        if (errno == EAGAIN && do_poll) {
                                /* We knowingly ignore any return value here,
                                 * and expect that any error/EOF is reported
                                 * via write() */

                                (void) fd_wait_for_event(fd, POLLOUT, USEC_INFINITY);
                                continue;
                        }

                        return -errno;
                }

                if (_unlikely_(nbytes > 0 && k == 0)) /* Can't really happen */
                        return -EIO;

                assert((size_t) k <= nbytes);

                p += k;
                nbytes -= k;
        } while (nbytes > 0);

        return 0;
}

int parse_size(const char *t, uint64_t base, uint64_t *size) {

        /* Soo, sometimes we want to parse IEC binary suffixes, and
         * sometimes SI decimal suffixes. This function can parse
         * both. Which one is the right way depends on the
         * context. Wikipedia suggests that SI is customary for
         * hardware metrics and network speeds, while IEC is
         * customary for most data sizes used by software and volatile
         * (RAM) memory. Hence be careful which one you pick!
         *
         * In either case we use just K, M, G as suffix, and not Ki,
         * Mi, Gi or so (as IEC would suggest). That's because that's
         * frickin' ugly. But this means you really need to make sure
         * to document which base you are parsing when you use this
         * call. */

        struct table {
                const char *suffix;
                unsigned long long factor;
        };

        static const struct table iec[] = {
                { "E", 1024ULL*1024ULL*1024ULL*1024ULL*1024ULL*1024ULL },
                { "P", 1024ULL*1024ULL*1024ULL*1024ULL*1024ULL },
                { "T", 1024ULL*1024ULL*1024ULL*1024ULL },
                { "G", 1024ULL*1024ULL*1024ULL },
                { "M", 1024ULL*1024ULL },
                { "K", 1024ULL },
                { "B", 1ULL },
                { "",  1ULL },
        };

        static const struct table si[] = {
                { "E", 1000ULL*1000ULL*1000ULL*1000ULL*1000ULL*1000ULL },
                { "P", 1000ULL*1000ULL*1000ULL*1000ULL*1000ULL },
                { "T", 1000ULL*1000ULL*1000ULL*1000ULL },
                { "G", 1000ULL*1000ULL*1000ULL },
                { "M", 1000ULL*1000ULL },
                { "K", 1000ULL },
                { "B", 1ULL },
                { "",  1ULL },
        };

        const struct table *table;
        const char *p;
        unsigned long long r = 0;
        unsigned n_entries, start_pos = 0;

        assert(t);
        assert(base == 1000 || base == 1024);
        assert(size);

        if (base == 1000) {
                table = si;
                n_entries = ELEMENTSOF(si);
        } else {
                table = iec;
                n_entries = ELEMENTSOF(iec);
        }

        p = t;
        do {
                unsigned long long l, tmp;
                double frac = 0;
                char *e;
                unsigned i;

                p += strspn(p, WHITESPACE);
                if (*p == '-')
                        return -ERANGE;

                errno = 0;
                l = strtoull(p, &e, 10);
                if (errno > 0)
                        return -errno;
                if (e == p)
                        return -EINVAL;

                if (*e == '.') {
                        e++;

                        /* strtoull() itself would accept space/+/- */
                        if (*e >= '0' && *e <= '9') {
                                unsigned long long l2;
                                char *e2;

                                l2 = strtoull(e, &e2, 10);
                                if (errno > 0)
                                        return -errno;

                                /* Ignore failure. E.g. 10.M is valid */
                                frac = l2;
                                for (; e < e2; e++)
                                        frac /= 10;
                        }
                }

                e += strspn(e, WHITESPACE);

                for (i = start_pos; i < n_entries; i++)
                        if (startswith(e, table[i].suffix))
                                break;

                if (i >= n_entries)
                        return -EINVAL;

                if (l + (frac > 0) > ULLONG_MAX / table[i].factor)
                        return -ERANGE;

                tmp = l * table[i].factor + (unsigned long long) (frac * table[i].factor);
                if (tmp > ULLONG_MAX - r)
                        return -ERANGE;

                r += tmp;
                if ((unsigned long long) (uint64_t) r != r)
                        return -ERANGE;

                p = e + strlen(table[i].suffix);

                start_pos = i + 1;

        } while (*p);

        *size = r;

        return 0;
}

bool is_device_path(const char *path) {

        /* Returns true on paths that refer to a device, either in
         * sysfs or in /dev */

        return
                path_startswith(path, "/dev/") ||
                path_startswith(path, "/sys/");
}

int dir_is_empty(const char *path) {
        _cleanup_closedir_ DIR *d;

        d = opendir(path);
        if (!d)
                return -errno;

        for (;;) {
                struct dirent *de;

                errno = 0;
                de = readdir(d);
                if (!de && errno != 0)
                        return -errno;

                if (!de)
                        return 1;

                if (!hidden_file(de->d_name))
                        return 0;
        }
}

char* dirname_malloc(const char *path) {
        char *d, *dir, *dir2;

        d = strdup(path);
        if (!d)
                return NULL;
        dir = dirname(d);
        assert(dir);

        if (dir != d) {
                dir2 = strdup(dir);
                free(d);
                return dir2;
        }

        return dir;
}

void rename_process(const char name[8]) {
        assert(name);

        /* This is a like a poor man's setproctitle(). It changes the
         * comm field, argv[0], and also the glibc's internally used
         * name of the process. For the first one a limit of 16 chars
         * applies, to the second one usually one of 10 (i.e. length
         * of "/sbin/init"), to the third one one of 7 (i.e. length of
         * "systemd"). If you pass a longer string it will be
         * truncated */

        prctl(PR_SET_NAME, name);

        if (program_invocation_name)
                strncpy(program_invocation_name, name, strlen(program_invocation_name));

        if (saved_argc > 0) {
                int i;

                if (saved_argv[0])
                        strncpy(saved_argv[0], name, strlen(saved_argv[0]));

                for (i = 1; i < saved_argc; i++) {
                        if (!saved_argv[i])
                                break;

                        memzero(saved_argv[i], strlen(saved_argv[i]));
                }
        }
}

char *lookup_uid(uid_t uid) {
        long bufsize;
        char *name;
        _cleanup_free_ char *buf = NULL;
        struct passwd pwbuf, *pw = NULL;

        /* Shortcut things to avoid NSS lookups */
        if (uid == 0)
                return strdup("root");

        bufsize = sysconf(_SC_GETPW_R_SIZE_MAX);
        if (bufsize <= 0)
                bufsize = 4096;

        buf = malloc(bufsize);
        if (!buf)
                return NULL;

        if (getpwuid_r(uid, &pwbuf, buf, bufsize, &pw) == 0 && pw)
                return strdup(pw->pw_name);

        if (asprintf(&name, UID_FMT, uid) < 0)
                return NULL;

        return name;
}

char* getlogname_malloc(void) {
        uid_t uid;
        struct stat st;

        if (isatty(STDIN_FILENO) && fstat(STDIN_FILENO, &st) >= 0)
                uid = st.st_uid;
        else
                uid = getuid();

        return lookup_uid(uid);
}

char *getusername_malloc(void) {
        const char *e;

        e = getenv("USER");
        if (e)
                return strdup(e);

        return lookup_uid(getuid());
}

bool is_temporary_fs(const struct statfs *s) {
        assert(s);

        return F_TYPE_EQUAL(s->f_type, TMPFS_MAGIC) ||
               F_TYPE_EQUAL(s->f_type, RAMFS_MAGIC);
}

int fd_is_temporary_fs(int fd) {
        struct statfs s;

        if (fstatfs(fd, &s) < 0)
                return -errno;

        return is_temporary_fs(&s);
}

int chmod_and_chown(const char *path, mode_t mode, uid_t uid, gid_t gid) {
        assert(path);

        /* Under the assumption that we are running privileged we
         * first change the access mode and only then hand out
         * ownership to avoid a window where access is too open. */

        if (mode != MODE_INVALID)
                if (chmod(path, mode) < 0)
                        return -errno;

        if (uid != UID_INVALID || gid != GID_INVALID)
                if (chown(path, uid, gid) < 0)
                        return -errno;

        return 0;
}

int fchmod_and_fchown(int fd, mode_t mode, uid_t uid, gid_t gid) {
        assert(fd >= 0);

        /* Under the assumption that we are running privileged we
         * first change the access mode and only then hand out
         * ownership to avoid a window where access is too open. */

        if (mode != MODE_INVALID)
                if (fchmod(fd, mode) < 0)
                        return -errno;

        if (uid != UID_INVALID || gid != GID_INVALID)
                if (fchown(fd, uid, gid) < 0)
                        return -errno;

        return 0;
}

int files_same(const char *filea, const char *fileb) {
        struct stat a, b;

        if (stat(filea, &a) < 0)
                return -errno;

        if (stat(fileb, &b) < 0)
                return -errno;

        return a.st_dev == b.st_dev &&
               a.st_ino == b.st_ino;
}

int running_in_chroot(void) {
        int ret;

        ret = files_same("/proc/1/root", "/");
        if (ret < 0)
                return ret;

        return ret == 0;
}

static char *ascii_ellipsize_mem(const char *s, size_t old_length, size_t new_length, unsigned percent) {
        size_t x;
        char *r;

        assert(s);
        assert(percent <= 100);
        assert(new_length >= 3);

        if (old_length <= 3 || old_length <= new_length)
                return strndup(s, old_length);

        r = new0(char, new_length+1);
        if (!r)
                return NULL;

        x = (new_length * percent) / 100;

        if (x > new_length - 3)
                x = new_length - 3;

        memcpy(r, s, x);
        r[x] = '.';
        r[x+1] = '.';
        r[x+2] = '.';
        memcpy(r + x + 3,
               s + old_length - (new_length - x - 3),
               new_length - x - 3);

        return r;
}

char *ellipsize_mem(const char *s, size_t old_length, size_t new_length, unsigned percent) {
        size_t x;
        char *e;
        const char *i, *j;
        unsigned k, len, len2;

        assert(s);
        assert(percent <= 100);
        assert(new_length >= 3);

        /* if no multibyte characters use ascii_ellipsize_mem for speed */
        if (ascii_is_valid(s))
                return ascii_ellipsize_mem(s, old_length, new_length, percent);

        if (old_length <= 3 || old_length <= new_length)
                return strndup(s, old_length);

        x = (new_length * percent) / 100;

        if (x > new_length - 3)
                x = new_length - 3;

        k = 0;
        for (i = s; k < x && i < s + old_length; i = utf8_next_char(i)) {
                int c;

                c = utf8_encoded_to_unichar(i);
                if (c < 0)
                        return NULL;
                k += unichar_iswide(c) ? 2 : 1;
        }

        if (k > x) /* last character was wide and went over quota */
                x ++;

        for (j = s + old_length; k < new_length && j > i; ) {
                int c;

                j = utf8_prev_char(j);
                c = utf8_encoded_to_unichar(j);
                if (c < 0)
                        return NULL;
                k += unichar_iswide(c) ? 2 : 1;
        }
        assert(i <= j);

        /* we don't actually need to ellipsize */
        if (i == j)
                return memdup(s, old_length + 1);

        /* make space for ellipsis */
        j = utf8_next_char(j);

        len = i - s;
        len2 = s + old_length - j;
        e = new(char, len + 3 + len2 + 1);
        if (!e)
                return NULL;

        /*
        printf("old_length=%zu new_length=%zu x=%zu len=%u len2=%u k=%u\n",
               old_length, new_length, x, len, len2, k);
        */

        memcpy(e, s, len);
        e[len]   = 0xe2; /* tri-dot ellipsis: … */
        e[len + 1] = 0x80;
        e[len + 2] = 0xa6;

        memcpy(e + len + 3, j, len2 + 1);

        return e;
}

char *ellipsize(const char *s, size_t length, unsigned percent) {
        return ellipsize_mem(s, strlen(s), length, percent);
}

int touch_file(const char *path, bool parents, usec_t stamp, uid_t uid, gid_t gid, mode_t mode) {
        _cleanup_close_ int fd;
        int r;

        assert(path);

        if (parents)
                mkdir_parents(path, 0755);

        fd = open(path, O_WRONLY|O_CREAT|O_CLOEXEC|O_NOCTTY, mode > 0 ? mode : 0644);
        if (fd < 0)
                return -errno;

        if (mode > 0) {
                r = fchmod(fd, mode);
                if (r < 0)
                        return -errno;
        }

        if (uid != UID_INVALID || gid != GID_INVALID) {
                r = fchown(fd, uid, gid);
                if (r < 0)
                        return -errno;
        }

        if (stamp != USEC_INFINITY) {
                struct timespec ts[2];

                timespec_store(&ts[0], stamp);
                ts[1] = ts[0];
                r = futimens(fd, ts);
        } else
                r = futimens(fd, NULL);
        if (r < 0)
                return -errno;

        return 0;
}

int touch(const char *path) {
        return touch_file(path, false, USEC_INFINITY, UID_INVALID, GID_INVALID, 0);
}

static char *unquote(const char *s, const char* quotes) {
        size_t l;
        assert(s);

        /* This is rather stupid, simply removes the heading and
         * trailing quotes if there is one. Doesn't care about
         * escaping or anything.
         *
         * DON'T USE THIS FOR NEW CODE ANYMORE!*/

        l = strlen(s);
        if (l < 2)
                return strdup(s);

        if (strchr(quotes, s[0]) && s[l-1] == s[0])
                return strndup(s+1, l-2);

        return strdup(s);
}

noreturn void freeze(void) {

        /* Make sure nobody waits for us on a socket anymore */
        close_all_fds(NULL, 0);

        sync();

        for (;;)
                pause();
}

bool null_or_empty(struct stat *st) {
        assert(st);

        if (S_ISREG(st->st_mode) && st->st_size <= 0)
                return true;

        if (S_ISCHR(st->st_mode) || S_ISBLK(st->st_mode))
                return true;

        return false;
}

int null_or_empty_path(const char *fn) {
        struct stat st;

        assert(fn);

        if (stat(fn, &st) < 0)
                return -errno;

        return null_or_empty(&st);
}

int null_or_empty_fd(int fd) {
        struct stat st;

        assert(fd >= 0);

        if (fstat(fd, &st) < 0)
                return -errno;

        return null_or_empty(&st);
}

DIR *xopendirat(int fd, const char *name, int flags) {
        int nfd;
        DIR *d;

        assert(!(flags & O_CREAT));

        nfd = openat(fd, name, O_RDONLY|O_NONBLOCK|O_DIRECTORY|O_CLOEXEC|flags, 0);
        if (nfd < 0)
                return NULL;

        d = fdopendir(nfd);
        if (!d) {
                safe_close(nfd);
                return NULL;
        }

        return d;
}

static char *tag_to_udev_node(const char *tagvalue, const char *by) {
        _cleanup_free_ char *t = NULL, *u = NULL;
        size_t enc_len;

        u = unquote(tagvalue, QUOTES);
        if (!u)
                return NULL;

        enc_len = strlen(u) * 4 + 1;
        t = new(char, enc_len);
        if (!t)
                return NULL;

        if (encode_devnode_name(u, t, enc_len) < 0)
                return NULL;

        return strjoin("/dev/disk/by-", by, "/", t, NULL);
}

char *fstab_node_to_udev_node(const char *p) {
        assert(p);

        if (startswith(p, "LABEL="))
                return tag_to_udev_node(p+6, "label");

        if (startswith(p, "UUID="))
                return tag_to_udev_node(p+5, "uuid");

        if (startswith(p, "PARTUUID="))
                return tag_to_udev_node(p+9, "partuuid");

        if (startswith(p, "PARTLABEL="))
                return tag_to_udev_node(p+10, "partlabel");

        return strdup(p);
}

bool dirent_is_file(const struct dirent *de) {
        assert(de);

        if (hidden_file(de->d_name))
                return false;

        if (de->d_type != DT_REG &&
            de->d_type != DT_LNK &&
            de->d_type != DT_UNKNOWN)
                return false;

        return true;
}

bool dirent_is_file_with_suffix(const struct dirent *de, const char *suffix) {
        assert(de);

        if (de->d_type != DT_REG &&
            de->d_type != DT_LNK &&
            de->d_type != DT_UNKNOWN)
                return false;

        if (hidden_file_allow_backup(de->d_name))
                return false;

        return endswith(de->d_name, suffix);
}

static int do_execute(char **directories, usec_t timeout, char *argv[]) {
        _cleanup_hashmap_free_free_ Hashmap *pids = NULL;
        _cleanup_set_free_free_ Set *seen = NULL;
        char **directory;

        /* We fork this all off from a child process so that we can
         * somewhat cleanly make use of SIGALRM to set a time limit */

        (void) reset_all_signal_handlers();
        (void) reset_signal_mask();

        assert_se(prctl(PR_SET_PDEATHSIG, SIGTERM) == 0);

        pids = hashmap_new(NULL);
        if (!pids)
                return log_oom();

        seen = set_new(&string_hash_ops);
        if (!seen)
                return log_oom();

        STRV_FOREACH(directory, directories) {
                _cleanup_closedir_ DIR *d;
                struct dirent *de;

                d = opendir(*directory);
                if (!d) {
                        if (errno == ENOENT)
                                continue;

                        return log_error_errno(errno, "Failed to open directory %s: %m", *directory);
                }

                FOREACH_DIRENT(de, d, break) {
                        _cleanup_free_ char *path = NULL;
                        pid_t pid;
                        int r;

                        if (!dirent_is_file(de))
                                continue;

                        if (set_contains(seen, de->d_name)) {
                                log_debug("%1$s/%2$s skipped (%2$s was already seen).", *directory, de->d_name);
                                continue;
                        }

                        r = set_put_strdup(seen, de->d_name);
                        if (r < 0)
                                return log_oom();

                        path = strjoin(*directory, "/", de->d_name, NULL);
                        if (!path)
                                return log_oom();

                        if (null_or_empty_path(path)) {
                                log_debug("%s is empty (a mask).", path);
                                continue;
                        }

                        pid = fork();
                        if (pid < 0) {
                                log_error_errno(errno, "Failed to fork: %m");
                                continue;
                        } else if (pid == 0) {
                                char *_argv[2];

                                assert_se(prctl(PR_SET_PDEATHSIG, SIGTERM) == 0);

                                if (!argv) {
                                        _argv[0] = path;
                                        _argv[1] = NULL;
                                        argv = _argv;
                                } else
                                        argv[0] = path;

                                execv(path, argv);
                                return log_error_errno(errno, "Failed to execute %s: %m", path);
                        }

                        log_debug("Spawned %s as " PID_FMT ".", path, pid);

                        r = hashmap_put(pids, UINT_TO_PTR(pid), path);
                        if (r < 0)
                                return log_oom();
                        path = NULL;
                }
        }

        /* Abort execution of this process after the timout. We simply
         * rely on SIGALRM as default action terminating the process,
         * and turn on alarm(). */

        if (timeout != USEC_INFINITY)
                alarm((timeout + USEC_PER_SEC - 1) / USEC_PER_SEC);

        while (!hashmap_isempty(pids)) {
                _cleanup_free_ char *path = NULL;
                pid_t pid;

                pid = PTR_TO_UINT(hashmap_first_key(pids));
                assert(pid > 0);

                path = hashmap_remove(pids, UINT_TO_PTR(pid));
                assert(path);

                wait_for_terminate_and_warn(path, pid, true);
        }

        return 0;
}

void execute_directories(const char* const* directories, usec_t timeout, char *argv[]) {
        pid_t executor_pid;
        int r;
        char *name;
        char **dirs = (char**) directories;

        assert(!strv_isempty(dirs));

        name = basename(dirs[0]);
        assert(!isempty(name));

        /* Executes all binaries in the directories in parallel and waits
         * for them to finish. Optionally a timeout is applied. If a file
         * with the same name exists in more than one directory, the
         * earliest one wins. */

        executor_pid = fork();
        if (executor_pid < 0) {
                log_error_errno(errno, "Failed to fork: %m");
                return;

        } else if (executor_pid == 0) {
                r = do_execute(dirs, timeout, argv);
                _exit(r < 0 ? EXIT_FAILURE : EXIT_SUCCESS);
        }

        wait_for_terminate_and_warn(name, executor_pid, true);
}

bool nulstr_contains(const char*nulstr, const char *needle) {
        const char *i;

        if (!nulstr)
                return false;

        NULSTR_FOREACH(i, nulstr)
                if (streq(i, needle))
                        return true;

        return false;
}

bool plymouth_running(void) {
        return access("/run/plymouth/pid", F_OK) >= 0;
}
#endif /* NM_IGNORED */

char* strshorten(char *s, size_t l) {
        assert(s);

        if (l < strlen(s))
                s[l] = 0;

        return s;
}

#if 0 /* NM_IGNORED */
int pipe_eof(int fd) {
        struct pollfd pollfd = {
                .fd = fd,
                .events = POLLIN|POLLHUP,
        };

        int r;

        r = poll(&pollfd, 1, 0);
        if (r < 0)
                return -errno;

        if (r == 0)
                return 0;

        return pollfd.revents & POLLHUP;
}
#endif /* NM_IGNORED */

int fd_wait_for_event(int fd, int event, usec_t t) {

        struct pollfd pollfd = {
                .fd = fd,
                .events = event,
        };

        struct timespec ts;
        int r;

        r = ppoll(&pollfd, 1, t == USEC_INFINITY ? NULL : timespec_store(&ts, t), NULL);
        if (r < 0)
                return -errno;

        if (r == 0)
                return 0;

        return pollfd.revents;
}

int fopen_temporary(const char *path, FILE **_f, char **_temp_path) {
        FILE *f;
        char *t;
        int r, fd;

        assert(path);
        assert(_f);
        assert(_temp_path);

        r = tempfn_xxxxxx(path, NULL, &t);
        if (r < 0)
                return r;

        fd = mkostemp_safe(t, O_WRONLY|O_CLOEXEC);
        if (fd < 0) {
                free(t);
                return -errno;
        }

        f = fdopen(fd, "we");
        if (!f) {
                unlink_noerrno(t);
                free(t);
                safe_close(fd);
                return -errno;
        }

        *_f = f;
        *_temp_path = t;

        return 0;
}

#if 0 /* NM_IGNORED */
int symlink_atomic(const char *from, const char *to) {
        _cleanup_free_ char *t = NULL;
        int r;

        assert(from);
        assert(to);

        r = tempfn_random(to, NULL, &t);
        if (r < 0)
                return r;

        if (symlink(from, t) < 0)
                return -errno;

        if (rename(t, to) < 0) {
                unlink_noerrno(t);
                return -errno;
        }

        return 0;
}

int symlink_idempotent(const char *from, const char *to) {
        _cleanup_free_ char *p = NULL;
        int r;

        assert(from);
        assert(to);

        if (symlink(from, to) < 0) {
                if (errno != EEXIST)
                        return -errno;

                r = readlink_malloc(to, &p);
                if (r < 0)
                        return r;

                if (!streq(p, from))
                        return -EINVAL;
        }

        return 0;
}

int mknod_atomic(const char *path, mode_t mode, dev_t dev) {
        _cleanup_free_ char *t = NULL;
        int r;

        assert(path);

        r = tempfn_random(path, NULL, &t);
        if (r < 0)
                return r;

        if (mknod(t, mode, dev) < 0)
                return -errno;

        if (rename(t, path) < 0) {
                unlink_noerrno(t);
                return -errno;
        }

        return 0;
}

int mkfifo_atomic(const char *path, mode_t mode) {
        _cleanup_free_ char *t = NULL;
        int r;

        assert(path);

        r = tempfn_random(path, NULL, &t);
        if (r < 0)
                return r;

        if (mkfifo(t, mode) < 0)
                return -errno;

        if (rename(t, path) < 0) {
                unlink_noerrno(t);
                return -errno;
        }

        return 0;
}

bool display_is_local(const char *display) {
        assert(display);

        return
                display[0] == ':' &&
                display[1] >= '0' &&
                display[1] <= '9';
}

int socket_from_display(const char *display, char **path) {
        size_t k;
        char *f, *c;

        assert(display);
        assert(path);

        if (!display_is_local(display))
                return -EINVAL;

        k = strspn(display+1, "0123456789");

        f = new(char, strlen("/tmp/.X11-unix/X") + k + 1);
        if (!f)
                return -ENOMEM;

        c = stpcpy(f, "/tmp/.X11-unix/X");
        memcpy(c, display+1, k);
        c[k] = 0;

        *path = f;

        return 0;
}

int get_user_creds(
                const char **username,
                uid_t *uid, gid_t *gid,
                const char **home,
                const char **shell) {

        struct passwd *p;
        uid_t u;

        assert(username);
        assert(*username);

        /* We enforce some special rules for uid=0: in order to avoid
         * NSS lookups for root we hardcode its data. */

        if (streq(*username, "root") || streq(*username, "0")) {
                *username = "root";

                if (uid)
                        *uid = 0;

                if (gid)
                        *gid = 0;

                if (home)
                        *home = "/root";

                if (shell)
                        *shell = "/bin/sh";

                return 0;
        }

        if (parse_uid(*username, &u) >= 0) {
                errno = 0;
                p = getpwuid(u);

                /* If there are multiple users with the same id, make
                 * sure to leave $USER to the configured value instead
                 * of the first occurrence in the database. However if
                 * the uid was configured by a numeric uid, then let's
                 * pick the real username from /etc/passwd. */
                if (p)
                        *username = p->pw_name;
        } else {
                errno = 0;
                p = getpwnam(*username);
        }

        if (!p)
                return errno > 0 ? -errno : -ESRCH;

        if (uid)
                *uid = p->pw_uid;

        if (gid)
                *gid = p->pw_gid;

        if (home)
                *home = p->pw_dir;

        if (shell)
                *shell = p->pw_shell;

        return 0;
}

char* uid_to_name(uid_t uid) {
        struct passwd *p;
        char *r;

        if (uid == 0)
                return strdup("root");

        p = getpwuid(uid);
        if (p)
                return strdup(p->pw_name);

        if (asprintf(&r, UID_FMT, uid) < 0)
                return NULL;

        return r;
}

char* gid_to_name(gid_t gid) {
        struct group *p;
        char *r;

        if (gid == 0)
                return strdup("root");

        p = getgrgid(gid);
        if (p)
                return strdup(p->gr_name);

        if (asprintf(&r, GID_FMT, gid) < 0)
                return NULL;

        return r;
}

int get_group_creds(const char **groupname, gid_t *gid) {
        struct group *g;
        gid_t id;

        assert(groupname);

        /* We enforce some special rules for gid=0: in order to avoid
         * NSS lookups for root we hardcode its data. */

        if (streq(*groupname, "root") || streq(*groupname, "0")) {
                *groupname = "root";

                if (gid)
                        *gid = 0;

                return 0;
        }

        if (parse_gid(*groupname, &id) >= 0) {
                errno = 0;
                g = getgrgid(id);

                if (g)
                        *groupname = g->gr_name;
        } else {
                errno = 0;
                g = getgrnam(*groupname);
        }

        if (!g)
                return errno > 0 ? -errno : -ESRCH;

        if (gid)
                *gid = g->gr_gid;

        return 0;
}

int in_gid(gid_t gid) {
        gid_t *gids;
        int ngroups_max, r, i;

        if (getgid() == gid)
                return 1;

        if (getegid() == gid)
                return 1;

        ngroups_max = sysconf(_SC_NGROUPS_MAX);
        assert(ngroups_max > 0);

        gids = alloca(sizeof(gid_t) * ngroups_max);

        r = getgroups(ngroups_max, gids);
        if (r < 0)
                return -errno;

        for (i = 0; i < r; i++)
                if (gids[i] == gid)
                        return 1;

        return 0;
}

int in_group(const char *name) {
        int r;
        gid_t gid;

        r = get_group_creds(&name, &gid);
        if (r < 0)
                return r;

        return in_gid(gid);
}

int glob_exists(const char *path) {
        _cleanup_globfree_ glob_t g = {};
        int k;

        assert(path);

        errno = 0;
        k = glob(path, GLOB_NOSORT|GLOB_BRACE, NULL, &g);

        if (k == GLOB_NOMATCH)
                return 0;
        else if (k == GLOB_NOSPACE)
                return -ENOMEM;
        else if (k == 0)
                return !strv_isempty(g.gl_pathv);
        else
                return errno ? -errno : -EIO;
}

int glob_extend(char ***strv, const char *path) {
        _cleanup_globfree_ glob_t g = {};
        int k;
        char **p;

        errno = 0;
        k = glob(path, GLOB_NOSORT|GLOB_BRACE, NULL, &g);

        if (k == GLOB_NOMATCH)
                return -ENOENT;
        else if (k == GLOB_NOSPACE)
                return -ENOMEM;
        else if (k != 0 || strv_isempty(g.gl_pathv))
                return errno ? -errno : -EIO;

        STRV_FOREACH(p, g.gl_pathv) {
                k = strv_extend(strv, *p);
                if (k < 0)
                        break;
        }

        return k;
}

int dirent_ensure_type(DIR *d, struct dirent *de) {
        struct stat st;

        assert(d);
        assert(de);

        if (de->d_type != DT_UNKNOWN)
                return 0;

        if (fstatat(dirfd(d), de->d_name, &st, AT_SYMLINK_NOFOLLOW) < 0)
                return -errno;

        de->d_type =
                S_ISREG(st.st_mode)  ? DT_REG  :
                S_ISDIR(st.st_mode)  ? DT_DIR  :
                S_ISLNK(st.st_mode)  ? DT_LNK  :
                S_ISFIFO(st.st_mode) ? DT_FIFO :
                S_ISSOCK(st.st_mode) ? DT_SOCK :
                S_ISCHR(st.st_mode)  ? DT_CHR  :
                S_ISBLK(st.st_mode)  ? DT_BLK  :
                                       DT_UNKNOWN;

        return 0;
}

int get_files_in_directory(const char *path, char ***list) {
        _cleanup_closedir_ DIR *d = NULL;
        size_t bufsize = 0, n = 0;
        _cleanup_strv_free_ char **l = NULL;

        assert(path);

        /* Returns all files in a directory in *list, and the number
         * of files as return value. If list is NULL returns only the
         * number. */

        d = opendir(path);
        if (!d)
                return -errno;

        for (;;) {
                struct dirent *de;

                errno = 0;
                de = readdir(d);
                if (!de && errno != 0)
                        return -errno;
                if (!de)
                        break;

                dirent_ensure_type(d, de);

                if (!dirent_is_file(de))
                        continue;

                if (list) {
                        /* one extra slot is needed for the terminating NULL */
                        if (!GREEDY_REALLOC(l, bufsize, n + 2))
                                return -ENOMEM;

                        l[n] = strdup(de->d_name);
                        if (!l[n])
                                return -ENOMEM;

                        l[++n] = NULL;
                } else
                        n++;
        }

        if (list) {
                *list = l;
                l = NULL; /* avoid freeing */
        }

        return n;
}
#endif /* NM_IGNORED */

char *strjoin(const char *x, ...) {
        va_list ap;
        size_t l;
        char *r, *p;

        va_start(ap, x);

        if (x) {
                l = strlen(x);

                for (;;) {
                        const char *t;
                        size_t n;

                        t = va_arg(ap, const char *);
                        if (!t)
                                break;

                        n = strlen(t);
                        if (n > ((size_t) -1) - l) {
                                va_end(ap);
                                return NULL;
                        }

                        l += n;
                }
        } else
                l = 0;

        va_end(ap);

        r = new(char, l+1);
        if (!r)
                return NULL;

        if (x) {
                p = stpcpy(r, x);

                va_start(ap, x);

                for (;;) {
                        const char *t;

                        t = va_arg(ap, const char *);
                        if (!t)
                                break;

                        p = stpcpy(p, t);
                }

                va_end(ap);
        } else
                r[0] = 0;

        return r;
}

#if 0 /* NM_IGNORED */
bool is_main_thread(void) {
        static thread_local int cached = 0;

        if (_unlikely_(cached == 0))
                cached = getpid() == gettid() ? 1 : -1;

        return cached > 0;
}

int block_get_whole_disk(dev_t d, dev_t *ret) {
        char *p, *s;
        int r;
        unsigned n, m;

        assert(ret);

        /* If it has a queue this is good enough for us */
        if (asprintf(&p, "/sys/dev/block/%u:%u/queue", major(d), minor(d)) < 0)
                return -ENOMEM;

        r = access(p, F_OK);
        free(p);

        if (r >= 0) {
                *ret = d;
                return 0;
        }

        /* If it is a partition find the originating device */
        if (asprintf(&p, "/sys/dev/block/%u:%u/partition", major(d), minor(d)) < 0)
                return -ENOMEM;

        r = access(p, F_OK);
        free(p);

        if (r < 0)
                return -ENOENT;

        /* Get parent dev_t */
        if (asprintf(&p, "/sys/dev/block/%u:%u/../dev", major(d), minor(d)) < 0)
                return -ENOMEM;

        r = read_one_line_file(p, &s);
        free(p);

        if (r < 0)
                return r;

        r = sscanf(s, "%u:%u", &m, &n);
        free(s);

        if (r != 2)
                return -EINVAL;

        /* Only return this if it is really good enough for us. */
        if (asprintf(&p, "/sys/dev/block/%u:%u/queue", m, n) < 0)
                return -ENOMEM;

        r = access(p, F_OK);
        free(p);

        if (r >= 0) {
                *ret = makedev(m, n);
                return 0;
        }

        return -ENOENT;
}

static const char *const ioprio_class_table[] = {
        [IOPRIO_CLASS_NONE] = "none",
        [IOPRIO_CLASS_RT] = "realtime",
        [IOPRIO_CLASS_BE] = "best-effort",
        [IOPRIO_CLASS_IDLE] = "idle"
};

DEFINE_STRING_TABLE_LOOKUP_WITH_FALLBACK(ioprio_class, int, INT_MAX);

static const char *const sigchld_code_table[] = {
        [CLD_EXITED] = "exited",
        [CLD_KILLED] = "killed",
        [CLD_DUMPED] = "dumped",
        [CLD_TRAPPED] = "trapped",
        [CLD_STOPPED] = "stopped",
        [CLD_CONTINUED] = "continued",
};

DEFINE_STRING_TABLE_LOOKUP(sigchld_code, int);

static const char *const log_facility_unshifted_table[LOG_NFACILITIES] = {
        [LOG_FAC(LOG_KERN)] = "kern",
        [LOG_FAC(LOG_USER)] = "user",
        [LOG_FAC(LOG_MAIL)] = "mail",
        [LOG_FAC(LOG_DAEMON)] = "daemon",
        [LOG_FAC(LOG_AUTH)] = "auth",
        [LOG_FAC(LOG_SYSLOG)] = "syslog",
        [LOG_FAC(LOG_LPR)] = "lpr",
        [LOG_FAC(LOG_NEWS)] = "news",
        [LOG_FAC(LOG_UUCP)] = "uucp",
        [LOG_FAC(LOG_CRON)] = "cron",
        [LOG_FAC(LOG_AUTHPRIV)] = "authpriv",
        [LOG_FAC(LOG_FTP)] = "ftp",
        [LOG_FAC(LOG_LOCAL0)] = "local0",
        [LOG_FAC(LOG_LOCAL1)] = "local1",
        [LOG_FAC(LOG_LOCAL2)] = "local2",
        [LOG_FAC(LOG_LOCAL3)] = "local3",
        [LOG_FAC(LOG_LOCAL4)] = "local4",
        [LOG_FAC(LOG_LOCAL5)] = "local5",
        [LOG_FAC(LOG_LOCAL6)] = "local6",
        [LOG_FAC(LOG_LOCAL7)] = "local7"
};

DEFINE_STRING_TABLE_LOOKUP_WITH_FALLBACK(log_facility_unshifted, int, LOG_FAC(~0));

static const char *const log_level_table[] = {
        [LOG_EMERG] = "emerg",
        [LOG_ALERT] = "alert",
        [LOG_CRIT] = "crit",
        [LOG_ERR] = "err",
        [LOG_WARNING] = "warning",
        [LOG_NOTICE] = "notice",
        [LOG_INFO] = "info",
        [LOG_DEBUG] = "debug"
};

DEFINE_STRING_TABLE_LOOKUP_WITH_FALLBACK(log_level, int, LOG_DEBUG);

static const char* const sched_policy_table[] = {
        [SCHED_OTHER] = "other",
        [SCHED_BATCH] = "batch",
        [SCHED_IDLE] = "idle",
        [SCHED_FIFO] = "fifo",
        [SCHED_RR] = "rr"
};

DEFINE_STRING_TABLE_LOOKUP_WITH_FALLBACK(sched_policy, int, INT_MAX);

static const char* const rlimit_table[_RLIMIT_MAX] = {
        [RLIMIT_CPU] = "LimitCPU",
        [RLIMIT_FSIZE] = "LimitFSIZE",
        [RLIMIT_DATA] = "LimitDATA",
        [RLIMIT_STACK] = "LimitSTACK",
        [RLIMIT_CORE] = "LimitCORE",
        [RLIMIT_RSS] = "LimitRSS",
        [RLIMIT_NOFILE] = "LimitNOFILE",
        [RLIMIT_AS] = "LimitAS",
        [RLIMIT_NPROC] = "LimitNPROC",
        [RLIMIT_MEMLOCK] = "LimitMEMLOCK",
        [RLIMIT_LOCKS] = "LimitLOCKS",
        [RLIMIT_SIGPENDING] = "LimitSIGPENDING",
        [RLIMIT_MSGQUEUE] = "LimitMSGQUEUE",
        [RLIMIT_NICE] = "LimitNICE",
        [RLIMIT_RTPRIO] = "LimitRTPRIO",
        [RLIMIT_RTTIME] = "LimitRTTIME"
};

DEFINE_STRING_TABLE_LOOKUP(rlimit, int);

static const char* const ip_tos_table[] = {
        [IPTOS_LOWDELAY] = "low-delay",
        [IPTOS_THROUGHPUT] = "throughput",
        [IPTOS_RELIABILITY] = "reliability",
        [IPTOS_LOWCOST] = "low-cost",
};

DEFINE_STRING_TABLE_LOOKUP_WITH_FALLBACK(ip_tos, int, 0xff);

bool kexec_loaded(void) {
       bool loaded = false;
       char *s;

       if (read_one_line_file("/sys/kernel/kexec_loaded", &s) >= 0) {
               if (s[0] == '1')
                       loaded = true;
               free(s);
       }
       return loaded;
}

int prot_from_flags(int flags) {

        switch (flags & O_ACCMODE) {

        case O_RDONLY:
                return PROT_READ;

        case O_WRONLY:
                return PROT_WRITE;

        case O_RDWR:
                return PROT_READ|PROT_WRITE;

        default:
                return -EINVAL;
        }
}

char *format_bytes(char *buf, size_t l, uint64_t t) {
        unsigned i;

        static const struct {
                const char *suffix;
                uint64_t factor;
        } table[] = {
                { "E", UINT64_C(1024)*UINT64_C(1024)*UINT64_C(1024)*UINT64_C(1024)*UINT64_C(1024)*UINT64_C(1024) },
                { "P", UINT64_C(1024)*UINT64_C(1024)*UINT64_C(1024)*UINT64_C(1024)*UINT64_C(1024) },
                { "T", UINT64_C(1024)*UINT64_C(1024)*UINT64_C(1024)*UINT64_C(1024) },
                { "G", UINT64_C(1024)*UINT64_C(1024)*UINT64_C(1024) },
                { "M", UINT64_C(1024)*UINT64_C(1024) },
                { "K", UINT64_C(1024) },
        };

        if (t == (uint64_t) -1)
                return NULL;

        for (i = 0; i < ELEMENTSOF(table); i++) {

                if (t >= table[i].factor) {
                        snprintf(buf, l,
                                 "%" PRIu64 ".%" PRIu64 "%s",
                                 t / table[i].factor,
                                 ((t*UINT64_C(10)) / table[i].factor) % UINT64_C(10),
                                 table[i].suffix);

                        goto finish;
                }
        }

        snprintf(buf, l, "%" PRIu64 "B", t);

finish:
        buf[l-1] = 0;
        return buf;

}
#endif /* NM_IGNORED */

void* memdup(const void *p, size_t l) {
        void *r;

        assert(p);

        r = malloc(l);
        if (!r)
                return NULL;

        memcpy(r, p, l);
        return r;
}

#if 0 /* NM_IGNORED */
int fd_inc_sndbuf(int fd, size_t n) {
        int r, value;
        socklen_t l = sizeof(value);

        r = getsockopt(fd, SOL_SOCKET, SO_SNDBUF, &value, &l);
        if (r >= 0 && l == sizeof(value) && (size_t) value >= n*2)
                return 0;

        /* If we have the privileges we will ignore the kernel limit. */

        value = (int) n;
        if (setsockopt(fd, SOL_SOCKET, SO_SNDBUFFORCE, &value, sizeof(value)) < 0)
                if (setsockopt(fd, SOL_SOCKET, SO_SNDBUF, &value, sizeof(value)) < 0)
                        return -errno;

        return 1;
}

int fd_inc_rcvbuf(int fd, size_t n) {
        int r, value;
        socklen_t l = sizeof(value);

        r = getsockopt(fd, SOL_SOCKET, SO_RCVBUF, &value, &l);
        if (r >= 0 && l == sizeof(value) && (size_t) value >= n*2)
                return 0;

        /* If we have the privileges we will ignore the kernel limit. */

        value = (int) n;
        if (setsockopt(fd, SOL_SOCKET, SO_RCVBUFFORCE, &value, sizeof(value)) < 0)
                if (setsockopt(fd, SOL_SOCKET, SO_RCVBUF, &value, sizeof(value)) < 0)
                        return -errno;
        return 1;
}

int fork_agent(pid_t *pid, const int except[], unsigned n_except, const char *path, ...) {
        bool stdout_is_tty, stderr_is_tty;
        pid_t parent_pid, agent_pid;
        sigset_t ss, saved_ss;
        unsigned n, i;
        va_list ap;
        char **l;

        assert(pid);
        assert(path);

        /* Spawns a temporary TTY agent, making sure it goes away when
         * we go away */

        parent_pid = getpid();

        /* First we temporarily block all signals, so that the new
         * child has them blocked initially. This way, we can be sure
         * that SIGTERMs are not lost we might send to the agent. */
        assert_se(sigfillset(&ss) >= 0);
        assert_se(sigprocmask(SIG_SETMASK, &ss, &saved_ss) >= 0);

        agent_pid = fork();
        if (agent_pid < 0) {
                assert_se(sigprocmask(SIG_SETMASK, &saved_ss, NULL) >= 0);
                return -errno;
        }

        if (agent_pid != 0) {
                assert_se(sigprocmask(SIG_SETMASK, &saved_ss, NULL) >= 0);
                *pid = agent_pid;
                return 0;
        }

        /* In the child:
         *
         * Make sure the agent goes away when the parent dies */
        if (prctl(PR_SET_PDEATHSIG, SIGTERM) < 0)
                _exit(EXIT_FAILURE);

        /* Make sure we actually can kill the agent, if we need to, in
         * case somebody invoked us from a shell script that trapped
         * SIGTERM or so... */
        (void) reset_all_signal_handlers();
        (void) reset_signal_mask();

        /* Check whether our parent died before we were able
         * to set the death signal and unblock the signals */
        if (getppid() != parent_pid)
                _exit(EXIT_SUCCESS);

        /* Don't leak fds to the agent */
        close_all_fds(except, n_except);

        stdout_is_tty = isatty(STDOUT_FILENO);
        stderr_is_tty = isatty(STDERR_FILENO);

        if (!stdout_is_tty || !stderr_is_tty) {
                int fd;

                /* Detach from stdout/stderr. and reopen
                 * /dev/tty for them. This is important to
                 * ensure that when systemctl is started via
                 * popen() or a similar call that expects to
                 * read EOF we actually do generate EOF and
                 * not delay this indefinitely by because we
                 * keep an unused copy of stdin around. */
                fd = open("/dev/tty", O_WRONLY);
                if (fd < 0) {
                        log_error_errno(errno, "Failed to open /dev/tty: %m");
                        _exit(EXIT_FAILURE);
                }

                if (!stdout_is_tty)
                        dup2(fd, STDOUT_FILENO);

                if (!stderr_is_tty)
                        dup2(fd, STDERR_FILENO);

                if (fd > 2)
                        close(fd);
        }

        /* Count arguments */
        va_start(ap, path);
        for (n = 0; va_arg(ap, char*); n++)
                ;
        va_end(ap);

        /* Allocate strv */
        l = alloca(sizeof(char *) * (n + 1));

        /* Fill in arguments */
        va_start(ap, path);
        for (i = 0; i <= n; i++)
                l[i] = va_arg(ap, char*);
        va_end(ap);

        execv(path, l);
        _exit(EXIT_FAILURE);
}

int setrlimit_closest(int resource, const struct rlimit *rlim) {
        struct rlimit highest, fixed;

        assert(rlim);

        if (setrlimit(resource, rlim) >= 0)
                return 0;

        if (errno != EPERM)
                return -errno;

        /* So we failed to set the desired setrlimit, then let's try
         * to get as close as we can */
        assert_se(getrlimit(resource, &highest) == 0);

        fixed.rlim_cur = MIN(rlim->rlim_cur, highest.rlim_max);
        fixed.rlim_max = MIN(rlim->rlim_max, highest.rlim_max);

        if (setrlimit(resource, &fixed) < 0)
                return -errno;

        return 0;
}

bool http_etag_is_valid(const char *etag) {
        if (isempty(etag))
                return false;

        if (!endswith(etag, "\""))
                return false;

        if (!startswith(etag, "\"") && !startswith(etag, "W/\""))
                return false;

        return true;
}

bool http_url_is_valid(const char *url) {
        const char *p;

        if (isempty(url))
                return false;

        p = startswith(url, "http://");
        if (!p)
                p = startswith(url, "https://");
        if (!p)
                return false;

        if (isempty(p))
                return false;

        return ascii_is_valid(p);
}

bool documentation_url_is_valid(const char *url) {
        const char *p;

        if (isempty(url))
                return false;

        if (http_url_is_valid(url))
                return true;

        p = startswith(url, "file:/");
        if (!p)
                p = startswith(url, "info:");
        if (!p)
                p = startswith(url, "man:");

        if (isempty(p))
                return false;

        return ascii_is_valid(p);
}

bool in_initrd(void) {
        static int saved = -1;
        struct statfs s;

        if (saved >= 0)
                return saved;

        /* We make two checks here:
         *
         * 1. the flag file /etc/initrd-release must exist
         * 2. the root file system must be a memory file system
         *
         * The second check is extra paranoia, since misdetecting an
         * initrd can have bad bad consequences due the initrd
         * emptying when transititioning to the main systemd.
         */

        saved = access("/etc/initrd-release", F_OK) >= 0 &&
                statfs("/", &s) >= 0 &&
                is_temporary_fs(&s);

        return saved;
}

int get_home_dir(char **_h) {
        struct passwd *p;
        const char *e;
        char *h;
        uid_t u;

        assert(_h);

        /* Take the user specified one */
        e = secure_getenv("HOME");
        if (e && path_is_absolute(e)) {
                h = strdup(e);
                if (!h)
                        return -ENOMEM;

                *_h = h;
                return 0;
        }

        /* Hardcode home directory for root to avoid NSS */
        u = getuid();
        if (u == 0) {
                h = strdup("/root");
                if (!h)
                        return -ENOMEM;

                *_h = h;
                return 0;
        }

        /* Check the database... */
        errno = 0;
        p = getpwuid(u);
        if (!p)
                return errno > 0 ? -errno : -ESRCH;

        if (!path_is_absolute(p->pw_dir))
                return -EINVAL;

        h = strdup(p->pw_dir);
        if (!h)
                return -ENOMEM;

        *_h = h;
        return 0;
}

int get_shell(char **_s) {
        struct passwd *p;
        const char *e;
        char *s;
        uid_t u;

        assert(_s);

        /* Take the user specified one */
        e = getenv("SHELL");
        if (e) {
                s = strdup(e);
                if (!s)
                        return -ENOMEM;

                *_s = s;
                return 0;
        }

        /* Hardcode home directory for root to avoid NSS */
        u = getuid();
        if (u == 0) {
                s = strdup("/bin/sh");
                if (!s)
                        return -ENOMEM;

                *_s = s;
                return 0;
        }

        /* Check the database... */
        errno = 0;
        p = getpwuid(u);
        if (!p)
                return errno > 0 ? -errno : -ESRCH;

        if (!path_is_absolute(p->pw_shell))
                return -EINVAL;

        s = strdup(p->pw_shell);
        if (!s)
                return -ENOMEM;

        *_s = s;
        return 0;
}
#endif /* NM_IGNORED */

bool filename_is_valid(const char *p) {

        if (isempty(p))
                return false;

        if (strchr(p, '/'))
                return false;

        if (streq(p, "."))
                return false;

        if (streq(p, ".."))
                return false;

        if (strlen(p) > FILENAME_MAX)
                return false;

        return true;
}

#if 0 /* NM_IGNORED */
bool string_is_safe(const char *p) {
        const char *t;

        if (!p)
                return false;

        for (t = p; *t; t++) {
                if (*t > 0 && *t < ' ')
                        return false;

                if (strchr("\\\"\'\x7f", *t))
                        return false;
        }

        return true;
}
#endif /* NM_IGNORED */

/**
 * Check if a string contains control characters. If 'ok' is non-NULL
 * it may be a string containing additional CCs to be considered OK.
 */
bool string_has_cc(const char *p, const char *ok) {
        const char *t;

        assert(p);

        for (t = p; *t; t++) {
                if (ok && strchr(ok, *t))
                        continue;

                if (*t > 0 && *t < ' ')
                        return true;

                if (*t == 127)
                        return true;
        }

        return false;
}

#if 0 /* NM_IGNORED */
bool path_is_safe(const char *p) {

        if (isempty(p))
                return false;

        if (streq(p, "..") || startswith(p, "../") || endswith(p, "/..") || strstr(p, "/../"))
                return false;

        if (strlen(p)+1 > PATH_MAX)
                return false;

        /* The following two checks are not really dangerous, but hey, they still are confusing */
        if (streq(p, ".") || startswith(p, "./") || endswith(p, "/.") || strstr(p, "/./"))
                return false;

        if (strstr(p, "//"))
                return false;

        return true;
}

/* hey glibc, APIs with callbacks without a user pointer are so useless */
void *xbsearch_r(const void *key, const void *base, size_t nmemb, size_t size,
                 int (*compar) (const void *, const void *, void *), void *arg) {
        size_t l, u, idx;
        const void *p;
        int comparison;

        l = 0;
        u = nmemb;
        while (l < u) {
                idx = (l + u) / 2;
                p = (void *)(((const char *) base) + (idx * size));
                comparison = compar(key, p, arg);
                if (comparison < 0)
                        u = idx;
                else if (comparison > 0)
                        l = idx + 1;
                else
                        return (void *)p;
        }
        return NULL;
}

void init_gettext(void) {
        setlocale(LC_ALL, "");
        textdomain(GETTEXT_PACKAGE);
}

bool is_locale_utf8(void) {
        const char *set;
        static int cached_answer = -1;

        if (cached_answer >= 0)
                goto out;

        if (!setlocale(LC_ALL, "")) {
                cached_answer = true;
                goto out;
        }

        set = nl_langinfo(CODESET);
        if (!set) {
                cached_answer = true;
                goto out;
        }

        if (streq(set, "UTF-8")) {
                cached_answer = true;
                goto out;
        }

        /* For LC_CTYPE=="C" return true, because CTYPE is effectly
         * unset and everything can do to UTF-8 nowadays. */
        set = setlocale(LC_CTYPE, NULL);
        if (!set) {
                cached_answer = true;
                goto out;
        }

        /* Check result, but ignore the result if C was set
         * explicitly. */
        cached_answer =
                STR_IN_SET(set, "C", "POSIX") &&
                !getenv("LC_ALL") &&
                !getenv("LC_CTYPE") &&
                !getenv("LANG");

out:
        return (bool) cached_answer;
}

const char *draw_special_char(DrawSpecialChar ch) {
        static const char *draw_table[2][_DRAW_SPECIAL_CHAR_MAX] = {

                /* UTF-8 */ {
                        [DRAW_TREE_VERTICAL]      = "\342\224\202 ",            /* │  */
                        [DRAW_TREE_BRANCH]        = "\342\224\234\342\224\200", /* ├─ */
                        [DRAW_TREE_RIGHT]         = "\342\224\224\342\224\200", /* └─ */
                        [DRAW_TREE_SPACE]         = "  ",                       /*    */
                        [DRAW_TRIANGULAR_BULLET]  = "\342\200\243",             /* ‣ */
                        [DRAW_BLACK_CIRCLE]       = "\342\227\217",             /* ● */
                        [DRAW_ARROW]              = "\342\206\222",             /* → */
                        [DRAW_DASH]               = "\342\200\223",             /* – */
                },

                /* ASCII fallback */ {
                        [DRAW_TREE_VERTICAL]      = "| ",
                        [DRAW_TREE_BRANCH]        = "|-",
                        [DRAW_TREE_RIGHT]         = "`-",
                        [DRAW_TREE_SPACE]         = "  ",
                        [DRAW_TRIANGULAR_BULLET]  = ">",
                        [DRAW_BLACK_CIRCLE]       = "*",
                        [DRAW_ARROW]              = "->",
                        [DRAW_DASH]               = "-",
                }
        };

        return draw_table[!is_locale_utf8()][ch];
}

char *strreplace(const char *text, const char *old_string, const char *new_string) {
        const char *f;
        char *t, *r;
        size_t l, old_len, new_len;

        assert(text);
        assert(old_string);
        assert(new_string);

        old_len = strlen(old_string);
        new_len = strlen(new_string);

        l = strlen(text);
        r = new(char, l+1);
        if (!r)
                return NULL;

        f = text;
        t = r;
        while (*f) {
                char *a;
                size_t d, nl;

                if (!startswith(f, old_string)) {
                        *(t++) = *(f++);
                        continue;
                }

                d = t - r;
                nl = l - old_len + new_len;
                a = realloc(r, nl + 1);
                if (!a)
                        goto oom;

                l = nl;
                r = a;
                t = r + d;

                t = stpcpy(t, new_string);
                f += old_len;
        }

        *t = 0;
        return r;

oom:
        free(r);
        return NULL;
}

char *strip_tab_ansi(char **ibuf, size_t *_isz) {
        const char *i, *begin = NULL;
        enum {
                STATE_OTHER,
                STATE_ESCAPE,
                STATE_BRACKET
        } state = STATE_OTHER;
        char *obuf = NULL;
        size_t osz = 0, isz;
        FILE *f;

        assert(ibuf);
        assert(*ibuf);

        /* Strips ANSI color and replaces TABs by 8 spaces */

        isz = _isz ? *_isz : strlen(*ibuf);

        f = open_memstream(&obuf, &osz);
        if (!f)
                return NULL;

        for (i = *ibuf; i < *ibuf + isz + 1; i++) {

                switch (state) {

                case STATE_OTHER:
                        if (i >= *ibuf + isz) /* EOT */
                                break;
                        else if (*i == '\x1B')
                                state = STATE_ESCAPE;
                        else if (*i == '\t')
                                fputs("        ", f);
                        else
                                fputc(*i, f);
                        break;

                case STATE_ESCAPE:
                        if (i >= *ibuf + isz) { /* EOT */
                                fputc('\x1B', f);
                                break;
                        } else if (*i == '[') {
                                state = STATE_BRACKET;
                                begin = i + 1;
                        } else {
                                fputc('\x1B', f);
                                fputc(*i, f);
                                state = STATE_OTHER;
                        }

                        break;

                case STATE_BRACKET:

                        if (i >= *ibuf + isz || /* EOT */
                            (!(*i >= '0' && *i <= '9') && *i != ';' && *i != 'm')) {
                                fputc('\x1B', f);
                                fputc('[', f);
                                state = STATE_OTHER;
                                i = begin-1;
                        } else if (*i == 'm')
                                state = STATE_OTHER;
                        break;
                }
        }

        if (ferror(f)) {
                fclose(f);
                free(obuf);
                return NULL;
        }

        fclose(f);

        free(*ibuf);
        *ibuf = obuf;

        if (_isz)
                *_isz = osz;

        return obuf;
}

int on_ac_power(void) {
        bool found_offline = false, found_online = false;
        _cleanup_closedir_ DIR *d = NULL;

        d = opendir("/sys/class/power_supply");
        if (!d)
                return errno == ENOENT ? true : -errno;

        for (;;) {
                struct dirent *de;
                _cleanup_close_ int fd = -1, device = -1;
                char contents[6];
                ssize_t n;

                errno = 0;
                de = readdir(d);
                if (!de && errno != 0)
                        return -errno;

                if (!de)
                        break;

                if (hidden_file(de->d_name))
                        continue;

=======
>>>>>>> aa9d0d14
                device = openat(dirfd(d), de->d_name, O_DIRECTORY|O_RDONLY|O_CLOEXEC|O_NOCTTY);
                if (device < 0) {
                        if (errno == ENOENT || errno == ENOTDIR)
                                continue;
<<<<<<< HEAD

                        return -errno;
                }

                fd = openat(device, "type", O_RDONLY|O_CLOEXEC|O_NOCTTY);
                if (fd < 0) {
                        if (errno == ENOENT)
                                continue;

                        return -errno;
                }

                n = read(fd, contents, sizeof(contents));
                if (n < 0)
                        return -errno;

                if (n != 6 || memcmp(contents, "Mains\n", 6))
                        continue;

                safe_close(fd);
                fd = openat(device, "online", O_RDONLY|O_CLOEXEC|O_NOCTTY);
                if (fd < 0) {
                        if (errno == ENOENT)
                                continue;

                        return -errno;
                }

                n = read(fd, contents, sizeof(contents));
                if (n < 0)
                        return -errno;

                if (n != 2 || contents[1] != '\n')
                        return -EIO;

                if (contents[0] == '1') {
                        found_online = true;
                        break;
                } else if (contents[0] == '0')
                        found_offline = true;
                else
                        return -EIO;
        }

        return found_online || !found_offline;
}

static int search_and_fopen_internal(const char *path, const char *mode, const char *root, char **search, FILE **_f) {
        char **i;

        assert(path);
        assert(mode);
        assert(_f);

        if (!path_strv_resolve_uniq(search, root))
                return -ENOMEM;

        STRV_FOREACH(i, search) {
                _cleanup_free_ char *p = NULL;
                FILE *f;

                if (root)
                        p = strjoin(root, *i, "/", path, NULL);
                else
                        p = strjoin(*i, "/", path, NULL);
                if (!p)
                        return -ENOMEM;

                f = fopen(p, mode);
                if (f) {
                        *_f = f;
                        return 0;
                }

                if (errno != ENOENT)
                        return -errno;
        }

        return -ENOENT;
}

int search_and_fopen(const char *path, const char *mode, const char *root, const char **search, FILE **_f) {
        _cleanup_strv_free_ char **copy = NULL;

        assert(path);
        assert(mode);
        assert(_f);

        if (path_is_absolute(path)) {
                FILE *f;

                f = fopen(path, mode);
                if (f) {
                        *_f = f;
                        return 0;
                }

                return -errno;
        }

        copy = strv_copy((char**) search);
        if (!copy)
                return -ENOMEM;

        return search_and_fopen_internal(path, mode, root, copy, _f);
}

int search_and_fopen_nulstr(const char *path, const char *mode, const char *root, const char *search, FILE **_f) {
        _cleanup_strv_free_ char **s = NULL;

        if (path_is_absolute(path)) {
                FILE *f;

                f = fopen(path, mode);
                if (f) {
                        *_f = f;
                        return 0;
                }

                return -errno;
        }

        s = strv_split_nulstr(search);
        if (!s)
                return -ENOMEM;

        return search_and_fopen_internal(path, mode, root, s, _f);
}

char *strextend(char **x, ...) {
        va_list ap;
        size_t f, l;
        char *r, *p;

        assert(x);

        l = f = *x ? strlen(*x) : 0;

        va_start(ap, x);
        for (;;) {
                const char *t;
                size_t n;

                t = va_arg(ap, const char *);
                if (!t)
                        break;

                n = strlen(t);
                if (n > ((size_t) -1) - l) {
                        va_end(ap);
                        return NULL;
                }

                l += n;
        }
        va_end(ap);

        r = realloc(*x, l+1);
        if (!r)
                return NULL;

        p = r + f;

        va_start(ap, x);
        for (;;) {
                const char *t;

                t = va_arg(ap, const char *);
                if (!t)
                        break;

                p = stpcpy(p, t);
        }
        va_end(ap);

        *p = 0;
        *x = r;

        return r + l;
}

char *strrep(const char *s, unsigned n) {
        size_t l;
        char *r, *p;
        unsigned i;

        assert(s);

        l = strlen(s);
        p = r = malloc(l * n + 1);
        if (!r)
                return NULL;

        for (i = 0; i < n; i++)
                p = stpcpy(p, s);

        *p = 0;
        return r;
}
#endif /* NM_IGNORED */

void* greedy_realloc(void **p, size_t *allocated, size_t need, size_t size) {
        size_t a, newalloc;
        void *q;

        assert(p);
        assert(allocated);

        if (*allocated >= need)
                return *p;

        newalloc = MAX(need * 2, 64u / size);
        a = newalloc * size;

        /* check for overflows */
        if (a < size * need)
                return NULL;

        q = realloc(*p, a);
        if (!q)
                return NULL;

        *p = q;
        *allocated = newalloc;
        return q;
}

void* greedy_realloc0(void **p, size_t *allocated, size_t need, size_t size) {
        size_t prev;
        uint8_t *q;

        assert(p);
        assert(allocated);

        prev = *allocated;

        q = greedy_realloc(p, allocated, need, size);
        if (!q)
                return NULL;

        if (*allocated > prev)
                memzero(q + prev * size, (*allocated - prev) * size);

        return q;
}

#if 0 /* NM_IGNORED */
bool id128_is_valid(const char *s) {
        size_t i, l;

        l = strlen(s);
        if (l == 32) {

                /* Simple formatted 128bit hex string */

                for (i = 0; i < l; i++) {
                        char c = s[i];

                        if (!(c >= '0' && c <= '9') &&
                            !(c >= 'a' && c <= 'z') &&
                            !(c >= 'A' && c <= 'Z'))
                                return false;
                }

        } else if (l == 36) {

                /* Formatted UUID */

                for (i = 0; i < l; i++) {
                        char c = s[i];

                        if ((i == 8 || i == 13 || i == 18 || i == 23)) {
                                if (c != '-')
                                        return false;
                        } else {
                                if (!(c >= '0' && c <= '9') &&
                                    !(c >= 'a' && c <= 'z') &&
                                    !(c >= 'A' && c <= 'Z'))
                                        return false;
                        }
                }

        } else
                return false;

        return true;
}

int split_pair(const char *s, const char *sep, char **l, char **r) {
        char *x, *a, *b;

        assert(s);
        assert(sep);
        assert(l);
        assert(r);

        if (isempty(sep))
                return -EINVAL;

        x = strstr(s, sep);
        if (!x)
                return -EINVAL;

        a = strndup(s, x - s);
        if (!a)
                return -ENOMEM;

        b = strdup(x + strlen(sep));
        if (!b) {
                free(a);
                return -ENOMEM;
        }

        *l = a;
        *r = b;

        return 0;
}

int shall_restore_state(void) {
        _cleanup_free_ char *value = NULL;
        int r;

        r = get_proc_cmdline_key("systemd.restore_state=", &value);
        if (r < 0)
                return r;
        if (r == 0)
                return true;

        return parse_boolean(value) != 0;
}

int proc_cmdline(char **ret) {
        assert(ret);

        if (detect_container() > 0)
                return get_process_cmdline(1, 0, false, ret);
        else
                return read_one_line_file("/proc/cmdline", ret);
}

int parse_proc_cmdline(int (*parse_item)(const char *key, const char *value)) {
        _cleanup_free_ char *line = NULL;
        const char *p;
        int r;

        assert(parse_item);

        r = proc_cmdline(&line);
        if (r < 0)
                return r;

        p = line;
        for (;;) {
                _cleanup_free_ char *word = NULL;
                char *value = NULL;

                r = extract_first_word(&p, &word, NULL, EXTRACT_QUOTES|EXTRACT_RELAX);
                if (r < 0)
                        return r;
                if (r == 0)
                        break;

                /* Filter out arguments that are intended only for the
                 * initrd */
                if (!in_initrd() && startswith(word, "rd."))
                        continue;

                value = strchr(word, '=');
                if (value)
                        *(value++) = 0;

                r = parse_item(word, value);
                if (r < 0)
                        return r;
        }

        return 0;
}

int get_proc_cmdline_key(const char *key, char **value) {
        _cleanup_free_ char *line = NULL, *ret = NULL;
        bool found = false;
        const char *p;
        int r;

        assert(key);

        r = proc_cmdline(&line);
        if (r < 0)
                return r;

        p = line;
        for (;;) {
                _cleanup_free_ char *word = NULL;
                const char *e;

                r = extract_first_word(&p, &word, NULL, EXTRACT_QUOTES|EXTRACT_RELAX);
                if (r < 0)
                        return r;
                if (r == 0)
                        break;

                /* Filter out arguments that are intended only for the
                 * initrd */
                if (!in_initrd() && startswith(word, "rd."))
                        continue;

                if (value) {
                        e = startswith(word, key);
                        if (!e)
                                continue;

                        r = free_and_strdup(&ret, e);
                        if (r < 0)
                                return r;

                        found = true;
                } else {
                        if (streq(word, key))
                                found = true;
                }
        }

        if (value) {
                *value = ret;
                ret = NULL;
        }

        return found;

}

int container_get_leader(const char *machine, pid_t *pid) {
        _cleanup_free_ char *s = NULL, *class = NULL;
        const char *p;
        pid_t leader;
        int r;

        assert(machine);
        assert(pid);

        if (!machine_name_is_valid(machine))
                return -EINVAL;

        p = strjoina("/run/systemd/machines/", machine);
        r = parse_env_file(p, NEWLINE, "LEADER", &s, "CLASS", &class, NULL);
        if (r == -ENOENT)
                return -EHOSTDOWN;
        if (r < 0)
                return r;
        if (!s)
                return -EIO;

        if (!streq_ptr(class, "container"))
                return -EIO;

        r = parse_pid(s, &leader);
        if (r < 0)
                return r;
        if (leader <= 1)
                return -EIO;

        *pid = leader;
        return 0;
}

int namespace_open(pid_t pid, int *pidns_fd, int *mntns_fd, int *netns_fd, int *userns_fd, int *root_fd) {
        _cleanup_close_ int pidnsfd = -1, mntnsfd = -1, netnsfd = -1, usernsfd = -1;
        int rfd = -1;

        assert(pid >= 0);

        if (mntns_fd) {
                const char *mntns;

                mntns = procfs_file_alloca(pid, "ns/mnt");
                mntnsfd = open(mntns, O_RDONLY|O_NOCTTY|O_CLOEXEC);
                if (mntnsfd < 0)
                        return -errno;
        }

        if (pidns_fd) {
                const char *pidns;

                pidns = procfs_file_alloca(pid, "ns/pid");
                pidnsfd = open(pidns, O_RDONLY|O_NOCTTY|O_CLOEXEC);
                if (pidnsfd < 0)
                        return -errno;
        }

        if (netns_fd) {
                const char *netns;

                netns = procfs_file_alloca(pid, "ns/net");
                netnsfd = open(netns, O_RDONLY|O_NOCTTY|O_CLOEXEC);
                if (netnsfd < 0)
                        return -errno;
        }

        if (userns_fd) {
                const char *userns;

                userns = procfs_file_alloca(pid, "ns/user");
                usernsfd = open(userns, O_RDONLY|O_NOCTTY|O_CLOEXEC);
                if (usernsfd < 0 && errno != ENOENT)
                        return -errno;
        }

        if (root_fd) {
                const char *root;

                root = procfs_file_alloca(pid, "root");
                rfd = open(root, O_RDONLY|O_NOCTTY|O_CLOEXEC|O_DIRECTORY);
                if (rfd < 0)
                        return -errno;
        }

        if (pidns_fd)
                *pidns_fd = pidnsfd;

        if (mntns_fd)
                *mntns_fd = mntnsfd;

        if (netns_fd)
                *netns_fd = netnsfd;

        if (userns_fd)
                *userns_fd = usernsfd;

        if (root_fd)
                *root_fd = rfd;

        pidnsfd = mntnsfd = netnsfd = usernsfd = -1;

        return 0;
}

int namespace_enter(int pidns_fd, int mntns_fd, int netns_fd, int userns_fd, int root_fd) {
        if (userns_fd >= 0) {
                /* Can't setns to your own userns, since then you could
                 * escalate from non-root to root in your own namespace, so
                 * check if namespaces equal before attempting to enter. */
                _cleanup_free_ char *userns_fd_path = NULL;
                int r;
                if (asprintf(&userns_fd_path, "/proc/self/fd/%d", userns_fd) < 0)
                        return -ENOMEM;

                r = files_same(userns_fd_path, "/proc/self/ns/user");
                if (r < 0)
                        return r;
                if (r)
                        userns_fd = -1;
        }

        if (pidns_fd >= 0)
                if (setns(pidns_fd, CLONE_NEWPID) < 0)
                        return -errno;

        if (mntns_fd >= 0)
                if (setns(mntns_fd, CLONE_NEWNS) < 0)
                        return -errno;

        if (netns_fd >= 0)
                if (setns(netns_fd, CLONE_NEWNET) < 0)
                        return -errno;

        if (userns_fd >= 0)
                if (setns(userns_fd, CLONE_NEWUSER) < 0)
                        return -errno;

        if (root_fd >= 0) {
                if (fchdir(root_fd) < 0)
                        return -errno;

                if (chroot(".") < 0)
                        return -errno;
        }

        return reset_uid_gid();
}

int getpeercred(int fd, struct ucred *ucred) {
        socklen_t n = sizeof(struct ucred);
        struct ucred u;
        int r;

        assert(fd >= 0);
        assert(ucred);

        r = getsockopt(fd, SOL_SOCKET, SO_PEERCRED, &u, &n);
        if (r < 0)
                return -errno;

        if (n != sizeof(struct ucred))
                return -EIO;

        /* Check if the data is actually useful and not suppressed due
         * to namespacing issues */
        if (u.pid <= 0)
                return -ENODATA;
        if (u.uid == UID_INVALID)
                return -ENODATA;
        if (u.gid == GID_INVALID)
                return -ENODATA;

        *ucred = u;
        return 0;
}

int getpeersec(int fd, char **ret) {
        socklen_t n = 64;
        char *s;
        int r;

        assert(fd >= 0);
        assert(ret);

        s = new0(char, n);
        if (!s)
                return -ENOMEM;

        r = getsockopt(fd, SOL_SOCKET, SO_PEERSEC, s, &n);
        if (r < 0) {
                free(s);

                if (errno != ERANGE)
                        return -errno;

                s = new0(char, n);
                if (!s)
                        return -ENOMEM;

                r = getsockopt(fd, SOL_SOCKET, SO_PEERSEC, s, &n);
                if (r < 0) {
                        free(s);
                        return -errno;
                }
        }

        if (isempty(s)) {
                free(s);
                return -EOPNOTSUPP;
        }

        *ret = s;
        return 0;
}
#endif /* NM_IGNORED */

/* This is much like like mkostemp() but is subject to umask(). */
int mkostemp_safe(char *pattern, int flags) {
        _cleanup_umask_ mode_t u = 0;
        int fd;

        assert(pattern);

        u = umask(077);

        fd = mkostemp(pattern, flags);
        if (fd < 0)
                return -errno;

        return fd;
}

#if 0 /* NM_IGNORED */
int open_tmpfile(const char *path, int flags) {
        char *p;
        int fd;

        assert(path);

#ifdef O_TMPFILE
        /* Try O_TMPFILE first, if it is supported */
        fd = open(path, flags|O_TMPFILE|O_EXCL, S_IRUSR|S_IWUSR);
        if (fd >= 0)
                return fd;
#endif

        /* Fall back to unguessable name + unlinking */
        p = strjoina(path, "/systemd-tmp-XXXXXX");

        fd = mkostemp_safe(p, flags);
        if (fd < 0)
                return fd;

        unlink(p);
        return fd;
}

int fd_warn_permissions(const char *path, int fd) {
        struct stat st;

        if (fstat(fd, &st) < 0)
                return -errno;

        if (st.st_mode & 0111)
                log_warning("Configuration file %s is marked executable. Please remove executable permission bits. Proceeding anyway.", path);

        if (st.st_mode & 0002)
                log_warning("Configuration file %s is marked world-writable. Please remove world writability permission bits. Proceeding anyway.", path);

        if (getpid() == 1 && (st.st_mode & 0044) != 0044)
                log_warning("Configuration file %s is marked world-inaccessible. This has no effect as configuration data is accessible via APIs without restrictions. Proceeding anyway.", path);

        return 0;
}

unsigned long personality_from_string(const char *p) {

        /* Parse a personality specifier. We introduce our own
         * identifiers that indicate specific ABIs, rather than just
         * hints regarding the register size, since we want to keep
         * things open for multiple locally supported ABIs for the
         * same register size. We try to reuse the ABI identifiers
         * used by libseccomp. */

#if defined(__x86_64__)

        if (streq(p, "x86"))
                return PER_LINUX32;

        if (streq(p, "x86-64"))
                return PER_LINUX;

#elif defined(__i386__)

        if (streq(p, "x86"))
                return PER_LINUX;

#elif defined(__s390x__)

        if (streq(p, "s390"))
                return PER_LINUX32;

        if (streq(p, "s390x"))
                return PER_LINUX;

#elif defined(__s390__)

        if (streq(p, "s390"))
                return PER_LINUX;
#endif

        return PERSONALITY_INVALID;
}

const char* personality_to_string(unsigned long p) {

#if defined(__x86_64__)

        if (p == PER_LINUX32)
                return "x86";

        if (p == PER_LINUX)
                return "x86-64";

#elif defined(__i386__)

        if (p == PER_LINUX)
                return "x86";

#elif defined(__s390x__)

        if (p == PER_LINUX)
                return "s390x";

        if (p == PER_LINUX32)
                return "s390";

#elif defined(__s390__)

        if (p == PER_LINUX)
                return "s390";

#endif

        return NULL;
}

uint64_t physical_memory(void) {
        long mem;

        /* We return this as uint64_t in case we are running as 32bit
         * process on a 64bit kernel with huge amounts of memory */

        mem = sysconf(_SC_PHYS_PAGES);
        assert(mem > 0);

        return (uint64_t) mem * (uint64_t) page_size();
}

void hexdump(FILE *f, const void *p, size_t s) {
        const uint8_t *b = p;
        unsigned n = 0;

        assert(s == 0 || b);

        while (s > 0) {
                size_t i;

                fprintf(f, "%04x  ", n);

                for (i = 0; i < 16; i++) {

                        if (i >= s)
                                fputs("   ", f);
                        else
                                fprintf(f, "%02x ", b[i]);

                        if (i == 7)
                                fputc(' ', f);
                }

                fputc(' ', f);

                for (i = 0; i < 16; i++) {

                        if (i >= s)
                                fputc(' ', f);
                        else
                                fputc(isprint(b[i]) ? (char) b[i] : '.', f);
                }

                fputc('\n', f);

                if (s < 16)
                        break;

                n += 16;
                b += 16;
                s -= 16;
        }
}

int update_reboot_param_file(const char *param) {
        int r = 0;

        if (param) {
                r = write_string_file(REBOOT_PARAM_FILE, param, WRITE_STRING_FILE_CREATE);
                if (r < 0)
                        return log_error_errno(r, "Failed to write reboot param to "REBOOT_PARAM_FILE": %m");
        } else
                (void) unlink(REBOOT_PARAM_FILE);

        return 0;
}

int umount_recursive(const char *prefix, int flags) {
        bool again;
        int n = 0, r;

        /* Try to umount everything recursively below a
         * directory. Also, take care of stacked mounts, and keep
         * unmounting them until they are gone. */

        do {
                _cleanup_fclose_ FILE *proc_self_mountinfo = NULL;

                again = false;
                r = 0;

                proc_self_mountinfo = fopen("/proc/self/mountinfo", "re");
                if (!proc_self_mountinfo)
                        return -errno;

                for (;;) {
                        _cleanup_free_ char *path = NULL, *p = NULL;
                        int k;

                        k = fscanf(proc_self_mountinfo,
                                   "%*s "       /* (1) mount id */
                                   "%*s "       /* (2) parent id */
                                   "%*s "       /* (3) major:minor */
                                   "%*s "       /* (4) root */
                                   "%ms "       /* (5) mount point */
                                   "%*s"        /* (6) mount options */
                                   "%*[^-]"     /* (7) optional fields */
                                   "- "         /* (8) separator */
                                   "%*s "       /* (9) file system type */
                                   "%*s"        /* (10) mount source */
                                   "%*s"        /* (11) mount options 2 */
                                   "%*[^\n]",   /* some rubbish at the end */
                                   &path);
                        if (k != 1) {
                                if (k == EOF)
                                        break;

                                continue;
                        }

                        r = cunescape(path, UNESCAPE_RELAX, &p);
                        if (r < 0)
                                return r;

                        if (!path_startswith(p, prefix))
                                continue;

                        if (umount2(p, flags) < 0) {
                                r = -errno;
                                continue;
                        }

                        again = true;
                        n++;

                        break;
                }

        } while (again);

        return r ? r : n;
}

static int get_mount_flags(const char *path, unsigned long *flags) {
        struct statvfs buf;

        if (statvfs(path, &buf) < 0)
                return -errno;
        *flags = buf.f_flag;
        return 0;
}

int bind_remount_recursive(const char *prefix, bool ro) {
        _cleanup_set_free_free_ Set *done = NULL;
        _cleanup_free_ char *cleaned = NULL;
        int r;

        /* Recursively remount a directory (and all its submounts)
         * read-only or read-write. If the directory is already
         * mounted, we reuse the mount and simply mark it
         * MS_BIND|MS_RDONLY (or remove the MS_RDONLY for read-write
         * operation). If it isn't we first make it one. Afterwards we
         * apply MS_BIND|MS_RDONLY (or remove MS_RDONLY) to all
         * submounts we can access, too. When mounts are stacked on
         * the same mount point we only care for each individual
         * "top-level" mount on each point, as we cannot
         * influence/access the underlying mounts anyway. We do not
         * have any effect on future submounts that might get
         * propagated, they migt be writable. This includes future
         * submounts that have been triggered via autofs. */

        cleaned = strdup(prefix);
        if (!cleaned)
                return -ENOMEM;

        path_kill_slashes(cleaned);

        done = set_new(&string_hash_ops);
        if (!done)
                return -ENOMEM;

        for (;;) {
                _cleanup_fclose_ FILE *proc_self_mountinfo = NULL;
                _cleanup_set_free_free_ Set *todo = NULL;
                bool top_autofs = false;
                char *x;
                unsigned long orig_flags;

                todo = set_new(&string_hash_ops);
                if (!todo)
                        return -ENOMEM;

                proc_self_mountinfo = fopen("/proc/self/mountinfo", "re");
                if (!proc_self_mountinfo)
                        return -errno;

                for (;;) {
                        _cleanup_free_ char *path = NULL, *p = NULL, *type = NULL;
                        int k;

                        k = fscanf(proc_self_mountinfo,
                                   "%*s "       /* (1) mount id */
                                   "%*s "       /* (2) parent id */
                                   "%*s "       /* (3) major:minor */
                                   "%*s "       /* (4) root */
                                   "%ms "       /* (5) mount point */
                                   "%*s"        /* (6) mount options (superblock) */
                                   "%*[^-]"     /* (7) optional fields */
                                   "- "         /* (8) separator */
                                   "%ms "       /* (9) file system type */
                                   "%*s"        /* (10) mount source */
                                   "%*s"        /* (11) mount options (bind mount) */
                                   "%*[^\n]",   /* some rubbish at the end */
                                   &path,
                                   &type);
                        if (k != 2) {
                                if (k == EOF)
                                        break;

                                continue;
                        }

                        r = cunescape(path, UNESCAPE_RELAX, &p);
                        if (r < 0)
                                return r;

                        /* Let's ignore autofs mounts.  If they aren't
                         * triggered yet, we want to avoid triggering
                         * them, as we don't make any guarantees for
                         * future submounts anyway.  If they are
                         * already triggered, then we will find
                         * another entry for this. */
                        if (streq(type, "autofs")) {
                                top_autofs = top_autofs || path_equal(cleaned, p);
                                continue;
                        }

                        if (path_startswith(p, cleaned) &&
                            !set_contains(done, p)) {

                                r = set_consume(todo, p);
                                p = NULL;

                                if (r == -EEXIST)
                                        continue;
                                if (r < 0)
                                        return r;
                        }
                }

                /* If we have no submounts to process anymore and if
                 * the root is either already done, or an autofs, we
                 * are done */
                if (set_isempty(todo) &&
                    (top_autofs || set_contains(done, cleaned)))
                        return 0;

                if (!set_contains(done, cleaned) &&
                    !set_contains(todo, cleaned)) {
                        /* The prefix directory itself is not yet a
                         * mount, make it one. */
                        if (mount(cleaned, cleaned, NULL, MS_BIND|MS_REC, NULL) < 0)
                                return -errno;

                        orig_flags = 0;
                        (void) get_mount_flags(cleaned, &orig_flags);
                        orig_flags &= ~MS_RDONLY;

                        if (mount(NULL, prefix, NULL, orig_flags|MS_BIND|MS_REMOUNT|(ro ? MS_RDONLY : 0), NULL) < 0)
                                return -errno;

                        x = strdup(cleaned);
                        if (!x)
                                return -ENOMEM;

                        r = set_consume(done, x);
                        if (r < 0)
                                return r;
                }

                while ((x = set_steal_first(todo))) {

                        r = set_consume(done, x);
                        if (r == -EEXIST || r == 0)
                                continue;
                        if (r < 0)
                                return r;

                        /* Try to reuse the original flag set, but
                         * don't care for errors, in case of
                         * obstructed mounts */
                        orig_flags = 0;
                        (void) get_mount_flags(x, &orig_flags);
                        orig_flags &= ~MS_RDONLY;

                        if (mount(NULL, x, NULL, orig_flags|MS_BIND|MS_REMOUNT|(ro ? MS_RDONLY : 0), NULL) < 0) {

                                /* Deal with mount points that are
                                 * obstructed by a later mount */

                                if (errno != ENOENT)
                                        return -errno;
                        }

                }
        }
}
#endif /* NM_IGNORED */

int fflush_and_check(FILE *f) {
        assert(f);

        errno = 0;
        fflush(f);

        if (ferror(f))
                return errno ? -errno : -EIO;

        return 0;
}

int tempfn_xxxxxx(const char *p, const char *extra, char **ret) {
        const char *fn;
        char *t;

        assert(p);
        assert(ret);

        /*
         * Turns this:
         *         /foo/bar/waldo
         *
         * Into this:
         *         /foo/bar/.#<extra>waldoXXXXXX
         */

        fn = basename(p);
        if (!filename_is_valid(fn))
                return -EINVAL;

        if (extra == NULL)
                extra = "";

        t = new(char, strlen(p) + 2 + strlen(extra) + 6 + 1);
        if (!t)
                return -ENOMEM;

        strcpy(stpcpy(stpcpy(stpcpy(mempcpy(t, p, fn - p), ".#"), extra), fn), "XXXXXX");

        *ret = path_kill_slashes(t);
        return 0;
}

#if 0 /* NM_IGNORED */
int tempfn_random(const char *p, const char *extra, char **ret) {
        const char *fn;
        char *t, *x;
        uint64_t u;
        unsigned i;

        assert(p);
        assert(ret);

        /*
         * Turns this:
         *         /foo/bar/waldo
         *
         * Into this:
         *         /foo/bar/.#<extra>waldobaa2a261115984a9
         */

        fn = basename(p);
        if (!filename_is_valid(fn))
                return -EINVAL;

        if (!extra)
                extra = "";

        t = new(char, strlen(p) + 2 + strlen(extra) + 16 + 1);
        if (!t)
                return -ENOMEM;

        x = stpcpy(stpcpy(stpcpy(mempcpy(t, p, fn - p), ".#"), extra), fn);

        u = random_u64();
        for (i = 0; i < 16; i++) {
                *(x++) = hexchar(u & 0xF);
                u >>= 4;
        }

        *x = 0;

        *ret = path_kill_slashes(t);
        return 0;
}

int tempfn_random_child(const char *p, const char *extra, char **ret) {
        char *t, *x;
        uint64_t u;
        unsigned i;

        assert(p);
        assert(ret);

        /* Turns this:
         *         /foo/bar/waldo
         * Into this:
         *         /foo/bar/waldo/.#<extra>3c2b6219aa75d7d0
         */

        if (!extra)
                extra = "";

        t = new(char, strlen(p) + 3 + strlen(extra) + 16 + 1);
        if (!t)
                return -ENOMEM;

        x = stpcpy(stpcpy(stpcpy(t, p), "/.#"), extra);

        u = random_u64();
        for (i = 0; i < 16; i++) {
                *(x++) = hexchar(u & 0xF);
                u >>= 4;
        }

        *x = 0;

        *ret = path_kill_slashes(t);
        return 0;
}

int take_password_lock(const char *root) {

        struct flock flock = {
                .l_type = F_WRLCK,
                .l_whence = SEEK_SET,
                .l_start = 0,
                .l_len = 0,
        };

        const char *path;
        int fd, r;

        /* This is roughly the same as lckpwdf(), but not as awful. We
         * don't want to use alarm() and signals, hence we implement
         * our own trivial version of this.
         *
         * Note that shadow-utils also takes per-database locks in
         * addition to lckpwdf(). However, we don't given that they
         * are redundant as they they invoke lckpwdf() first and keep
         * it during everything they do. The per-database locks are
         * awfully racy, and thus we just won't do them. */

        if (root)
                path = strjoina(root, "/etc/.pwd.lock");
        else
                path = "/etc/.pwd.lock";

        fd = open(path, O_WRONLY|O_CREAT|O_CLOEXEC|O_NOCTTY|O_NOFOLLOW, 0600);
        if (fd < 0)
                return -errno;

        r = fcntl(fd, F_SETLKW, &flock);
        if (r < 0) {
                safe_close(fd);
                return -errno;
        }

        return fd;
}

int is_symlink(const char *path) {
        struct stat info;

        if (lstat(path, &info) < 0)
                return -errno;

        return !!S_ISLNK(info.st_mode);
}

int is_dir(const char* path, bool follow) {
        struct stat st;
        int r;

        if (follow)
                r = stat(path, &st);
        else
                r = lstat(path, &st);
        if (r < 0)
                return -errno;

        return !!S_ISDIR(st.st_mode);
}

int is_device_node(const char *path) {
        struct stat info;

        if (lstat(path, &info) < 0)
                return -errno;

        return !!(S_ISBLK(info.st_mode) || S_ISCHR(info.st_mode));
}

int extract_first_word(const char **p, char **ret, const char *separators, ExtractFlags flags) {
        _cleanup_free_ char *s = NULL;
        size_t allocated = 0, sz = 0;
        int r;

        enum {
                START,
                VALUE,
                VALUE_ESCAPE,
                SINGLE_QUOTE,
                SINGLE_QUOTE_ESCAPE,
                DOUBLE_QUOTE,
                DOUBLE_QUOTE_ESCAPE,
                SEPARATOR,
        } state = START;

        assert(p);
        assert(ret);

        if (!separators)
                separators = WHITESPACE;

        /* Bail early if called after last value or with no input */
        if (!*p)
                goto finish_force_terminate;

        /* Parses the first word of a string, and returns it in
         * *ret. Removes all quotes in the process. When parsing fails
         * (because of an uneven number of quotes or similar), leaves
         * the pointer *p at the first invalid character. */

        for (;;) {
                char c = **p;

                switch (state) {

                case START:
                        if (flags & EXTRACT_DONT_COALESCE_SEPARATORS)
                                if (!GREEDY_REALLOC(s, allocated, sz+1))
                                        return -ENOMEM;

                        if (c == 0)
                                goto finish_force_terminate;
                        else if (strchr(separators, c)) {
                                if (flags & EXTRACT_DONT_COALESCE_SEPARATORS) {
                                        (*p) ++;
                                        goto finish_force_next;
                                }
                                break;
                        }

                        /* We found a non-blank character, so we will always
                         * want to return a string (even if it is empty),
                         * allocate it here. */
                        if (!GREEDY_REALLOC(s, allocated, sz+1))
                                return -ENOMEM;

                        state = VALUE;
                        /* fallthrough */

                case VALUE:
                        if (c == 0)
                                goto finish_force_terminate;
                        else if (c == '\'' && (flags & EXTRACT_QUOTES))
                                state = SINGLE_QUOTE;
                        else if (c == '\\')
                                state = VALUE_ESCAPE;
                        else if (c == '\"' && (flags & EXTRACT_QUOTES))
                                state = DOUBLE_QUOTE;
                        else if (strchr(separators, c)) {
                                if (flags & EXTRACT_DONT_COALESCE_SEPARATORS) {
                                        (*p) ++;
                                        goto finish_force_next;
                                }
                                state = SEPARATOR;
                        } else {
                                if (!GREEDY_REALLOC(s, allocated, sz+2))
                                        return -ENOMEM;

                                s[sz++] = c;
                        }

                        break;

                case SINGLE_QUOTE:
                        if (c == 0) {
                                if (flags & EXTRACT_RELAX)
                                        goto finish_force_terminate;
                                return -EINVAL;
                        } else if (c == '\'')
                                state = VALUE;
                        else if (c == '\\')
                                state = SINGLE_QUOTE_ESCAPE;
                        else {
                                if (!GREEDY_REALLOC(s, allocated, sz+2))
                                        return -ENOMEM;

                                s[sz++] = c;
                        }

                        break;

                case DOUBLE_QUOTE:
                        if (c == 0)
                                return -EINVAL;
                        else if (c == '\"')
                                state = VALUE;
                        else if (c == '\\')
                                state = DOUBLE_QUOTE_ESCAPE;
                        else {
                                if (!GREEDY_REALLOC(s, allocated, sz+2))
                                        return -ENOMEM;

                                s[sz++] = c;
                        }

                        break;

                case SINGLE_QUOTE_ESCAPE:
                case DOUBLE_QUOTE_ESCAPE:
                case VALUE_ESCAPE:
                        if (!GREEDY_REALLOC(s, allocated, sz+7))
                                return -ENOMEM;

                        if (c == 0) {
                                if ((flags & EXTRACT_CUNESCAPE_RELAX) &&
                                    (state == VALUE_ESCAPE || flags & EXTRACT_RELAX)) {
                                        /* If we find an unquoted trailing backslash and we're in
                                         * EXTRACT_CUNESCAPE_RELAX mode, keep it verbatim in the
                                         * output.
                                         *
                                         * Unbalanced quotes will only be allowed in EXTRACT_RELAX
                                         * mode, EXTRACT_CUNESCAPE_RELAX mode does not allow them.
                                         */
                                        s[sz++] = '\\';
                                        goto finish_force_terminate;
                                }
                                if (flags & EXTRACT_RELAX)
                                        goto finish_force_terminate;
                                return -EINVAL;
                        }

                        if (flags & EXTRACT_CUNESCAPE) {
                                uint32_t u;

                                r = cunescape_one(*p, (size_t) -1, &c, &u);
                                if (r < 0) {
                                        if (flags & EXTRACT_CUNESCAPE_RELAX) {
                                                s[sz++] = '\\';
                                                s[sz++] = c;
                                                goto end_escape;
                                        }
                                        return -EINVAL;
                                }

                                (*p) += r - 1;

                                if (c != 0)
                                        s[sz++] = c; /* normal explicit char */
                                else
                                        sz += utf8_encode_unichar(s + sz, u); /* unicode chars we'll encode as utf8 */
                        } else
                                s[sz++] = c;

end_escape:
                        state = (state == SINGLE_QUOTE_ESCAPE) ? SINGLE_QUOTE :
                                (state == DOUBLE_QUOTE_ESCAPE) ? DOUBLE_QUOTE :
                                VALUE;
                        break;

                case SEPARATOR:
                        if (c == 0)
                                goto finish_force_terminate;
                        if (!strchr(separators, c))
                                goto finish;
                        break;
                }

                (*p) ++;
        }

finish_force_terminate:
        *p = NULL;
finish:
        if (!s) {
                *p = NULL;
                *ret = NULL;
                return 0;
        }

finish_force_next:
        s[sz] = 0;
        *ret = s;
        s = NULL;

        return 1;
}

int extract_first_word_and_warn(
                const char **p,
                char **ret,
                const char *separators,
                ExtractFlags flags,
                const char *unit,
                const char *filename,
                unsigned line,
                const char *rvalue) {

        /* Try to unquote it, if it fails, warn about it and try again but this
         * time using EXTRACT_CUNESCAPE_RELAX to keep the backslashes verbatim
         * in invalid escape sequences. */
        const char *save;
        int r;

        save = *p;
        r = extract_first_word(p, ret, separators, flags);
        if (r < 0 && !(flags & EXTRACT_CUNESCAPE_RELAX)) {

                /* Retry it with EXTRACT_CUNESCAPE_RELAX. */
                *p = save;
                r = extract_first_word(p, ret, separators, flags|EXTRACT_CUNESCAPE_RELAX);
                if (r < 0)
                        log_syntax(unit, LOG_ERR, filename, line, r, "Unbalanced quoting in command line, ignoring: \"%s\"", rvalue);
                else
                        log_syntax(unit, LOG_WARNING, filename, line, 0, "Invalid escape sequences in command line: \"%s\"", rvalue);
        }

        return r;
}

int extract_many_words(const char **p, const char *separators, ExtractFlags flags, ...) {
        va_list ap;
        char **l;
        int n = 0, i, c, r;

        /* Parses a number of words from a string, stripping any
         * quotes if necessary. */

        assert(p);

        /* Count how many words are expected */
        va_start(ap, flags);
        for (;;) {
                if (!va_arg(ap, char **))
                        break;
                n++;
        }
        va_end(ap);

        if (n <= 0)
                return 0;

        /* Read all words into a temporary array */
        l = newa0(char*, n);
        for (c = 0; c < n; c++) {

                r = extract_first_word(p, &l[c], separators, flags);
                if (r < 0) {
                        int j;

                        for (j = 0; j < c; j++)
                                free(l[j]);

                        return r;
                }

                if (r == 0)
                        break;
        }

        /* If we managed to parse all words, return them in the passed
         * in parameters */
        va_start(ap, flags);
        for (i = 0; i < n; i++) {
                char **v;

                v = va_arg(ap, char **);
                assert(v);

                *v = l[i];
        }
        va_end(ap);

        return c;
}

int free_and_strdup(char **p, const char *s) {
        char *t;

        assert(p);

        /* Replaces a string pointer with an strdup()ed new string,
         * possibly freeing the old one. */

        if (streq_ptr(*p, s))
                return 0;

        if (s) {
                t = strdup(s);
                if (!t)
                        return -ENOMEM;
        } else
                t = NULL;

        free(*p);
        *p = t;

        return 1;
}

int ptsname_malloc(int fd, char **ret) {
        size_t l = 100;

        assert(fd >= 0);
        assert(ret);

        for (;;) {
                char *c;

                c = new(char, l);
                if (!c)
                        return -ENOMEM;

                if (ptsname_r(fd, c, l) == 0) {
                        *ret = c;
                        return 0;
                }
                if (errno != ERANGE) {
                        free(c);
                        return -errno;
                }

                free(c);
                l *= 2;
        }
}

int openpt_in_namespace(pid_t pid, int flags) {
        _cleanup_close_ int pidnsfd = -1, mntnsfd = -1, usernsfd = -1, rootfd = -1;
        _cleanup_close_pair_ int pair[2] = { -1, -1 };
        siginfo_t si;
        pid_t child;
        int r;

        assert(pid > 0);

        r = namespace_open(pid, &pidnsfd, &mntnsfd, NULL, &usernsfd, &rootfd);
        if (r < 0)
                return r;

        if (socketpair(AF_UNIX, SOCK_DGRAM, 0, pair) < 0)
                return -errno;

        child = fork();
        if (child < 0)
                return -errno;

        if (child == 0) {
                int master;

                pair[0] = safe_close(pair[0]);

                r = namespace_enter(pidnsfd, mntnsfd, -1, usernsfd, rootfd);
                if (r < 0)
                        _exit(EXIT_FAILURE);

                master = posix_openpt(flags);
                if (master < 0)
                        _exit(EXIT_FAILURE);

                if (unlockpt(master) < 0)
                        _exit(EXIT_FAILURE);

                if (send_one_fd(pair[1], master, 0) < 0)
                        _exit(EXIT_FAILURE);

                _exit(EXIT_SUCCESS);
        }

        pair[1] = safe_close(pair[1]);

        r = wait_for_terminate(child, &si);
        if (r < 0)
                return r;
        if (si.si_code != CLD_EXITED || si.si_status != EXIT_SUCCESS)
                return -EIO;

        return receive_one_fd(pair[0], 0);
}

ssize_t fgetxattrat_fake(int dirfd, const char *filename, const char *attribute, void *value, size_t size, int flags) {
        char fn[strlen("/proc/self/fd/") + DECIMAL_STR_MAX(int) + 1];
        _cleanup_close_ int fd = -1;
        ssize_t l;

        /* The kernel doesn't have a fgetxattrat() command, hence let's emulate one */

        fd = openat(dirfd, filename, O_RDONLY|O_CLOEXEC|O_NOCTTY|O_PATH|(flags & AT_SYMLINK_NOFOLLOW ? O_NOFOLLOW : 0));
        if (fd < 0)
                return -errno;

        xsprintf(fn, "/proc/self/fd/%i", fd);

        l = getxattr(fn, attribute, value, size);
        if (l < 0)
                return -errno;

        return l;
}

static int parse_crtime(le64_t le, usec_t *usec) {
        uint64_t u;

        assert(usec);

        u = le64toh(le);
        if (u == 0 || u == (uint64_t) -1)
                return -EIO;

        *usec = (usec_t) u;
        return 0;
}

int fd_getcrtime(int fd, usec_t *usec) {
        le64_t le;
        ssize_t n;

        assert(fd >= 0);
        assert(usec);

        /* Until Linux gets a real concept of birthtime/creation time,
         * let's fake one with xattrs */

        n = fgetxattr(fd, "user.crtime_usec", &le, sizeof(le));
        if (n < 0)
                return -errno;
        if (n != sizeof(le))
                return -EIO;

        return parse_crtime(le, usec);
}

int fd_getcrtime_at(int dirfd, const char *name, usec_t *usec, int flags) {
        le64_t le;
        ssize_t n;

        n = fgetxattrat_fake(dirfd, name, "user.crtime_usec", &le, sizeof(le), flags);
        if (n < 0)
                return -errno;
        if (n != sizeof(le))
                return -EIO;

        return parse_crtime(le, usec);
}

int path_getcrtime(const char *p, usec_t *usec) {
        le64_t le;
        ssize_t n;

        assert(p);
        assert(usec);

        n = getxattr(p, "user.crtime_usec", &le, sizeof(le));
        if (n < 0)
                return -errno;
        if (n != sizeof(le))
                return -EIO;

        return parse_crtime(le, usec);
}

int fd_setcrtime(int fd, usec_t usec) {
        le64_t le;

        assert(fd >= 0);

        if (usec <= 0)
                usec = now(CLOCK_REALTIME);

        le = htole64((uint64_t) usec);
        if (fsetxattr(fd, "user.crtime_usec", &le, sizeof(le), 0) < 0)
                return -errno;

        return 0;
}

int same_fd(int a, int b) {
        struct stat sta, stb;
        pid_t pid;
        int r, fa, fb;

        assert(a >= 0);
        assert(b >= 0);

        /* Compares two file descriptors. Note that semantics are
         * quite different depending on whether we have kcmp() or we
         * don't. If we have kcmp() this will only return true for
         * dup()ed file descriptors, but not otherwise. If we don't
         * have kcmp() this will also return true for two fds of the same
         * file, created by separate open() calls. Since we use this
         * call mostly for filtering out duplicates in the fd store
         * this difference hopefully doesn't matter too much. */

        if (a == b)
                return true;

        /* Try to use kcmp() if we have it. */
        pid = getpid();
        r = kcmp(pid, pid, KCMP_FILE, a, b);
        if (r == 0)
                return true;
        if (r > 0)
                return false;
        if (errno != ENOSYS)
                return -errno;

        /* We don't have kcmp(), use fstat() instead. */
        if (fstat(a, &sta) < 0)
                return -errno;

        if (fstat(b, &stb) < 0)
                return -errno;

        if ((sta.st_mode & S_IFMT) != (stb.st_mode & S_IFMT))
                return false;

        /* We consider all device fds different, since two device fds
         * might refer to quite different device contexts even though
         * they share the same inode and backing dev_t. */

        if (S_ISCHR(sta.st_mode) || S_ISBLK(sta.st_mode))
                return false;

        if (sta.st_dev != stb.st_dev || sta.st_ino != stb.st_ino)
                return false;

        /* The fds refer to the same inode on disk, let's also check
         * if they have the same fd flags. This is useful to
         * distinguish the read and write side of a pipe created with
         * pipe(). */
        fa = fcntl(a, F_GETFL);
        if (fa < 0)
                return -errno;

        fb = fcntl(b, F_GETFL);
        if (fb < 0)
                return -errno;

        return fa == fb;
}

int chattr_fd(int fd, unsigned value, unsigned mask) {
        unsigned old_attr, new_attr;
        struct stat st;

        assert(fd >= 0);

        if (fstat(fd, &st) < 0)
                return -errno;

        /* Explicitly check whether this is a regular file or
         * directory. If it is anything else (such as a device node or
         * fifo), then the ioctl will not hit the file systems but
         * possibly drivers, where the ioctl might have different
         * effects. Notably, DRM is using the same ioctl() number. */

        if (!S_ISDIR(st.st_mode) && !S_ISREG(st.st_mode))
                return -ENOTTY;

        if (mask == 0)
                return 0;

        if (ioctl(fd, FS_IOC_GETFLAGS, &old_attr) < 0)
                return -errno;

        new_attr = (old_attr & ~mask) | (value & mask);
        if (new_attr == old_attr)
                return 0;

        if (ioctl(fd, FS_IOC_SETFLAGS, &new_attr) < 0)
                return -errno;

        return 1;
}

int chattr_path(const char *p, unsigned value, unsigned mask) {
        _cleanup_close_ int fd = -1;

        assert(p);

        if (mask == 0)
                return 0;

        fd = open(p, O_RDONLY|O_CLOEXEC|O_NOCTTY|O_NOFOLLOW);
        if (fd < 0)
                return -errno;

        return chattr_fd(fd, value, mask);
}

int read_attr_fd(int fd, unsigned *ret) {
        struct stat st;

        assert(fd >= 0);

        if (fstat(fd, &st) < 0)
                return -errno;

        if (!S_ISDIR(st.st_mode) && !S_ISREG(st.st_mode))
                return -ENOTTY;

        if (ioctl(fd, FS_IOC_GETFLAGS, ret) < 0)
                return -errno;

        return 0;
}

int read_attr_path(const char *p, unsigned *ret) {
        _cleanup_close_ int fd = -1;

        assert(p);
        assert(ret);

        fd = open(p, O_RDONLY|O_CLOEXEC|O_NOCTTY|O_NOFOLLOW);
        if (fd < 0)
                return -errno;

        return read_attr_fd(fd, ret);
}

static size_t nul_length(const uint8_t *p, size_t sz) {
        size_t n = 0;

        while (sz > 0) {
                if (*p != 0)
                        break;

                n++;
                p++;
                sz--;
        }

        return n;
}

ssize_t sparse_write(int fd, const void *p, size_t sz, size_t run_length) {
        const uint8_t *q, *w, *e;
        ssize_t l;

        q = w = p;
        e = q + sz;
        while (q < e) {
                size_t n;

                n = nul_length(q, e - q);

                /* If there are more than the specified run length of
                 * NUL bytes, or if this is the beginning or the end
                 * of the buffer, then seek instead of write */
                if ((n > run_length) ||
                    (n > 0 && q == p) ||
                    (n > 0 && q + n >= e)) {
                        if (q > w) {
                                l = write(fd, w, q - w);
                                if (l < 0)
                                        return -errno;
                                if (l != q -w)
                                        return -EIO;
                        }

                        if (lseek(fd, n, SEEK_CUR) == (off_t) -1)
                                return -errno;

                        q += n;
                        w = q;
                } else if (n > 0)
                        q += n;
                else
                        q ++;
        }

        if (q > w) {
                l = write(fd, w, q - w);
                if (l < 0)
                        return -errno;
                if (l != q - w)
                        return -EIO;
        }

        return q - (const uint8_t*) p;
}

void sigkill_wait(pid_t *pid) {
        if (!pid)
                return;
        if (*pid <= 1)
                return;

        if (kill(*pid, SIGKILL) > 0)
                (void) wait_for_terminate(*pid, NULL);
}

int syslog_parse_priority(const char **p, int *priority, bool with_facility) {
        int a = 0, b = 0, c = 0;
        int k;

        assert(p);
        assert(*p);
        assert(priority);

        if ((*p)[0] != '<')
                return 0;

        if (!strchr(*p, '>'))
                return 0;

        if ((*p)[2] == '>') {
                c = undecchar((*p)[1]);
                k = 3;
        } else if ((*p)[3] == '>') {
                b = undecchar((*p)[1]);
                c = undecchar((*p)[2]);
                k = 4;
        } else if ((*p)[4] == '>') {
                a = undecchar((*p)[1]);
                b = undecchar((*p)[2]);
                c = undecchar((*p)[3]);
                k = 5;
        } else
                return 0;

        if (a < 0 || b < 0 || c < 0 ||
            (!with_facility && (a || b || c > 7)))
                return 0;

        if (with_facility)
                *priority = a*100 + b*10 + c;
        else
                *priority = (*priority & LOG_FACMASK) | c;

        *p += k;
        return 1;
}
#endif /* NM_IGNORED */

ssize_t string_table_lookup(const char * const *table, size_t len, const char *key) {
        size_t i;
=======
>>>>>>> aa9d0d14

                        return -errno;
                }

                fd = openat(device, "type", O_RDONLY|O_CLOEXEC|O_NOCTTY);
                if (fd < 0) {
                        if (errno == ENOENT)
                                continue;

                        return -errno;
                }

<<<<<<< HEAD
#if 0 /* NM_IGNORED */
void cmsg_close_all(struct msghdr *mh) {
        struct cmsghdr *cmsg;
=======
                n = read(fd, contents, sizeof(contents));
                if (n < 0)
                        return -errno;
>>>>>>> aa9d0d14

                if (n != 6 || memcmp(contents, "Mains\n", 6))
                        continue;

                safe_close(fd);
                fd = openat(device, "online", O_RDONLY|O_CLOEXEC|O_NOCTTY);
                if (fd < 0) {
                        if (errno == ENOENT)
                                continue;

                        return -errno;
                }

                n = read(fd, contents, sizeof(contents));
                if (n < 0)
                        return -errno;

                if (n != 2 || contents[1] != '\n')
                        return -EIO;

                if (contents[0] == '1') {
                        found_online = true;
                        break;
                } else if (contents[0] == '0')
                        found_offline = true;
                else
                        return -EIO;
        }

        return found_online || !found_offline;
}

bool id128_is_valid(const char *s) {
        size_t i, l;

<<<<<<< HEAD
        return 0;
}
#endif /* NM_IGNORED */
=======
        l = strlen(s);
        if (l == 32) {
>>>>>>> aa9d0d14

                /* Simple formatted 128bit hex string */

                for (i = 0; i < l; i++) {
                        char c = s[i];

                        if (!(c >= '0' && c <= '9') &&
                            !(c >= 'a' && c <= 'z') &&
                            !(c >= 'A' && c <= 'Z'))
                                return false;
                }

        } else if (l == 36) {

                /* Formatted UUID */

                for (i = 0; i < l; i++) {
                        char c = s[i];

                        if ((i == 8 || i == 13 || i == 18 || i == 23)) {
                                if (c != '-')
                                        return false;
                        } else {
                                if (!(c >= '0' && c <= '9') &&
                                    !(c >= 'a' && c <= 'z') &&
                                    !(c >= 'A' && c <= 'Z'))
                                        return false;
                        }
                }

        } else
                return false;

        return true;
}

<<<<<<< HEAD
#if 0 /* NM_IGNORED */
char *shell_maybe_quote(const char *s) {
=======
int container_get_leader(const char *machine, pid_t *pid) {
        _cleanup_free_ char *s = NULL, *class = NULL;
>>>>>>> aa9d0d14
        const char *p;
        pid_t leader;
        int r;

        assert(machine);
        assert(pid);

        if (!machine_name_is_valid(machine))
                return -EINVAL;

        p = strjoina("/run/systemd/machines/", machine);
        r = parse_env_file(p, NEWLINE, "LEADER", &s, "CLASS", &class, NULL);
        if (r == -ENOENT)
                return -EHOSTDOWN;
        if (r < 0)
                return r;
        if (!s)
                return -EIO;

        if (!streq_ptr(class, "container"))
                return -EIO;

        r = parse_pid(s, &leader);
        if (r < 0)
                return r;
        if (leader <= 1)
                return -EIO;

        *pid = leader;
        return 0;
}

int namespace_open(pid_t pid, int *pidns_fd, int *mntns_fd, int *netns_fd, int *userns_fd, int *root_fd) {
        _cleanup_close_ int pidnsfd = -1, mntnsfd = -1, netnsfd = -1, usernsfd = -1;
        int rfd = -1;

        assert(pid >= 0);

        if (mntns_fd) {
                const char *mntns;

                mntns = procfs_file_alloca(pid, "ns/mnt");
                mntnsfd = open(mntns, O_RDONLY|O_NOCTTY|O_CLOEXEC);
                if (mntnsfd < 0)
                        return -errno;
        }

        if (pidns_fd) {
                const char *pidns;

                pidns = procfs_file_alloca(pid, "ns/pid");
                pidnsfd = open(pidns, O_RDONLY|O_NOCTTY|O_CLOEXEC);
                if (pidnsfd < 0)
                        return -errno;
        }

        if (netns_fd) {
                const char *netns;

                netns = procfs_file_alloca(pid, "ns/net");
                netnsfd = open(netns, O_RDONLY|O_NOCTTY|O_CLOEXEC);
                if (netnsfd < 0)
                        return -errno;
        }

        if (userns_fd) {
                const char *userns;

                userns = procfs_file_alloca(pid, "ns/user");
                usernsfd = open(userns, O_RDONLY|O_NOCTTY|O_CLOEXEC);
                if (usernsfd < 0 && errno != ENOENT)
                        return -errno;
        }

        if (root_fd) {
                const char *root;

                root = procfs_file_alloca(pid, "root");
                rfd = open(root, O_RDONLY|O_NOCTTY|O_CLOEXEC|O_DIRECTORY);
                if (rfd < 0)
                        return -errno;
        }

        if (pidns_fd)
                *pidns_fd = pidnsfd;

        if (mntns_fd)
                *mntns_fd = mntnsfd;

        if (netns_fd)
                *netns_fd = netnsfd;

        if (userns_fd)
                *userns_fd = usernsfd;

        if (root_fd)
                *root_fd = rfd;

        pidnsfd = mntnsfd = netnsfd = usernsfd = -1;

        return 0;
}

int namespace_enter(int pidns_fd, int mntns_fd, int netns_fd, int userns_fd, int root_fd) {
        if (userns_fd >= 0) {
                /* Can't setns to your own userns, since then you could
                 * escalate from non-root to root in your own namespace, so
                 * check if namespaces equal before attempting to enter. */
                _cleanup_free_ char *userns_fd_path = NULL;
                int r;
                if (asprintf(&userns_fd_path, "/proc/self/fd/%d", userns_fd) < 0)
                        return -ENOMEM;

                r = files_same(userns_fd_path, "/proc/self/ns/user");
                if (r < 0)
                        return r;
                if (r)
                        userns_fd = -1;
        }

        if (pidns_fd >= 0)
                if (setns(pidns_fd, CLONE_NEWPID) < 0)
                        return -errno;

        if (mntns_fd >= 0)
                if (setns(mntns_fd, CLONE_NEWNS) < 0)
                        return -errno;

        if (netns_fd >= 0)
                if (setns(netns_fd, CLONE_NEWNET) < 0)
                        return -errno;

        if (userns_fd >= 0)
                if (setns(userns_fd, CLONE_NEWUSER) < 0)
                        return -errno;

        if (root_fd >= 0) {
                if (fchdir(root_fd) < 0)
                        return -errno;

                if (chroot(".") < 0)
                        return -errno;
        }

        return reset_uid_gid();
}

uint64_t physical_memory(void) {
        long mem;

        /* We return this as uint64_t in case we are running as 32bit
         * process on a 64bit kernel with huge amounts of memory */

        mem = sysconf(_SC_PHYS_PAGES);
        assert(mem > 0);

        return (uint64_t) mem * (uint64_t) page_size();
}

int update_reboot_param_file(const char *param) {
        int r = 0;

        if (param) {
                r = write_string_file(REBOOT_PARAM_FILE, param, WRITE_STRING_FILE_CREATE);
                if (r < 0)
                        return log_error_errno(r, "Failed to write reboot param to "REBOOT_PARAM_FILE": %m");
        } else
                (void) unlink(REBOOT_PARAM_FILE);

        return 0;
}

int version(void) {
        puts(PACKAGE_STRING "\n"
             SYSTEMD_FEATURES);
        return 0;
<<<<<<< HEAD
}

bool fdname_is_valid(const char *s) {
        const char *p;

        /* Validates a name for $LISTEN_FDNAMES. We basically allow
         * everything ASCII that's not a control character. Also, as
         * special exception the ":" character is not allowed, as we
         * use that as field separator in $LISTEN_FDNAMES.
         *
         * Note that the empty string is explicitly allowed
         * here. However, we limit the length of the names to 255
         * characters. */

        if (!s)
                return false;

        for (p = s; *p; p++) {
                if (*p < ' ')
                        return false;
                if (*p >= 127)
                        return false;
                if (*p == ':')
                        return false;
        }

        return p - s < 256;
}
#endif /* NM_IGNORED */
=======
}
>>>>>>> aa9d0d14
<|MERGE_RESOLUTION|>--- conflicted
+++ resolved
@@ -71,11 +71,8 @@
  * otherwise conflicts with sys/mount.h. Yay, Linux is great! */
 #include <linux/fs.h>
 
-<<<<<<< HEAD
 #if 0 /* NM_IGNORED */
-=======
 #include "alloc-util.h"
->>>>>>> aa9d0d14
 #include "build.h"
 #include "def.h"
 #include "device-nodes.h"
@@ -97,11 +94,8 @@
 #if 0 /* NM_IGNORED */
 #include "missing.h"
 #include "mkdir.h"
-<<<<<<< HEAD
+#include "parse-util.h"
 #endif /* NM_IGNORED */
-=======
-#include "parse-util.h"
->>>>>>> aa9d0d14
 #include "path-util.h"
 #if 0 /* NM_IGNORED */
 #include "process-util.h"
@@ -113,11 +107,8 @@
 #include "string-util.h"
 #include "strv.h"
 #include "terminal-util.h"
-<<<<<<< HEAD
+#include "user-util.h"
 #endif /* NM_IGNORED */
-=======
-#include "user-util.h"
->>>>>>> aa9d0d14
 #include "utf8.h"
 #include "util.h"
 #if 0 /* NM_IGNORED */
@@ -146,6 +137,7 @@
         return pgsz;
 }
 
+#if 0 /* NM_IGNORED */
 static int do_execute(char **directories, usec_t timeout, char *argv[]) {
         _cleanup_hashmap_free_free_ Hashmap *pids = NULL;
         _cleanup_set_free_free_ Set *seen = NULL;
@@ -286,21 +278,9 @@
         wait_for_terminate_and_warn(name, executor_pid, true);
 }
 
-<<<<<<< HEAD
-#if 0 /* NM_IGNORED */
-void close_many(const int fds[], unsigned n_fd) {
-        unsigned i;
-
-        assert(fds || n_fd <= 0);
-
-        for (i = 0; i < n_fd; i++)
-                safe_close(fds[i]);
-=======
 bool plymouth_running(void) {
         return access("/run/plymouth/pid", F_OK) >= 0;
->>>>>>> aa9d0d14
-}
-#endif /* NM_IGNORED */
+}
 
 bool display_is_local(const char *display) {
         assert(display);
@@ -347,14 +327,8 @@
         if (asprintf(&p, "/sys/dev/block/%u:%u/queue", major(d), minor(d)) < 0)
                 return -ENOMEM;
 
-<<<<<<< HEAD
-#if 0 /* NM_IGNORED */
-int parse_boolean(const char *v) {
-        assert(v);
-=======
         r = access(p, F_OK);
         free(p);
->>>>>>> aa9d0d14
 
         if (r >= 0) {
                 *ret = d;
@@ -384,14 +358,8 @@
         r = sscanf(s, "%u:%u", &m, &n);
         free(s);
 
-<<<<<<< HEAD
-        return 0;
-}
-#endif /* NM_IGNORED */
-=======
         if (r != 2)
                 return -EINVAL;
->>>>>>> aa9d0d14
 
         /* Only return this if it is really good enough for us. */
         if (asprintf(&p, "/sys/dev/block/%u:%u/queue", m, n) < 0)
@@ -420,14 +388,7 @@
        return loaded;
 }
 
-<<<<<<< HEAD
-#if 0 /* NM_IGNORED */
-int safe_atoi(const char *s, int *ret_i) {
-        char *x = NULL;
-        long l;
-=======
 int prot_from_flags(int flags) {
->>>>>>> aa9d0d14
 
         switch (flags & O_ACCMODE) {
 
@@ -440,93 +401,9 @@
         case O_RDWR:
                 return PROT_READ|PROT_WRITE;
 
-<<<<<<< HEAD
-        *ret_i = (int) l;
-        return 0;
-}
-
-int safe_atou8(const char *s, uint8_t *ret) {
-        char *x = NULL;
-        unsigned long l;
-
-        assert(s);
-        assert(ret);
-
-        errno = 0;
-        l = strtoul(s, &x, 0);
-
-        if (!x || x == s || *x || errno)
-                return errno > 0 ? -errno : -EINVAL;
-
-        if ((unsigned long) (uint8_t) l != l)
-                return -ERANGE;
-
-        *ret = (uint8_t) l;
-        return 0;
-}
-#endif /* NM_IGNORED */
-
-int safe_atou16(const char *s, uint16_t *ret) {
-        char *x = NULL;
-        unsigned long l;
-
-        assert(s);
-        assert(ret);
-
-        errno = 0;
-        l = strtoul(s, &x, 0);
-
-        if (!x || x == s || *x || errno)
-                return errno > 0 ? -errno : -EINVAL;
-
-        if ((unsigned long) (uint16_t) l != l)
-                return -ERANGE;
-
-        *ret = (uint16_t) l;
-        return 0;
-}
-
-#if 0 /* NM_IGNORED */
-int safe_atoi16(const char *s, int16_t *ret) {
-        char *x = NULL;
-        long l;
-
-        assert(s);
-        assert(ret);
-
-        errno = 0;
-        l = strtol(s, &x, 0);
-
-        if (!x || x == s || *x || errno)
-                return errno > 0 ? -errno : -EINVAL;
-
-        if ((long) (int16_t) l != l)
-                return -ERANGE;
-
-        *ret = (int16_t) l;
-        return 0;
-}
-
-int safe_atollu(const char *s, long long unsigned *ret_llu) {
-        char *x = NULL;
-        unsigned long long l;
-
-        assert(s);
-        assert(ret_llu);
-
-        errno = 0;
-        l = strtoull(s, &x, 0);
-
-        if (!x || x == s || *x || errno)
-                return errno ? -errno : -EINVAL;
-
-        *ret_llu = l;
-        return 0;
-=======
         default:
                 return -EINVAL;
         }
->>>>>>> aa9d0d14
 }
 
 int fork_agent(pid_t *pid, const int except[], unsigned n_except, const char *path, ...) {
@@ -557,30 +434,10 @@
                 return -errno;
         }
 
-<<<<<<< HEAD
-        freelocale(loc);
-        *ret_d = (double) d;
-        return 0;
-}
-#endif /* NM_IGNORED */
-
-static size_t strcspn_escaped(const char *s, const char *reject) {
-        bool escaped = false;
-        int n;
-
-        for (n=0; s[n]; n++) {
-                if (escaped)
-                        escaped = false;
-                else if (s[n] == '\\')
-                        escaped = true;
-                else if (strchr(reject, s[n]))
-                        break;
-=======
         if (agent_pid != 0) {
                 assert_se(sigprocmask(SIG_SETMASK, &saved_ss, NULL) >= 0);
                 *pid = agent_pid;
                 return 0;
->>>>>>> aa9d0d14
         }
 
         /* In the child:
@@ -622,37 +479,8 @@
                         _exit(EXIT_FAILURE);
                 }
 
-<<<<<<< HEAD
-char *strappend(const char *s, const char *suffix) {
-        return strnappend(s, suffix, suffix ? strlen(suffix) : 0);
-}
-
-#if 0 /* NM_IGNORED */
-int readlinkat_malloc(int fd, const char *p, char **ret) {
-        size_t l = 100;
-        int r;
-
-        assert(p);
-        assert(ret);
-
-        for (;;) {
-                char *c;
-                ssize_t n;
-
-                c = new(char, l);
-                if (!c)
-                        return -ENOMEM;
-
-                n = readlinkat(fd, p, c, l-1);
-                if (n < 0) {
-                        r = -errno;
-                        free(c);
-                        return r;
-                }
-=======
                 if (!stdout_is_tty)
                         dup2(fd, STDOUT_FILENO);
->>>>>>> aa9d0d14
 
                 if (!stderr_is_tty)
                         dup2(fd, STDERR_FILENO);
@@ -679,7 +507,6 @@
         execv(path, l);
         _exit(EXIT_FAILURE);
 }
-#endif /* NM_IGNORED */
 
 bool in_initrd(void) {
         static int saved = -1;
@@ -705,24 +532,12 @@
         return saved;
 }
 
-<<<<<<< HEAD
-#if 0 /* NM_IGNORED */
-char *delete_chars(char *s, const char *bad) {
-        char *f, *t;
-
-        /* Drops all whitespace, regardless where in the string */
-
-        for (f = s, t = s; *f; f++) {
-                if (strchr(bad, *f))
-                        continue;
-=======
 /* hey glibc, APIs with callbacks without a user pointer are so useless */
 void *xbsearch_r(const void *key, const void *base, size_t nmemb, size_t size,
                  int (*compar) (const void *, const void *, void *), void *arg) {
         size_t l, u, idx;
         const void *p;
         int comparison;
->>>>>>> aa9d0d14
 
         l = 0;
         u = nmemb;
@@ -765,3649 +580,10 @@
                 if (hidden_file(de->d_name))
                         continue;
 
-<<<<<<< HEAD
-        memcpy(mempcpy(ret, path, e + 1 - path), filename, k + 1);
-        return ret;
-}
-
-int rmdir_parents(const char *path, const char *stop) {
-        size_t l;
-        int r = 0;
-
-        assert(path);
-        assert(stop);
-
-        l = strlen(path);
-
-        /* Skip trailing slashes */
-        while (l > 0 && path[l-1] == '/')
-                l--;
-
-        while (l > 0) {
-                char *t;
-
-                /* Skip last component */
-                while (l > 0 && path[l-1] != '/')
-                        l--;
-
-                /* Skip trailing slashes */
-                while (l > 0 && path[l-1] == '/')
-                        l--;
-
-                if (l <= 0)
-                        break;
-
-                if (!(t = strndup(path, l)))
-                        return -ENOMEM;
-
-                if (path_startswith(stop, t)) {
-                        free(t);
-                        return 0;
-                }
-
-                r = rmdir(t);
-                free(t);
-
-                if (r < 0)
-                        if (errno != ENOENT)
-                                return -errno;
-        }
-
-        return 0;
-}
-#endif /* NM_IGNORED */
-
-char hexchar(int x) {
-        static const char table[16] = "0123456789abcdef";
-
-        return table[x & 15];
-}
-
-int unhexchar(char c) {
-
-        if (c >= '0' && c <= '9')
-                return c - '0';
-
-        if (c >= 'a' && c <= 'f')
-                return c - 'a' + 10;
-
-        if (c >= 'A' && c <= 'F')
-                return c - 'A' + 10;
-
-        return -EINVAL;
-}
-
-char *hexmem(const void *p, size_t l) {
-        char *r, *z;
-        const uint8_t *x;
-
-        z = r = malloc(l * 2 + 1);
-        if (!r)
-                return NULL;
-
-        for (x = p; x < (const uint8_t*) p + l; x++) {
-                *(z++) = hexchar(*x >> 4);
-                *(z++) = hexchar(*x & 15);
-        }
-
-        *z = 0;
-        return r;
-}
-
-int unhexmem(const char *p, size_t l, void **mem, size_t *len) {
-        _cleanup_free_ uint8_t *r = NULL;
-        uint8_t *z;
-        const char *x;
-
-        assert(mem);
-        assert(len);
-        assert(p);
-
-        z = r = malloc((l + 1) / 2 + 1);
-        if (!r)
-                return -ENOMEM;
-
-        for (x = p; x < p + l; x += 2) {
-                int a, b;
-
-                a = unhexchar(x[0]);
-                if (a < 0)
-                        return a;
-                else if (x+1 < p + l) {
-                        b = unhexchar(x[1]);
-                        if (b < 0)
-                                return b;
-                } else
-                        b = 0;
-
-                *(z++) = (uint8_t) a << 4 | (uint8_t) b;
-        }
-
-        *z = 0;
-
-        *mem = r;
-        r = NULL;
-        *len = (l + 1) / 2;
-
-        return 0;
-}
-
-/* https://tools.ietf.org/html/rfc4648#section-6
- * Notice that base32hex differs from base32 in the alphabet it uses.
- * The distinction is that the base32hex representation preserves the
- * order of the underlying data when compared as bytestrings, this is
- * useful when representing NSEC3 hashes, as one can then verify the
- * order of hashes directly from their representation. */
-char base32hexchar(int x) {
-        static const char table[32] = "0123456789"
-                                      "ABCDEFGHIJKLMNOPQRSTUV";
-
-        return table[x & 31];
-}
-
-int unbase32hexchar(char c) {
-        unsigned offset;
-
-        if (c >= '0' && c <= '9')
-                return c - '0';
-
-        offset = '9' - '0' + 1;
-
-        if (c >= 'A' && c <= 'V')
-                return c - 'A' + offset;
-
-        return -EINVAL;
-}
-
-char *base32hexmem(const void *p, size_t l, bool padding) {
-        char *r, *z;
-        const uint8_t *x;
-        size_t len;
-
-        if (padding)
-                /* five input bytes makes eight output bytes, padding is added so we must round up */
-                len = 8 * (l + 4) / 5;
-        else {
-                /* same, but round down as there is no padding */
-                len = 8 * l / 5;
-
-                switch (l % 5) {
-                case 4:
-                        len += 7;
-                        break;
-                case 3:
-                        len += 5;
-                        break;
-                case 2:
-                        len += 4;
-                        break;
-                case 1:
-                        len += 2;
-                        break;
-                }
-        }
-
-        z = r = malloc(len + 1);
-        if (!r)
-                return NULL;
-
-        for (x = p; x < (const uint8_t*) p + (l / 5) * 5; x += 5) {
-                /* x[0] == XXXXXXXX; x[1] == YYYYYYYY; x[2] == ZZZZZZZZ
-                   x[3] == QQQQQQQQ; x[4] == WWWWWWWW */
-                *(z++) = base32hexchar(x[0] >> 3);                    /* 000XXXXX */
-                *(z++) = base32hexchar((x[0] & 7) << 2 | x[1] >> 6);  /* 000XXXYY */
-                *(z++) = base32hexchar((x[1] & 63) >> 1);             /* 000YYYYY */
-                *(z++) = base32hexchar((x[1] & 1) << 4 | x[2] >> 4);  /* 000YZZZZ */
-                *(z++) = base32hexchar((x[2] & 15) << 1 | x[3] >> 7); /* 000ZZZZQ */
-                *(z++) = base32hexchar((x[3] & 127) >> 2);            /* 000QQQQQ */
-                *(z++) = base32hexchar((x[3] & 3) << 3 | x[4] >> 5);  /* 000QQWWW */
-                *(z++) = base32hexchar((x[4] & 31));                  /* 000WWWWW */
-        }
-
-        switch (l % 5) {
-        case 4:
-                *(z++) = base32hexchar(x[0] >> 3);                    /* 000XXXXX */
-                *(z++) = base32hexchar((x[0] & 7) << 2 | x[1] >> 6);  /* 000XXXYY */
-                *(z++) = base32hexchar((x[1] & 63) >> 1);             /* 000YYYYY */
-                *(z++) = base32hexchar((x[1] & 1) << 4 | x[2] >> 4);   /* 000YZZZZ */
-                *(z++) = base32hexchar((x[2] & 15) << 1 | x[3] >> 7); /* 000ZZZZQ */
-                *(z++) = base32hexchar((x[3] & 127) >> 2);            /* 000QQQQQ */
-                *(z++) = base32hexchar((x[3] & 3) << 3);              /* 000QQ000 */
-                if (padding)
-                        *(z++) = '=';
-
-                break;
-
-        case 3:
-                *(z++) = base32hexchar(x[0] >> 3);                   /* 000XXXXX */
-                *(z++) = base32hexchar((x[0] & 7) << 2 | x[1] >> 6); /* 000XXXYY */
-                *(z++) = base32hexchar((x[1] & 63) >> 1);            /* 000YYYYY */
-                *(z++) = base32hexchar((x[1] & 1) << 4 | x[2] >> 4); /* 000YZZZZ */
-                *(z++) = base32hexchar((x[2] & 15) << 1);            /* 000ZZZZ0 */
-                if (padding) {
-                        *(z++) = '=';
-                        *(z++) = '=';
-                        *(z++) = '=';
-                }
-
-                break;
-
-        case 2:
-                *(z++) = base32hexchar(x[0] >> 3);                   /* 000XXXXX */
-                *(z++) = base32hexchar((x[0] & 7) << 2 | x[1] >> 6); /* 000XXXYY */
-                *(z++) = base32hexchar((x[1] & 63) >> 1);            /* 000YYYYY */
-                *(z++) = base32hexchar((x[1] & 1) << 4);             /* 000Y0000 */
-                if (padding) {
-                        *(z++) = '=';
-                        *(z++) = '=';
-                        *(z++) = '=';
-                        *(z++) = '=';
-                }
-
-                break;
-
-        case 1:
-                *(z++) = base32hexchar(x[0] >> 3);       /* 000XXXXX */
-                *(z++) = base32hexchar((x[0] & 7) << 2); /* 000XXX00 */
-                if (padding) {
-                        *(z++) = '=';
-                        *(z++) = '=';
-                        *(z++) = '=';
-                        *(z++) = '=';
-                        *(z++) = '=';
-                        *(z++) = '=';
-                }
-
-                break;
-        }
-
-        *z = 0;
-        return r;
-}
-
-int unbase32hexmem(const char *p, size_t l, bool padding, void **mem, size_t *_len) {
-        _cleanup_free_ uint8_t *r = NULL;
-        int a, b, c, d, e, f, g, h;
-        uint8_t *z;
-        const char *x;
-        size_t len;
-        unsigned pad = 0;
-
-        assert(p);
-
-        /* padding ensures any base32hex input has input divisible by 8 */
-        if (padding && l % 8 != 0)
-                return -EINVAL;
-
-        if (padding) {
-                /* strip the padding */
-                while (l > 0 && p[l - 1] == '=' && pad < 7) {
-                        pad ++;
-                        l --;
-                }
-        }
-
-        /* a group of eight input bytes needs five output bytes, in case of
-           padding we need to add some extra bytes */
-        len = (l / 8) * 5;
-
-        switch (l % 8) {
-        case 7:
-                len += 4;
-                break;
-        case 5:
-                len += 3;
-                break;
-        case 4:
-                len += 2;
-                break;
-        case 2:
-                len += 1;
-                break;
-        case 0:
-                break;
-        default:
-                return -EINVAL;
-        }
-
-        z = r = malloc(len + 1);
-        if (!r)
-                return -ENOMEM;
-
-        for (x = p; x < p + (l / 8) * 8; x += 8) {
-                /* a == 000XXXXX; b == 000YYYYY; c == 000ZZZZZ; d == 000WWWWW
-                   e == 000SSSSS; f == 000QQQQQ; g == 000VVVVV; h == 000RRRRR */
-                a = unbase32hexchar(x[0]);
-                if (a < 0)
-                        return -EINVAL;
-
-                b = unbase32hexchar(x[1]);
-                if (b < 0)
-                        return -EINVAL;
-
-                c = unbase32hexchar(x[2]);
-                if (c < 0)
-                        return -EINVAL;
-
-                d = unbase32hexchar(x[3]);
-                if (d < 0)
-                        return -EINVAL;
-
-                e = unbase32hexchar(x[4]);
-                if (e < 0)
-                        return -EINVAL;
-
-                f = unbase32hexchar(x[5]);
-                if (f < 0)
-                        return -EINVAL;
-
-                g = unbase32hexchar(x[6]);
-                if (g < 0)
-                        return -EINVAL;
-
-                h = unbase32hexchar(x[7]);
-                if (h < 0)
-                        return -EINVAL;
-
-                *(z++) = (uint8_t) a << 3 | (uint8_t) b >> 2;                    /* XXXXXYYY */
-                *(z++) = (uint8_t) b << 6 | (uint8_t) c << 1 | (uint8_t) d >> 4; /* YYZZZZZW */
-                *(z++) = (uint8_t) d << 4 | (uint8_t) e >> 1;                    /* WWWWSSSS */
-                *(z++) = (uint8_t) e << 7 | (uint8_t) f << 2 | (uint8_t) g >> 3; /* SQQQQQVV */
-                *(z++) = (uint8_t) g << 5 | (uint8_t) h;                         /* VVVRRRRR */
-        }
-
-        switch (l % 8) {
-        case 7:
-                a = unbase32hexchar(x[0]);
-                if (a < 0)
-                        return -EINVAL;
-
-                b = unbase32hexchar(x[1]);
-                if (b < 0)
-                        return -EINVAL;
-
-                c = unbase32hexchar(x[2]);
-                if (c < 0)
-                        return -EINVAL;
-
-                d = unbase32hexchar(x[3]);
-                if (d < 0)
-                        return -EINVAL;
-
-                e = unbase32hexchar(x[4]);
-                if (e < 0)
-                        return -EINVAL;
-
-                f = unbase32hexchar(x[5]);
-                if (f < 0)
-                        return -EINVAL;
-
-                g = unbase32hexchar(x[6]);
-                if (g < 0)
-                        return -EINVAL;
-
-                /* g == 000VV000 */
-                if (g & 7)
-                        return -EINVAL;
-
-                *(z++) = (uint8_t) a << 3 | (uint8_t) b >> 2;                    /* XXXXXYYY */
-                *(z++) = (uint8_t) b << 6 | (uint8_t) c << 1 | (uint8_t) d >> 4; /* YYZZZZZW */
-                *(z++) = (uint8_t) d << 4 | (uint8_t) e >> 1;                    /* WWWWSSSS */
-                *(z++) = (uint8_t) e << 7 | (uint8_t) f << 2 | (uint8_t) g >> 3; /* SQQQQQVV */
-
-                break;
-        case 5:
-                a = unbase32hexchar(x[0]);
-                if (a < 0)
-                        return -EINVAL;
-
-                b = unbase32hexchar(x[1]);
-                if (b < 0)
-                        return -EINVAL;
-
-                c = unbase32hexchar(x[2]);
-                if (c < 0)
-                        return -EINVAL;
-
-                d = unbase32hexchar(x[3]);
-                if (d < 0)
-                        return -EINVAL;
-
-                e = unbase32hexchar(x[4]);
-                if (e < 0)
-                        return -EINVAL;
-
-                /* e == 000SSSS0 */
-                if (e & 1)
-                        return -EINVAL;
-
-                *(z++) = (uint8_t) a << 3 | (uint8_t) b >> 2;                    /* XXXXXYYY */
-                *(z++) = (uint8_t) b << 6 | (uint8_t) c << 1 | (uint8_t) d >> 4; /* YYZZZZZW */
-                *(z++) = (uint8_t) d << 4 | (uint8_t) e >> 1;                    /* WWWWSSSS */
-
-                break;
-        case 4:
-                a = unbase32hexchar(x[0]);
-                if (a < 0)
-                        return -EINVAL;
-
-                b = unbase32hexchar(x[1]);
-                if (b < 0)
-                        return -EINVAL;
-
-                c = unbase32hexchar(x[2]);
-                if (c < 0)
-                        return -EINVAL;
-
-                d = unbase32hexchar(x[3]);
-                if (d < 0)
-                        return -EINVAL;
-
-                /* d == 000W0000 */
-                if (d & 15)
-                        return -EINVAL;
-
-                *(z++) = (uint8_t) a << 3 | (uint8_t) b >> 2;                    /* XXXXXYYY */
-                *(z++) = (uint8_t) b << 6 | (uint8_t) c << 1 | (uint8_t) d >> 4; /* YYZZZZZW */
-
-                break;
-        case 2:
-                a = unbase32hexchar(x[0]);
-                if (a < 0)
-                        return -EINVAL;
-
-                b = unbase32hexchar(x[1]);
-                if (b < 0)
-                        return -EINVAL;
-
-                /* b == 000YYY00 */
-                if (b & 3)
-                        return -EINVAL;
-
-                *(z++) = (uint8_t) a << 3 | (uint8_t) b >> 2; /* XXXXXYYY */
-
-                break;
-        case 0:
-                break;
-        default:
-                return -EINVAL;
-        }
-
-        *z = 0;
-
-        *mem = r;
-        r = NULL;
-        *_len = len;
-
-        return 0;
-}
-
-/* https://tools.ietf.org/html/rfc4648#section-4 */
-char base64char(int x) {
-        static const char table[64] = "ABCDEFGHIJKLMNOPQRSTUVWXYZ"
-                                      "abcdefghijklmnopqrstuvwxyz"
-                                      "0123456789+/";
-        return table[x & 63];
-}
-
-int unbase64char(char c) {
-        unsigned offset;
-
-        if (c >= 'A' && c <= 'Z')
-                return c - 'A';
-
-        offset = 'Z' - 'A' + 1;
-
-        if (c >= 'a' && c <= 'z')
-                return c - 'a' + offset;
-
-        offset += 'z' - 'a' + 1;
-
-        if (c >= '0' && c <= '9')
-                return c - '0' + offset;
-
-        offset += '9' - '0' + 1;
-
-        if (c == '+')
-                return offset;
-
-        offset ++;
-
-        if (c == '/')
-                return offset;
-
-        return -EINVAL;
-}
-
-char *base64mem(const void *p, size_t l) {
-        char *r, *z;
-        const uint8_t *x;
-
-        /* three input bytes makes four output bytes, padding is added so we must round up */
-        z = r = malloc(4 * (l + 2) / 3 + 1);
-        if (!r)
-                return NULL;
-
-        for (x = p; x < (const uint8_t*) p + (l / 3) * 3; x += 3) {
-                /* x[0] == XXXXXXXX; x[1] == YYYYYYYY; x[2] == ZZZZZZZZ */
-                *(z++) = base64char(x[0] >> 2);                    /* 00XXXXXX */
-                *(z++) = base64char((x[0] & 3) << 4 | x[1] >> 4);  /* 00XXYYYY */
-                *(z++) = base64char((x[1] & 15) << 2 | x[2] >> 6); /* 00YYYYZZ */
-                *(z++) = base64char(x[2] & 63);                    /* 00ZZZZZZ */
-        }
-
-        switch (l % 3) {
-        case 2:
-                *(z++) = base64char(x[0] >> 2);                   /* 00XXXXXX */
-                *(z++) = base64char((x[0] & 3) << 4 | x[1] >> 4); /* 00XXYYYY */
-                *(z++) = base64char((x[1] & 15) << 2);            /* 00YYYY00 */
-                *(z++) = '=';
-
-                break;
-        case 1:
-                *(z++) = base64char(x[0] >> 2);        /* 00XXXXXX */
-                *(z++) = base64char((x[0] & 3) << 4);  /* 00XX0000 */
-                *(z++) = '=';
-                *(z++) = '=';
-
-                break;
-        }
-
-        *z = 0;
-        return r;
-}
-
-int unbase64mem(const char *p, size_t l, void **mem, size_t *_len) {
-        _cleanup_free_ uint8_t *r = NULL;
-        int a, b, c, d;
-        uint8_t *z;
-        const char *x;
-        size_t len;
-
-        assert(p);
-
-        /* padding ensures any base63 input has input divisible by 4 */
-        if (l % 4 != 0)
-                return -EINVAL;
-
-        /* strip the padding */
-        if (l > 0 && p[l - 1] == '=')
-                l --;
-        if (l > 0 && p[l - 1] == '=')
-                l --;
-
-        /* a group of four input bytes needs three output bytes, in case of
-           padding we need to add two or three extra bytes */
-        len = (l / 4) * 3 + (l % 4 ? (l % 4) - 1 : 0);
-
-        z = r = malloc(len + 1);
-        if (!r)
-                return -ENOMEM;
-
-        for (x = p; x < p + (l / 4) * 4; x += 4) {
-                /* a == 00XXXXXX; b == 00YYYYYY; c == 00ZZZZZZ; d == 00WWWWWW */
-                a = unbase64char(x[0]);
-                if (a < 0)
-                        return -EINVAL;
-
-                b = unbase64char(x[1]);
-                if (b < 0)
-                        return -EINVAL;
-
-                c = unbase64char(x[2]);
-                if (c < 0)
-                        return -EINVAL;
-
-                d = unbase64char(x[3]);
-                if (d < 0)
-                        return -EINVAL;
-
-                *(z++) = (uint8_t) a << 2 | (uint8_t) b >> 4; /* XXXXXXYY */
-                *(z++) = (uint8_t) b << 4 | (uint8_t) c >> 2; /* YYYYZZZZ */
-                *(z++) = (uint8_t) c << 6 | (uint8_t) d;      /* ZZWWWWWW */
-        }
-
-        switch (l % 4) {
-        case 3:
-                a = unbase64char(x[0]);
-                if (a < 0)
-                        return -EINVAL;
-
-                b = unbase64char(x[1]);
-                if (b < 0)
-                        return -EINVAL;
-
-                c = unbase64char(x[2]);
-                if (c < 0)
-                        return -EINVAL;
-
-                /* c == 00ZZZZ00 */
-                if (c & 3)
-                        return -EINVAL;
-
-                *(z++) = (uint8_t) a << 2 | (uint8_t) b >> 4; /* XXXXXXYY */
-                *(z++) = (uint8_t) b << 4 | (uint8_t) c >> 2; /* YYYYZZZZ */
-
-                break;
-        case 2:
-                a = unbase64char(x[0]);
-                if (a < 0)
-                        return -EINVAL;
-
-                b = unbase64char(x[1]);
-                if (b < 0)
-                        return -EINVAL;
-
-                /* b == 00YY0000 */
-                if (b & 15)
-                        return -EINVAL;
-
-                *(z++) = (uint8_t) a << 2 | (uint8_t) (b >> 4); /* XXXXXXYY */
-
-                break;
-        case 0:
-
-                break;
-        default:
-                return -EINVAL;
-        }
-
-        *z = 0;
-
-        *mem = r;
-        r = NULL;
-        *_len = len;
-
-        return 0;
-}
-
-char octchar(int x) {
-        return '0' + (x & 7);
-}
-
-int unoctchar(char c) {
-
-        if (c >= '0' && c <= '7')
-                return c - '0';
-
-        return -EINVAL;
-}
-
-char decchar(int x) {
-        return '0' + (x % 10);
-}
-
-int undecchar(char c) {
-
-        if (c >= '0' && c <= '9')
-                return c - '0';
-
-        return -EINVAL;
-}
-
-char *cescape(const char *s) {
-        char *r, *t;
-        const char *f;
-
-        assert(s);
-
-        /* Does C style string escaping. May be reversed with
-         * cunescape(). */
-
-        r = new(char, strlen(s)*4 + 1);
-        if (!r)
-                return NULL;
-
-        for (f = s, t = r; *f; f++)
-                t += cescape_char(*f, t);
-
-        *t = 0;
-
-        return r;
-}
-
-static int cunescape_one(const char *p, size_t length, char *ret, uint32_t *ret_unicode) {
-        int r = 1;
-
-        assert(p);
-        assert(*p);
-        assert(ret);
-
-        /* Unescapes C style. Returns the unescaped character in ret,
-         * unless we encountered a \u sequence in which case the full
-         * unicode character is returned in ret_unicode, instead. */
-
-        if (length != (size_t) -1 && length < 1)
-                return -EINVAL;
-
-        switch (p[0]) {
-
-        case 'a':
-                *ret = '\a';
-                break;
-        case 'b':
-                *ret = '\b';
-                break;
-        case 'f':
-                *ret = '\f';
-                break;
-        case 'n':
-                *ret = '\n';
-                break;
-        case 'r':
-                *ret = '\r';
-                break;
-        case 't':
-                *ret = '\t';
-                break;
-        case 'v':
-                *ret = '\v';
-                break;
-        case '\\':
-                *ret = '\\';
-                break;
-        case '"':
-                *ret = '"';
-                break;
-        case '\'':
-                *ret = '\'';
-                break;
-
-        case 's':
-                /* This is an extension of the XDG syntax files */
-                *ret = ' ';
-                break;
-
-        case 'x': {
-                /* hexadecimal encoding */
-                int a, b;
-
-                if (length != (size_t) -1 && length < 3)
-                        return -EINVAL;
-
-                a = unhexchar(p[1]);
-                if (a < 0)
-                        return -EINVAL;
-
-                b = unhexchar(p[2]);
-                if (b < 0)
-                        return -EINVAL;
-
-                /* Don't allow NUL bytes */
-                if (a == 0 && b == 0)
-                        return -EINVAL;
-
-                *ret = (char) ((a << 4U) | b);
-                r = 3;
-                break;
-        }
-
-        case 'u': {
-                /* C++11 style 16bit unicode */
-
-                int a[4];
-                unsigned i;
-                uint32_t c;
-
-                if (length != (size_t) -1 && length < 5)
-                        return -EINVAL;
-
-                for (i = 0; i < 4; i++) {
-                        a[i] = unhexchar(p[1 + i]);
-                        if (a[i] < 0)
-                                return a[i];
-                }
-
-                c = ((uint32_t) a[0] << 12U) | ((uint32_t) a[1] << 8U) | ((uint32_t) a[2] << 4U) | (uint32_t) a[3];
-
-                /* Don't allow 0 chars */
-                if (c == 0)
-                        return -EINVAL;
-
-                if (c < 128)
-                        *ret = c;
-                else {
-                        if (!ret_unicode)
-                                return -EINVAL;
-
-                        *ret = 0;
-                        *ret_unicode = c;
-                }
-
-                r = 5;
-                break;
-        }
-
-        case 'U': {
-                /* C++11 style 32bit unicode */
-
-                int a[8];
-                unsigned i;
-                uint32_t c;
-
-                if (length != (size_t) -1 && length < 9)
-                        return -EINVAL;
-
-                for (i = 0; i < 8; i++) {
-                        a[i] = unhexchar(p[1 + i]);
-                        if (a[i] < 0)
-                                return a[i];
-                }
-
-                c = ((uint32_t) a[0] << 28U) | ((uint32_t) a[1] << 24U) | ((uint32_t) a[2] << 20U) | ((uint32_t) a[3] << 16U) |
-                    ((uint32_t) a[4] << 12U) | ((uint32_t) a[5] <<  8U) | ((uint32_t) a[6] <<  4U) |  (uint32_t) a[7];
-
-                /* Don't allow 0 chars */
-                if (c == 0)
-                        return -EINVAL;
-
-                /* Don't allow invalid code points */
-                if (!unichar_is_valid(c))
-                        return -EINVAL;
-
-                if (c < 128)
-                        *ret = c;
-                else {
-                        if (!ret_unicode)
-                                return -EINVAL;
-
-                        *ret = 0;
-                        *ret_unicode = c;
-                }
-
-                r = 9;
-                break;
-        }
-
-        case '0':
-        case '1':
-        case '2':
-        case '3':
-        case '4':
-        case '5':
-        case '6':
-        case '7': {
-                /* octal encoding */
-                int a, b, c;
-                uint32_t m;
-
-                if (length != (size_t) -1 && length < 3)
-                        return -EINVAL;
-
-                a = unoctchar(p[0]);
-                if (a < 0)
-                        return -EINVAL;
-
-                b = unoctchar(p[1]);
-                if (b < 0)
-                        return -EINVAL;
-
-                c = unoctchar(p[2]);
-                if (c < 0)
-                        return -EINVAL;
-
-                /* don't allow NUL bytes */
-                if (a == 0 && b == 0 && c == 0)
-                        return -EINVAL;
-
-                /* Don't allow bytes above 255 */
-                m = ((uint32_t) a << 6U) | ((uint32_t) b << 3U) | (uint32_t) c;
-                if (m > 255)
-                        return -EINVAL;
-
-                *ret = m;
-                r = 3;
-                break;
-        }
-
-        default:
-                return -EINVAL;
-        }
-
-        return r;
-}
-
-int cunescape_length_with_prefix(const char *s, size_t length, const char *prefix, UnescapeFlags flags, char **ret) {
-        char *r, *t;
-        const char *f;
-        size_t pl;
-
-        assert(s);
-        assert(ret);
-
-        /* Undoes C style string escaping, and optionally prefixes it. */
-
-        pl = prefix ? strlen(prefix) : 0;
-
-        r = new(char, pl+length+1);
-        if (!r)
-                return -ENOMEM;
-
-        if (prefix)
-                memcpy(r, prefix, pl);
-
-        for (f = s, t = r + pl; f < s + length; f++) {
-                size_t remaining;
-                uint32_t u = 0;
-                char c;
-                int k;
-
-                remaining = s + length - f;
-                assert(remaining > 0);
-
-                if (*f != '\\') {
-                        /* A literal literal, copy verbatim */
-                        *(t++) = *f;
-                        continue;
-                }
-
-                if (remaining == 1) {
-                        if (flags & UNESCAPE_RELAX) {
-                                /* A trailing backslash, copy verbatim */
-                                *(t++) = *f;
-                                continue;
-                        }
-
-                        free(r);
-                        return -EINVAL;
-                }
-
-                k = cunescape_one(f + 1, remaining - 1, &c, &u);
-                if (k < 0) {
-                        if (flags & UNESCAPE_RELAX) {
-                                /* Invalid escape code, let's take it literal then */
-                                *(t++) = '\\';
-                                continue;
-                        }
-
-                        free(r);
-                        return k;
-                }
-
-                if (c != 0)
-                        /* Non-Unicode? Let's encode this directly */
-                        *(t++) = c;
-                else
-                        /* Unicode? Then let's encode this in UTF-8 */
-                        t += utf8_encode_unichar(t, u);
-
-                f += k;
-        }
-
-        *t = 0;
-
-        *ret = r;
-        return t - r;
-}
-
-#if 0 /* NM_IGNORED */
-int cunescape_length(const char *s, size_t length, UnescapeFlags flags, char **ret) {
-        return cunescape_length_with_prefix(s, length, NULL, flags, ret);
-}
-
-int cunescape(const char *s, UnescapeFlags flags, char **ret) {
-        return cunescape_length(s, strlen(s), flags, ret);
-}
-
-char *xescape(const char *s, const char *bad) {
-        char *r, *t;
-        const char *f;
-
-        /* Escapes all chars in bad, in addition to \ and all special
-         * chars, in \xFF style escaping. May be reversed with
-         * cunescape(). */
-
-        r = new(char, strlen(s) * 4 + 1);
-        if (!r)
-                return NULL;
-
-        for (f = s, t = r; *f; f++) {
-
-                if ((*f < ' ') || (*f >= 127) ||
-                    (*f == '\\') || strchr(bad, *f)) {
-                        *(t++) = '\\';
-                        *(t++) = 'x';
-                        *(t++) = hexchar(*f >> 4);
-                        *(t++) = hexchar(*f);
-                } else
-                        *(t++) = *f;
-        }
-
-        *t = 0;
-
-        return r;
-}
-
-char *ascii_strlower(char *t) {
-        char *p;
-
-        assert(t);
-
-        for (p = t; *p; p++)
-                if (*p >= 'A' && *p <= 'Z')
-                        *p = *p - 'A' + 'a';
-
-        return t;
-}
-
-_pure_ static bool hidden_file_allow_backup(const char *filename) {
-        assert(filename);
-
-        return
-                filename[0] == '.' ||
-                streq(filename, "lost+found") ||
-                streq(filename, "aquota.user") ||
-                streq(filename, "aquota.group") ||
-                endswith(filename, ".rpmnew") ||
-                endswith(filename, ".rpmsave") ||
-                endswith(filename, ".rpmorig") ||
-                endswith(filename, ".dpkg-old") ||
-                endswith(filename, ".dpkg-new") ||
-                endswith(filename, ".dpkg-tmp") ||
-                endswith(filename, ".dpkg-dist") ||
-                endswith(filename, ".dpkg-bak") ||
-                endswith(filename, ".dpkg-backup") ||
-                endswith(filename, ".dpkg-remove") ||
-                endswith(filename, ".swp");
-}
-
-bool hidden_file(const char *filename) {
-        assert(filename);
-
-        if (endswith(filename, "~"))
-                return true;
-
-        return hidden_file_allow_backup(filename);
-}
-
-int fd_nonblock(int fd, bool nonblock) {
-        int flags, nflags;
-
-        assert(fd >= 0);
-
-        flags = fcntl(fd, F_GETFL, 0);
-        if (flags < 0)
-                return -errno;
-
-        if (nonblock)
-                nflags = flags | O_NONBLOCK;
-        else
-                nflags = flags & ~O_NONBLOCK;
-
-        if (nflags == flags)
-                return 0;
-
-        if (fcntl(fd, F_SETFL, nflags) < 0)
-                return -errno;
-
-        return 0;
-}
-
-int fd_cloexec(int fd, bool cloexec) {
-        int flags, nflags;
-
-        assert(fd >= 0);
-
-        flags = fcntl(fd, F_GETFD, 0);
-        if (flags < 0)
-                return -errno;
-
-        if (cloexec)
-                nflags = flags | FD_CLOEXEC;
-        else
-                nflags = flags & ~FD_CLOEXEC;
-
-        if (nflags == flags)
-                return 0;
-
-        if (fcntl(fd, F_SETFD, nflags) < 0)
-                return -errno;
-
-        return 0;
-}
-
-_pure_ static bool fd_in_set(int fd, const int fdset[], unsigned n_fdset) {
-        unsigned i;
-
-        assert(n_fdset == 0 || fdset);
-
-        for (i = 0; i < n_fdset; i++)
-                if (fdset[i] == fd)
-                        return true;
-
-        return false;
-}
-
-int close_all_fds(const int except[], unsigned n_except) {
-        _cleanup_closedir_ DIR *d = NULL;
-        struct dirent *de;
-        int r = 0;
-
-        assert(n_except == 0 || except);
-
-        d = opendir("/proc/self/fd");
-        if (!d) {
-                int fd;
-                struct rlimit rl;
-
-                /* When /proc isn't available (for example in chroots)
-                 * the fallback is brute forcing through the fd
-                 * table */
-
-                assert_se(getrlimit(RLIMIT_NOFILE, &rl) >= 0);
-                for (fd = 3; fd < (int) rl.rlim_max; fd ++) {
-
-                        if (fd_in_set(fd, except, n_except))
-                                continue;
-
-                        if (close_nointr(fd) < 0)
-                                if (errno != EBADF && r == 0)
-                                        r = -errno;
-                }
-
-                return r;
-        }
-
-        while ((de = readdir(d))) {
-                int fd = -1;
-
-                if (hidden_file(de->d_name))
-                        continue;
-
-                if (safe_atoi(de->d_name, &fd) < 0)
-                        /* Let's better ignore this, just in case */
-                        continue;
-
-                if (fd < 3)
-                        continue;
-
-                if (fd == dirfd(d))
-                        continue;
-
-                if (fd_in_set(fd, except, n_except))
-                        continue;
-
-                if (close_nointr(fd) < 0) {
-                        /* Valgrind has its own FD and doesn't want to have it closed */
-                        if (errno != EBADF && r == 0)
-                                r = -errno;
-                }
-        }
-
-        return r;
-}
-#endif /* NM_IGNORED */
-
-bool chars_intersect(const char *a, const char *b) {
-        const char *p;
-
-        /* Returns true if any of the chars in a are in b. */
-        for (p = a; *p; p++)
-                if (strchr(b, *p))
-                        return true;
-
-        return false;
-}
-
-#if 0 /* NM_IGNORED */
-bool fstype_is_network(const char *fstype) {
-        static const char table[] =
-                "afs\0"
-                "cifs\0"
-                "smbfs\0"
-                "sshfs\0"
-                "ncpfs\0"
-                "ncp\0"
-                "nfs\0"
-                "nfs4\0"
-                "gfs\0"
-                "gfs2\0"
-                "glusterfs\0";
-
-        const char *x;
-
-        x = startswith(fstype, "fuse.");
-        if (x)
-                fstype = x;
-
-        return nulstr_contains(table, fstype);
-}
-
-int flush_fd(int fd) {
-        struct pollfd pollfd = {
-                .fd = fd,
-                .events = POLLIN,
-        };
-
-        for (;;) {
-                char buf[LINE_MAX];
-                ssize_t l;
-                int r;
-
-                r = poll(&pollfd, 1, 0);
-                if (r < 0) {
-                        if (errno == EINTR)
-                                continue;
-
-                        return -errno;
-
-                } else if (r == 0)
-                        return 0;
-
-                l = read(fd, buf, sizeof(buf));
-                if (l < 0) {
-
-                        if (errno == EINTR)
-                                continue;
-
-                        if (errno == EAGAIN)
-                                return 0;
-
-                        return -errno;
-                } else if (l == 0)
-                        return 0;
-        }
-}
-
-void safe_close_pair(int p[]) {
-        assert(p);
-
-        if (p[0] == p[1]) {
-                /* Special case pairs which use the same fd in both
-                 * directions... */
-                p[0] = p[1] = safe_close(p[0]);
-                return;
-        }
-
-        p[0] = safe_close(p[0]);
-        p[1] = safe_close(p[1]);
-}
-
-#endif /* NM_IGNORED */
-ssize_t loop_read(int fd, void *buf, size_t nbytes, bool do_poll) {
-        uint8_t *p = buf;
-        ssize_t n = 0;
-
-        assert(fd >= 0);
-        assert(buf);
-
-        /* If called with nbytes == 0, let's call read() at least
-         * once, to validate the operation */
-
-        if (nbytes > (size_t) SSIZE_MAX)
-                return -EINVAL;
-
-        do {
-                ssize_t k;
-
-                k = read(fd, p, nbytes);
-                if (k < 0) {
-                        if (errno == EINTR)
-                                continue;
-
-                        if (errno == EAGAIN && do_poll) {
-
-                                /* We knowingly ignore any return value here,
-                                 * and expect that any error/EOF is reported
-                                 * via read() */
-
-                                (void) fd_wait_for_event(fd, POLLIN, USEC_INFINITY);
-                                continue;
-                        }
-
-                        return n > 0 ? n : -errno;
-                }
-
-                if (k == 0)
-                        return n;
-
-                assert((size_t) k <= nbytes);
-
-                p += k;
-                nbytes -= k;
-                n += k;
-        } while (nbytes > 0);
-
-        return n;
-}
-
-int loop_read_exact(int fd, void *buf, size_t nbytes, bool do_poll) {
-        ssize_t n;
-
-        n = loop_read(fd, buf, nbytes, do_poll);
-        if (n < 0)
-                return (int) n;
-        if ((size_t) n != nbytes)
-                return -EIO;
-
-        return 0;
-}
-
-#if 0 /* NM_IGNORED */
-int loop_write(int fd, const void *buf, size_t nbytes, bool do_poll) {
-        const uint8_t *p = buf;
-
-        assert(fd >= 0);
-        assert(buf);
-
-        if (nbytes > (size_t) SSIZE_MAX)
-                return -EINVAL;
-
-        do {
-                ssize_t k;
-
-                k = write(fd, p, nbytes);
-                if (k < 0) {
-                        if (errno == EINTR)
-                                continue;
-
-                        if (errno == EAGAIN && do_poll) {
-                                /* We knowingly ignore any return value here,
-                                 * and expect that any error/EOF is reported
-                                 * via write() */
-
-                                (void) fd_wait_for_event(fd, POLLOUT, USEC_INFINITY);
-                                continue;
-                        }
-
-                        return -errno;
-                }
-
-                if (_unlikely_(nbytes > 0 && k == 0)) /* Can't really happen */
-                        return -EIO;
-
-                assert((size_t) k <= nbytes);
-
-                p += k;
-                nbytes -= k;
-        } while (nbytes > 0);
-
-        return 0;
-}
-
-int parse_size(const char *t, uint64_t base, uint64_t *size) {
-
-        /* Soo, sometimes we want to parse IEC binary suffixes, and
-         * sometimes SI decimal suffixes. This function can parse
-         * both. Which one is the right way depends on the
-         * context. Wikipedia suggests that SI is customary for
-         * hardware metrics and network speeds, while IEC is
-         * customary for most data sizes used by software and volatile
-         * (RAM) memory. Hence be careful which one you pick!
-         *
-         * In either case we use just K, M, G as suffix, and not Ki,
-         * Mi, Gi or so (as IEC would suggest). That's because that's
-         * frickin' ugly. But this means you really need to make sure
-         * to document which base you are parsing when you use this
-         * call. */
-
-        struct table {
-                const char *suffix;
-                unsigned long long factor;
-        };
-
-        static const struct table iec[] = {
-                { "E", 1024ULL*1024ULL*1024ULL*1024ULL*1024ULL*1024ULL },
-                { "P", 1024ULL*1024ULL*1024ULL*1024ULL*1024ULL },
-                { "T", 1024ULL*1024ULL*1024ULL*1024ULL },
-                { "G", 1024ULL*1024ULL*1024ULL },
-                { "M", 1024ULL*1024ULL },
-                { "K", 1024ULL },
-                { "B", 1ULL },
-                { "",  1ULL },
-        };
-
-        static const struct table si[] = {
-                { "E", 1000ULL*1000ULL*1000ULL*1000ULL*1000ULL*1000ULL },
-                { "P", 1000ULL*1000ULL*1000ULL*1000ULL*1000ULL },
-                { "T", 1000ULL*1000ULL*1000ULL*1000ULL },
-                { "G", 1000ULL*1000ULL*1000ULL },
-                { "M", 1000ULL*1000ULL },
-                { "K", 1000ULL },
-                { "B", 1ULL },
-                { "",  1ULL },
-        };
-
-        const struct table *table;
-        const char *p;
-        unsigned long long r = 0;
-        unsigned n_entries, start_pos = 0;
-
-        assert(t);
-        assert(base == 1000 || base == 1024);
-        assert(size);
-
-        if (base == 1000) {
-                table = si;
-                n_entries = ELEMENTSOF(si);
-        } else {
-                table = iec;
-                n_entries = ELEMENTSOF(iec);
-        }
-
-        p = t;
-        do {
-                unsigned long long l, tmp;
-                double frac = 0;
-                char *e;
-                unsigned i;
-
-                p += strspn(p, WHITESPACE);
-                if (*p == '-')
-                        return -ERANGE;
-
-                errno = 0;
-                l = strtoull(p, &e, 10);
-                if (errno > 0)
-                        return -errno;
-                if (e == p)
-                        return -EINVAL;
-
-                if (*e == '.') {
-                        e++;
-
-                        /* strtoull() itself would accept space/+/- */
-                        if (*e >= '0' && *e <= '9') {
-                                unsigned long long l2;
-                                char *e2;
-
-                                l2 = strtoull(e, &e2, 10);
-                                if (errno > 0)
-                                        return -errno;
-
-                                /* Ignore failure. E.g. 10.M is valid */
-                                frac = l2;
-                                for (; e < e2; e++)
-                                        frac /= 10;
-                        }
-                }
-
-                e += strspn(e, WHITESPACE);
-
-                for (i = start_pos; i < n_entries; i++)
-                        if (startswith(e, table[i].suffix))
-                                break;
-
-                if (i >= n_entries)
-                        return -EINVAL;
-
-                if (l + (frac > 0) > ULLONG_MAX / table[i].factor)
-                        return -ERANGE;
-
-                tmp = l * table[i].factor + (unsigned long long) (frac * table[i].factor);
-                if (tmp > ULLONG_MAX - r)
-                        return -ERANGE;
-
-                r += tmp;
-                if ((unsigned long long) (uint64_t) r != r)
-                        return -ERANGE;
-
-                p = e + strlen(table[i].suffix);
-
-                start_pos = i + 1;
-
-        } while (*p);
-
-        *size = r;
-
-        return 0;
-}
-
-bool is_device_path(const char *path) {
-
-        /* Returns true on paths that refer to a device, either in
-         * sysfs or in /dev */
-
-        return
-                path_startswith(path, "/dev/") ||
-                path_startswith(path, "/sys/");
-}
-
-int dir_is_empty(const char *path) {
-        _cleanup_closedir_ DIR *d;
-
-        d = opendir(path);
-        if (!d)
-                return -errno;
-
-        for (;;) {
-                struct dirent *de;
-
-                errno = 0;
-                de = readdir(d);
-                if (!de && errno != 0)
-                        return -errno;
-
-                if (!de)
-                        return 1;
-
-                if (!hidden_file(de->d_name))
-                        return 0;
-        }
-}
-
-char* dirname_malloc(const char *path) {
-        char *d, *dir, *dir2;
-
-        d = strdup(path);
-        if (!d)
-                return NULL;
-        dir = dirname(d);
-        assert(dir);
-
-        if (dir != d) {
-                dir2 = strdup(dir);
-                free(d);
-                return dir2;
-        }
-
-        return dir;
-}
-
-void rename_process(const char name[8]) {
-        assert(name);
-
-        /* This is a like a poor man's setproctitle(). It changes the
-         * comm field, argv[0], and also the glibc's internally used
-         * name of the process. For the first one a limit of 16 chars
-         * applies, to the second one usually one of 10 (i.e. length
-         * of "/sbin/init"), to the third one one of 7 (i.e. length of
-         * "systemd"). If you pass a longer string it will be
-         * truncated */
-
-        prctl(PR_SET_NAME, name);
-
-        if (program_invocation_name)
-                strncpy(program_invocation_name, name, strlen(program_invocation_name));
-
-        if (saved_argc > 0) {
-                int i;
-
-                if (saved_argv[0])
-                        strncpy(saved_argv[0], name, strlen(saved_argv[0]));
-
-                for (i = 1; i < saved_argc; i++) {
-                        if (!saved_argv[i])
-                                break;
-
-                        memzero(saved_argv[i], strlen(saved_argv[i]));
-                }
-        }
-}
-
-char *lookup_uid(uid_t uid) {
-        long bufsize;
-        char *name;
-        _cleanup_free_ char *buf = NULL;
-        struct passwd pwbuf, *pw = NULL;
-
-        /* Shortcut things to avoid NSS lookups */
-        if (uid == 0)
-                return strdup("root");
-
-        bufsize = sysconf(_SC_GETPW_R_SIZE_MAX);
-        if (bufsize <= 0)
-                bufsize = 4096;
-
-        buf = malloc(bufsize);
-        if (!buf)
-                return NULL;
-
-        if (getpwuid_r(uid, &pwbuf, buf, bufsize, &pw) == 0 && pw)
-                return strdup(pw->pw_name);
-
-        if (asprintf(&name, UID_FMT, uid) < 0)
-                return NULL;
-
-        return name;
-}
-
-char* getlogname_malloc(void) {
-        uid_t uid;
-        struct stat st;
-
-        if (isatty(STDIN_FILENO) && fstat(STDIN_FILENO, &st) >= 0)
-                uid = st.st_uid;
-        else
-                uid = getuid();
-
-        return lookup_uid(uid);
-}
-
-char *getusername_malloc(void) {
-        const char *e;
-
-        e = getenv("USER");
-        if (e)
-                return strdup(e);
-
-        return lookup_uid(getuid());
-}
-
-bool is_temporary_fs(const struct statfs *s) {
-        assert(s);
-
-        return F_TYPE_EQUAL(s->f_type, TMPFS_MAGIC) ||
-               F_TYPE_EQUAL(s->f_type, RAMFS_MAGIC);
-}
-
-int fd_is_temporary_fs(int fd) {
-        struct statfs s;
-
-        if (fstatfs(fd, &s) < 0)
-                return -errno;
-
-        return is_temporary_fs(&s);
-}
-
-int chmod_and_chown(const char *path, mode_t mode, uid_t uid, gid_t gid) {
-        assert(path);
-
-        /* Under the assumption that we are running privileged we
-         * first change the access mode and only then hand out
-         * ownership to avoid a window where access is too open. */
-
-        if (mode != MODE_INVALID)
-                if (chmod(path, mode) < 0)
-                        return -errno;
-
-        if (uid != UID_INVALID || gid != GID_INVALID)
-                if (chown(path, uid, gid) < 0)
-                        return -errno;
-
-        return 0;
-}
-
-int fchmod_and_fchown(int fd, mode_t mode, uid_t uid, gid_t gid) {
-        assert(fd >= 0);
-
-        /* Under the assumption that we are running privileged we
-         * first change the access mode and only then hand out
-         * ownership to avoid a window where access is too open. */
-
-        if (mode != MODE_INVALID)
-                if (fchmod(fd, mode) < 0)
-                        return -errno;
-
-        if (uid != UID_INVALID || gid != GID_INVALID)
-                if (fchown(fd, uid, gid) < 0)
-                        return -errno;
-
-        return 0;
-}
-
-int files_same(const char *filea, const char *fileb) {
-        struct stat a, b;
-
-        if (stat(filea, &a) < 0)
-                return -errno;
-
-        if (stat(fileb, &b) < 0)
-                return -errno;
-
-        return a.st_dev == b.st_dev &&
-               a.st_ino == b.st_ino;
-}
-
-int running_in_chroot(void) {
-        int ret;
-
-        ret = files_same("/proc/1/root", "/");
-        if (ret < 0)
-                return ret;
-
-        return ret == 0;
-}
-
-static char *ascii_ellipsize_mem(const char *s, size_t old_length, size_t new_length, unsigned percent) {
-        size_t x;
-        char *r;
-
-        assert(s);
-        assert(percent <= 100);
-        assert(new_length >= 3);
-
-        if (old_length <= 3 || old_length <= new_length)
-                return strndup(s, old_length);
-
-        r = new0(char, new_length+1);
-        if (!r)
-                return NULL;
-
-        x = (new_length * percent) / 100;
-
-        if (x > new_length - 3)
-                x = new_length - 3;
-
-        memcpy(r, s, x);
-        r[x] = '.';
-        r[x+1] = '.';
-        r[x+2] = '.';
-        memcpy(r + x + 3,
-               s + old_length - (new_length - x - 3),
-               new_length - x - 3);
-
-        return r;
-}
-
-char *ellipsize_mem(const char *s, size_t old_length, size_t new_length, unsigned percent) {
-        size_t x;
-        char *e;
-        const char *i, *j;
-        unsigned k, len, len2;
-
-        assert(s);
-        assert(percent <= 100);
-        assert(new_length >= 3);
-
-        /* if no multibyte characters use ascii_ellipsize_mem for speed */
-        if (ascii_is_valid(s))
-                return ascii_ellipsize_mem(s, old_length, new_length, percent);
-
-        if (old_length <= 3 || old_length <= new_length)
-                return strndup(s, old_length);
-
-        x = (new_length * percent) / 100;
-
-        if (x > new_length - 3)
-                x = new_length - 3;
-
-        k = 0;
-        for (i = s; k < x && i < s + old_length; i = utf8_next_char(i)) {
-                int c;
-
-                c = utf8_encoded_to_unichar(i);
-                if (c < 0)
-                        return NULL;
-                k += unichar_iswide(c) ? 2 : 1;
-        }
-
-        if (k > x) /* last character was wide and went over quota */
-                x ++;
-
-        for (j = s + old_length; k < new_length && j > i; ) {
-                int c;
-
-                j = utf8_prev_char(j);
-                c = utf8_encoded_to_unichar(j);
-                if (c < 0)
-                        return NULL;
-                k += unichar_iswide(c) ? 2 : 1;
-        }
-        assert(i <= j);
-
-        /* we don't actually need to ellipsize */
-        if (i == j)
-                return memdup(s, old_length + 1);
-
-        /* make space for ellipsis */
-        j = utf8_next_char(j);
-
-        len = i - s;
-        len2 = s + old_length - j;
-        e = new(char, len + 3 + len2 + 1);
-        if (!e)
-                return NULL;
-
-        /*
-        printf("old_length=%zu new_length=%zu x=%zu len=%u len2=%u k=%u\n",
-               old_length, new_length, x, len, len2, k);
-        */
-
-        memcpy(e, s, len);
-        e[len]   = 0xe2; /* tri-dot ellipsis: … */
-        e[len + 1] = 0x80;
-        e[len + 2] = 0xa6;
-
-        memcpy(e + len + 3, j, len2 + 1);
-
-        return e;
-}
-
-char *ellipsize(const char *s, size_t length, unsigned percent) {
-        return ellipsize_mem(s, strlen(s), length, percent);
-}
-
-int touch_file(const char *path, bool parents, usec_t stamp, uid_t uid, gid_t gid, mode_t mode) {
-        _cleanup_close_ int fd;
-        int r;
-
-        assert(path);
-
-        if (parents)
-                mkdir_parents(path, 0755);
-
-        fd = open(path, O_WRONLY|O_CREAT|O_CLOEXEC|O_NOCTTY, mode > 0 ? mode : 0644);
-        if (fd < 0)
-                return -errno;
-
-        if (mode > 0) {
-                r = fchmod(fd, mode);
-                if (r < 0)
-                        return -errno;
-        }
-
-        if (uid != UID_INVALID || gid != GID_INVALID) {
-                r = fchown(fd, uid, gid);
-                if (r < 0)
-                        return -errno;
-        }
-
-        if (stamp != USEC_INFINITY) {
-                struct timespec ts[2];
-
-                timespec_store(&ts[0], stamp);
-                ts[1] = ts[0];
-                r = futimens(fd, ts);
-        } else
-                r = futimens(fd, NULL);
-        if (r < 0)
-                return -errno;
-
-        return 0;
-}
-
-int touch(const char *path) {
-        return touch_file(path, false, USEC_INFINITY, UID_INVALID, GID_INVALID, 0);
-}
-
-static char *unquote(const char *s, const char* quotes) {
-        size_t l;
-        assert(s);
-
-        /* This is rather stupid, simply removes the heading and
-         * trailing quotes if there is one. Doesn't care about
-         * escaping or anything.
-         *
-         * DON'T USE THIS FOR NEW CODE ANYMORE!*/
-
-        l = strlen(s);
-        if (l < 2)
-                return strdup(s);
-
-        if (strchr(quotes, s[0]) && s[l-1] == s[0])
-                return strndup(s+1, l-2);
-
-        return strdup(s);
-}
-
-noreturn void freeze(void) {
-
-        /* Make sure nobody waits for us on a socket anymore */
-        close_all_fds(NULL, 0);
-
-        sync();
-
-        for (;;)
-                pause();
-}
-
-bool null_or_empty(struct stat *st) {
-        assert(st);
-
-        if (S_ISREG(st->st_mode) && st->st_size <= 0)
-                return true;
-
-        if (S_ISCHR(st->st_mode) || S_ISBLK(st->st_mode))
-                return true;
-
-        return false;
-}
-
-int null_or_empty_path(const char *fn) {
-        struct stat st;
-
-        assert(fn);
-
-        if (stat(fn, &st) < 0)
-                return -errno;
-
-        return null_or_empty(&st);
-}
-
-int null_or_empty_fd(int fd) {
-        struct stat st;
-
-        assert(fd >= 0);
-
-        if (fstat(fd, &st) < 0)
-                return -errno;
-
-        return null_or_empty(&st);
-}
-
-DIR *xopendirat(int fd, const char *name, int flags) {
-        int nfd;
-        DIR *d;
-
-        assert(!(flags & O_CREAT));
-
-        nfd = openat(fd, name, O_RDONLY|O_NONBLOCK|O_DIRECTORY|O_CLOEXEC|flags, 0);
-        if (nfd < 0)
-                return NULL;
-
-        d = fdopendir(nfd);
-        if (!d) {
-                safe_close(nfd);
-                return NULL;
-        }
-
-        return d;
-}
-
-static char *tag_to_udev_node(const char *tagvalue, const char *by) {
-        _cleanup_free_ char *t = NULL, *u = NULL;
-        size_t enc_len;
-
-        u = unquote(tagvalue, QUOTES);
-        if (!u)
-                return NULL;
-
-        enc_len = strlen(u) * 4 + 1;
-        t = new(char, enc_len);
-        if (!t)
-                return NULL;
-
-        if (encode_devnode_name(u, t, enc_len) < 0)
-                return NULL;
-
-        return strjoin("/dev/disk/by-", by, "/", t, NULL);
-}
-
-char *fstab_node_to_udev_node(const char *p) {
-        assert(p);
-
-        if (startswith(p, "LABEL="))
-                return tag_to_udev_node(p+6, "label");
-
-        if (startswith(p, "UUID="))
-                return tag_to_udev_node(p+5, "uuid");
-
-        if (startswith(p, "PARTUUID="))
-                return tag_to_udev_node(p+9, "partuuid");
-
-        if (startswith(p, "PARTLABEL="))
-                return tag_to_udev_node(p+10, "partlabel");
-
-        return strdup(p);
-}
-
-bool dirent_is_file(const struct dirent *de) {
-        assert(de);
-
-        if (hidden_file(de->d_name))
-                return false;
-
-        if (de->d_type != DT_REG &&
-            de->d_type != DT_LNK &&
-            de->d_type != DT_UNKNOWN)
-                return false;
-
-        return true;
-}
-
-bool dirent_is_file_with_suffix(const struct dirent *de, const char *suffix) {
-        assert(de);
-
-        if (de->d_type != DT_REG &&
-            de->d_type != DT_LNK &&
-            de->d_type != DT_UNKNOWN)
-                return false;
-
-        if (hidden_file_allow_backup(de->d_name))
-                return false;
-
-        return endswith(de->d_name, suffix);
-}
-
-static int do_execute(char **directories, usec_t timeout, char *argv[]) {
-        _cleanup_hashmap_free_free_ Hashmap *pids = NULL;
-        _cleanup_set_free_free_ Set *seen = NULL;
-        char **directory;
-
-        /* We fork this all off from a child process so that we can
-         * somewhat cleanly make use of SIGALRM to set a time limit */
-
-        (void) reset_all_signal_handlers();
-        (void) reset_signal_mask();
-
-        assert_se(prctl(PR_SET_PDEATHSIG, SIGTERM) == 0);
-
-        pids = hashmap_new(NULL);
-        if (!pids)
-                return log_oom();
-
-        seen = set_new(&string_hash_ops);
-        if (!seen)
-                return log_oom();
-
-        STRV_FOREACH(directory, directories) {
-                _cleanup_closedir_ DIR *d;
-                struct dirent *de;
-
-                d = opendir(*directory);
-                if (!d) {
-                        if (errno == ENOENT)
-                                continue;
-
-                        return log_error_errno(errno, "Failed to open directory %s: %m", *directory);
-                }
-
-                FOREACH_DIRENT(de, d, break) {
-                        _cleanup_free_ char *path = NULL;
-                        pid_t pid;
-                        int r;
-
-                        if (!dirent_is_file(de))
-                                continue;
-
-                        if (set_contains(seen, de->d_name)) {
-                                log_debug("%1$s/%2$s skipped (%2$s was already seen).", *directory, de->d_name);
-                                continue;
-                        }
-
-                        r = set_put_strdup(seen, de->d_name);
-                        if (r < 0)
-                                return log_oom();
-
-                        path = strjoin(*directory, "/", de->d_name, NULL);
-                        if (!path)
-                                return log_oom();
-
-                        if (null_or_empty_path(path)) {
-                                log_debug("%s is empty (a mask).", path);
-                                continue;
-                        }
-
-                        pid = fork();
-                        if (pid < 0) {
-                                log_error_errno(errno, "Failed to fork: %m");
-                                continue;
-                        } else if (pid == 0) {
-                                char *_argv[2];
-
-                                assert_se(prctl(PR_SET_PDEATHSIG, SIGTERM) == 0);
-
-                                if (!argv) {
-                                        _argv[0] = path;
-                                        _argv[1] = NULL;
-                                        argv = _argv;
-                                } else
-                                        argv[0] = path;
-
-                                execv(path, argv);
-                                return log_error_errno(errno, "Failed to execute %s: %m", path);
-                        }
-
-                        log_debug("Spawned %s as " PID_FMT ".", path, pid);
-
-                        r = hashmap_put(pids, UINT_TO_PTR(pid), path);
-                        if (r < 0)
-                                return log_oom();
-                        path = NULL;
-                }
-        }
-
-        /* Abort execution of this process after the timout. We simply
-         * rely on SIGALRM as default action terminating the process,
-         * and turn on alarm(). */
-
-        if (timeout != USEC_INFINITY)
-                alarm((timeout + USEC_PER_SEC - 1) / USEC_PER_SEC);
-
-        while (!hashmap_isempty(pids)) {
-                _cleanup_free_ char *path = NULL;
-                pid_t pid;
-
-                pid = PTR_TO_UINT(hashmap_first_key(pids));
-                assert(pid > 0);
-
-                path = hashmap_remove(pids, UINT_TO_PTR(pid));
-                assert(path);
-
-                wait_for_terminate_and_warn(path, pid, true);
-        }
-
-        return 0;
-}
-
-void execute_directories(const char* const* directories, usec_t timeout, char *argv[]) {
-        pid_t executor_pid;
-        int r;
-        char *name;
-        char **dirs = (char**) directories;
-
-        assert(!strv_isempty(dirs));
-
-        name = basename(dirs[0]);
-        assert(!isempty(name));
-
-        /* Executes all binaries in the directories in parallel and waits
-         * for them to finish. Optionally a timeout is applied. If a file
-         * with the same name exists in more than one directory, the
-         * earliest one wins. */
-
-        executor_pid = fork();
-        if (executor_pid < 0) {
-                log_error_errno(errno, "Failed to fork: %m");
-                return;
-
-        } else if (executor_pid == 0) {
-                r = do_execute(dirs, timeout, argv);
-                _exit(r < 0 ? EXIT_FAILURE : EXIT_SUCCESS);
-        }
-
-        wait_for_terminate_and_warn(name, executor_pid, true);
-}
-
-bool nulstr_contains(const char*nulstr, const char *needle) {
-        const char *i;
-
-        if (!nulstr)
-                return false;
-
-        NULSTR_FOREACH(i, nulstr)
-                if (streq(i, needle))
-                        return true;
-
-        return false;
-}
-
-bool plymouth_running(void) {
-        return access("/run/plymouth/pid", F_OK) >= 0;
-}
-#endif /* NM_IGNORED */
-
-char* strshorten(char *s, size_t l) {
-        assert(s);
-
-        if (l < strlen(s))
-                s[l] = 0;
-
-        return s;
-}
-
-#if 0 /* NM_IGNORED */
-int pipe_eof(int fd) {
-        struct pollfd pollfd = {
-                .fd = fd,
-                .events = POLLIN|POLLHUP,
-        };
-
-        int r;
-
-        r = poll(&pollfd, 1, 0);
-        if (r < 0)
-                return -errno;
-
-        if (r == 0)
-                return 0;
-
-        return pollfd.revents & POLLHUP;
-}
-#endif /* NM_IGNORED */
-
-int fd_wait_for_event(int fd, int event, usec_t t) {
-
-        struct pollfd pollfd = {
-                .fd = fd,
-                .events = event,
-        };
-
-        struct timespec ts;
-        int r;
-
-        r = ppoll(&pollfd, 1, t == USEC_INFINITY ? NULL : timespec_store(&ts, t), NULL);
-        if (r < 0)
-                return -errno;
-
-        if (r == 0)
-                return 0;
-
-        return pollfd.revents;
-}
-
-int fopen_temporary(const char *path, FILE **_f, char **_temp_path) {
-        FILE *f;
-        char *t;
-        int r, fd;
-
-        assert(path);
-        assert(_f);
-        assert(_temp_path);
-
-        r = tempfn_xxxxxx(path, NULL, &t);
-        if (r < 0)
-                return r;
-
-        fd = mkostemp_safe(t, O_WRONLY|O_CLOEXEC);
-        if (fd < 0) {
-                free(t);
-                return -errno;
-        }
-
-        f = fdopen(fd, "we");
-        if (!f) {
-                unlink_noerrno(t);
-                free(t);
-                safe_close(fd);
-                return -errno;
-        }
-
-        *_f = f;
-        *_temp_path = t;
-
-        return 0;
-}
-
-#if 0 /* NM_IGNORED */
-int symlink_atomic(const char *from, const char *to) {
-        _cleanup_free_ char *t = NULL;
-        int r;
-
-        assert(from);
-        assert(to);
-
-        r = tempfn_random(to, NULL, &t);
-        if (r < 0)
-                return r;
-
-        if (symlink(from, t) < 0)
-                return -errno;
-
-        if (rename(t, to) < 0) {
-                unlink_noerrno(t);
-                return -errno;
-        }
-
-        return 0;
-}
-
-int symlink_idempotent(const char *from, const char *to) {
-        _cleanup_free_ char *p = NULL;
-        int r;
-
-        assert(from);
-        assert(to);
-
-        if (symlink(from, to) < 0) {
-                if (errno != EEXIST)
-                        return -errno;
-
-                r = readlink_malloc(to, &p);
-                if (r < 0)
-                        return r;
-
-                if (!streq(p, from))
-                        return -EINVAL;
-        }
-
-        return 0;
-}
-
-int mknod_atomic(const char *path, mode_t mode, dev_t dev) {
-        _cleanup_free_ char *t = NULL;
-        int r;
-
-        assert(path);
-
-        r = tempfn_random(path, NULL, &t);
-        if (r < 0)
-                return r;
-
-        if (mknod(t, mode, dev) < 0)
-                return -errno;
-
-        if (rename(t, path) < 0) {
-                unlink_noerrno(t);
-                return -errno;
-        }
-
-        return 0;
-}
-
-int mkfifo_atomic(const char *path, mode_t mode) {
-        _cleanup_free_ char *t = NULL;
-        int r;
-
-        assert(path);
-
-        r = tempfn_random(path, NULL, &t);
-        if (r < 0)
-                return r;
-
-        if (mkfifo(t, mode) < 0)
-                return -errno;
-
-        if (rename(t, path) < 0) {
-                unlink_noerrno(t);
-                return -errno;
-        }
-
-        return 0;
-}
-
-bool display_is_local(const char *display) {
-        assert(display);
-
-        return
-                display[0] == ':' &&
-                display[1] >= '0' &&
-                display[1] <= '9';
-}
-
-int socket_from_display(const char *display, char **path) {
-        size_t k;
-        char *f, *c;
-
-        assert(display);
-        assert(path);
-
-        if (!display_is_local(display))
-                return -EINVAL;
-
-        k = strspn(display+1, "0123456789");
-
-        f = new(char, strlen("/tmp/.X11-unix/X") + k + 1);
-        if (!f)
-                return -ENOMEM;
-
-        c = stpcpy(f, "/tmp/.X11-unix/X");
-        memcpy(c, display+1, k);
-        c[k] = 0;
-
-        *path = f;
-
-        return 0;
-}
-
-int get_user_creds(
-                const char **username,
-                uid_t *uid, gid_t *gid,
-                const char **home,
-                const char **shell) {
-
-        struct passwd *p;
-        uid_t u;
-
-        assert(username);
-        assert(*username);
-
-        /* We enforce some special rules for uid=0: in order to avoid
-         * NSS lookups for root we hardcode its data. */
-
-        if (streq(*username, "root") || streq(*username, "0")) {
-                *username = "root";
-
-                if (uid)
-                        *uid = 0;
-
-                if (gid)
-                        *gid = 0;
-
-                if (home)
-                        *home = "/root";
-
-                if (shell)
-                        *shell = "/bin/sh";
-
-                return 0;
-        }
-
-        if (parse_uid(*username, &u) >= 0) {
-                errno = 0;
-                p = getpwuid(u);
-
-                /* If there are multiple users with the same id, make
-                 * sure to leave $USER to the configured value instead
-                 * of the first occurrence in the database. However if
-                 * the uid was configured by a numeric uid, then let's
-                 * pick the real username from /etc/passwd. */
-                if (p)
-                        *username = p->pw_name;
-        } else {
-                errno = 0;
-                p = getpwnam(*username);
-        }
-
-        if (!p)
-                return errno > 0 ? -errno : -ESRCH;
-
-        if (uid)
-                *uid = p->pw_uid;
-
-        if (gid)
-                *gid = p->pw_gid;
-
-        if (home)
-                *home = p->pw_dir;
-
-        if (shell)
-                *shell = p->pw_shell;
-
-        return 0;
-}
-
-char* uid_to_name(uid_t uid) {
-        struct passwd *p;
-        char *r;
-
-        if (uid == 0)
-                return strdup("root");
-
-        p = getpwuid(uid);
-        if (p)
-                return strdup(p->pw_name);
-
-        if (asprintf(&r, UID_FMT, uid) < 0)
-                return NULL;
-
-        return r;
-}
-
-char* gid_to_name(gid_t gid) {
-        struct group *p;
-        char *r;
-
-        if (gid == 0)
-                return strdup("root");
-
-        p = getgrgid(gid);
-        if (p)
-                return strdup(p->gr_name);
-
-        if (asprintf(&r, GID_FMT, gid) < 0)
-                return NULL;
-
-        return r;
-}
-
-int get_group_creds(const char **groupname, gid_t *gid) {
-        struct group *g;
-        gid_t id;
-
-        assert(groupname);
-
-        /* We enforce some special rules for gid=0: in order to avoid
-         * NSS lookups for root we hardcode its data. */
-
-        if (streq(*groupname, "root") || streq(*groupname, "0")) {
-                *groupname = "root";
-
-                if (gid)
-                        *gid = 0;
-
-                return 0;
-        }
-
-        if (parse_gid(*groupname, &id) >= 0) {
-                errno = 0;
-                g = getgrgid(id);
-
-                if (g)
-                        *groupname = g->gr_name;
-        } else {
-                errno = 0;
-                g = getgrnam(*groupname);
-        }
-
-        if (!g)
-                return errno > 0 ? -errno : -ESRCH;
-
-        if (gid)
-                *gid = g->gr_gid;
-
-        return 0;
-}
-
-int in_gid(gid_t gid) {
-        gid_t *gids;
-        int ngroups_max, r, i;
-
-        if (getgid() == gid)
-                return 1;
-
-        if (getegid() == gid)
-                return 1;
-
-        ngroups_max = sysconf(_SC_NGROUPS_MAX);
-        assert(ngroups_max > 0);
-
-        gids = alloca(sizeof(gid_t) * ngroups_max);
-
-        r = getgroups(ngroups_max, gids);
-        if (r < 0)
-                return -errno;
-
-        for (i = 0; i < r; i++)
-                if (gids[i] == gid)
-                        return 1;
-
-        return 0;
-}
-
-int in_group(const char *name) {
-        int r;
-        gid_t gid;
-
-        r = get_group_creds(&name, &gid);
-        if (r < 0)
-                return r;
-
-        return in_gid(gid);
-}
-
-int glob_exists(const char *path) {
-        _cleanup_globfree_ glob_t g = {};
-        int k;
-
-        assert(path);
-
-        errno = 0;
-        k = glob(path, GLOB_NOSORT|GLOB_BRACE, NULL, &g);
-
-        if (k == GLOB_NOMATCH)
-                return 0;
-        else if (k == GLOB_NOSPACE)
-                return -ENOMEM;
-        else if (k == 0)
-                return !strv_isempty(g.gl_pathv);
-        else
-                return errno ? -errno : -EIO;
-}
-
-int glob_extend(char ***strv, const char *path) {
-        _cleanup_globfree_ glob_t g = {};
-        int k;
-        char **p;
-
-        errno = 0;
-        k = glob(path, GLOB_NOSORT|GLOB_BRACE, NULL, &g);
-
-        if (k == GLOB_NOMATCH)
-                return -ENOENT;
-        else if (k == GLOB_NOSPACE)
-                return -ENOMEM;
-        else if (k != 0 || strv_isempty(g.gl_pathv))
-                return errno ? -errno : -EIO;
-
-        STRV_FOREACH(p, g.gl_pathv) {
-                k = strv_extend(strv, *p);
-                if (k < 0)
-                        break;
-        }
-
-        return k;
-}
-
-int dirent_ensure_type(DIR *d, struct dirent *de) {
-        struct stat st;
-
-        assert(d);
-        assert(de);
-
-        if (de->d_type != DT_UNKNOWN)
-                return 0;
-
-        if (fstatat(dirfd(d), de->d_name, &st, AT_SYMLINK_NOFOLLOW) < 0)
-                return -errno;
-
-        de->d_type =
-                S_ISREG(st.st_mode)  ? DT_REG  :
-                S_ISDIR(st.st_mode)  ? DT_DIR  :
-                S_ISLNK(st.st_mode)  ? DT_LNK  :
-                S_ISFIFO(st.st_mode) ? DT_FIFO :
-                S_ISSOCK(st.st_mode) ? DT_SOCK :
-                S_ISCHR(st.st_mode)  ? DT_CHR  :
-                S_ISBLK(st.st_mode)  ? DT_BLK  :
-                                       DT_UNKNOWN;
-
-        return 0;
-}
-
-int get_files_in_directory(const char *path, char ***list) {
-        _cleanup_closedir_ DIR *d = NULL;
-        size_t bufsize = 0, n = 0;
-        _cleanup_strv_free_ char **l = NULL;
-
-        assert(path);
-
-        /* Returns all files in a directory in *list, and the number
-         * of files as return value. If list is NULL returns only the
-         * number. */
-
-        d = opendir(path);
-        if (!d)
-                return -errno;
-
-        for (;;) {
-                struct dirent *de;
-
-                errno = 0;
-                de = readdir(d);
-                if (!de && errno != 0)
-                        return -errno;
-                if (!de)
-                        break;
-
-                dirent_ensure_type(d, de);
-
-                if (!dirent_is_file(de))
-                        continue;
-
-                if (list) {
-                        /* one extra slot is needed for the terminating NULL */
-                        if (!GREEDY_REALLOC(l, bufsize, n + 2))
-                                return -ENOMEM;
-
-                        l[n] = strdup(de->d_name);
-                        if (!l[n])
-                                return -ENOMEM;
-
-                        l[++n] = NULL;
-                } else
-                        n++;
-        }
-
-        if (list) {
-                *list = l;
-                l = NULL; /* avoid freeing */
-        }
-
-        return n;
-}
-#endif /* NM_IGNORED */
-
-char *strjoin(const char *x, ...) {
-        va_list ap;
-        size_t l;
-        char *r, *p;
-
-        va_start(ap, x);
-
-        if (x) {
-                l = strlen(x);
-
-                for (;;) {
-                        const char *t;
-                        size_t n;
-
-                        t = va_arg(ap, const char *);
-                        if (!t)
-                                break;
-
-                        n = strlen(t);
-                        if (n > ((size_t) -1) - l) {
-                                va_end(ap);
-                                return NULL;
-                        }
-
-                        l += n;
-                }
-        } else
-                l = 0;
-
-        va_end(ap);
-
-        r = new(char, l+1);
-        if (!r)
-                return NULL;
-
-        if (x) {
-                p = stpcpy(r, x);
-
-                va_start(ap, x);
-
-                for (;;) {
-                        const char *t;
-
-                        t = va_arg(ap, const char *);
-                        if (!t)
-                                break;
-
-                        p = stpcpy(p, t);
-                }
-
-                va_end(ap);
-        } else
-                r[0] = 0;
-
-        return r;
-}
-
-#if 0 /* NM_IGNORED */
-bool is_main_thread(void) {
-        static thread_local int cached = 0;
-
-        if (_unlikely_(cached == 0))
-                cached = getpid() == gettid() ? 1 : -1;
-
-        return cached > 0;
-}
-
-int block_get_whole_disk(dev_t d, dev_t *ret) {
-        char *p, *s;
-        int r;
-        unsigned n, m;
-
-        assert(ret);
-
-        /* If it has a queue this is good enough for us */
-        if (asprintf(&p, "/sys/dev/block/%u:%u/queue", major(d), minor(d)) < 0)
-                return -ENOMEM;
-
-        r = access(p, F_OK);
-        free(p);
-
-        if (r >= 0) {
-                *ret = d;
-                return 0;
-        }
-
-        /* If it is a partition find the originating device */
-        if (asprintf(&p, "/sys/dev/block/%u:%u/partition", major(d), minor(d)) < 0)
-                return -ENOMEM;
-
-        r = access(p, F_OK);
-        free(p);
-
-        if (r < 0)
-                return -ENOENT;
-
-        /* Get parent dev_t */
-        if (asprintf(&p, "/sys/dev/block/%u:%u/../dev", major(d), minor(d)) < 0)
-                return -ENOMEM;
-
-        r = read_one_line_file(p, &s);
-        free(p);
-
-        if (r < 0)
-                return r;
-
-        r = sscanf(s, "%u:%u", &m, &n);
-        free(s);
-
-        if (r != 2)
-                return -EINVAL;
-
-        /* Only return this if it is really good enough for us. */
-        if (asprintf(&p, "/sys/dev/block/%u:%u/queue", m, n) < 0)
-                return -ENOMEM;
-
-        r = access(p, F_OK);
-        free(p);
-
-        if (r >= 0) {
-                *ret = makedev(m, n);
-                return 0;
-        }
-
-        return -ENOENT;
-}
-
-static const char *const ioprio_class_table[] = {
-        [IOPRIO_CLASS_NONE] = "none",
-        [IOPRIO_CLASS_RT] = "realtime",
-        [IOPRIO_CLASS_BE] = "best-effort",
-        [IOPRIO_CLASS_IDLE] = "idle"
-};
-
-DEFINE_STRING_TABLE_LOOKUP_WITH_FALLBACK(ioprio_class, int, INT_MAX);
-
-static const char *const sigchld_code_table[] = {
-        [CLD_EXITED] = "exited",
-        [CLD_KILLED] = "killed",
-        [CLD_DUMPED] = "dumped",
-        [CLD_TRAPPED] = "trapped",
-        [CLD_STOPPED] = "stopped",
-        [CLD_CONTINUED] = "continued",
-};
-
-DEFINE_STRING_TABLE_LOOKUP(sigchld_code, int);
-
-static const char *const log_facility_unshifted_table[LOG_NFACILITIES] = {
-        [LOG_FAC(LOG_KERN)] = "kern",
-        [LOG_FAC(LOG_USER)] = "user",
-        [LOG_FAC(LOG_MAIL)] = "mail",
-        [LOG_FAC(LOG_DAEMON)] = "daemon",
-        [LOG_FAC(LOG_AUTH)] = "auth",
-        [LOG_FAC(LOG_SYSLOG)] = "syslog",
-        [LOG_FAC(LOG_LPR)] = "lpr",
-        [LOG_FAC(LOG_NEWS)] = "news",
-        [LOG_FAC(LOG_UUCP)] = "uucp",
-        [LOG_FAC(LOG_CRON)] = "cron",
-        [LOG_FAC(LOG_AUTHPRIV)] = "authpriv",
-        [LOG_FAC(LOG_FTP)] = "ftp",
-        [LOG_FAC(LOG_LOCAL0)] = "local0",
-        [LOG_FAC(LOG_LOCAL1)] = "local1",
-        [LOG_FAC(LOG_LOCAL2)] = "local2",
-        [LOG_FAC(LOG_LOCAL3)] = "local3",
-        [LOG_FAC(LOG_LOCAL4)] = "local4",
-        [LOG_FAC(LOG_LOCAL5)] = "local5",
-        [LOG_FAC(LOG_LOCAL6)] = "local6",
-        [LOG_FAC(LOG_LOCAL7)] = "local7"
-};
-
-DEFINE_STRING_TABLE_LOOKUP_WITH_FALLBACK(log_facility_unshifted, int, LOG_FAC(~0));
-
-static const char *const log_level_table[] = {
-        [LOG_EMERG] = "emerg",
-        [LOG_ALERT] = "alert",
-        [LOG_CRIT] = "crit",
-        [LOG_ERR] = "err",
-        [LOG_WARNING] = "warning",
-        [LOG_NOTICE] = "notice",
-        [LOG_INFO] = "info",
-        [LOG_DEBUG] = "debug"
-};
-
-DEFINE_STRING_TABLE_LOOKUP_WITH_FALLBACK(log_level, int, LOG_DEBUG);
-
-static const char* const sched_policy_table[] = {
-        [SCHED_OTHER] = "other",
-        [SCHED_BATCH] = "batch",
-        [SCHED_IDLE] = "idle",
-        [SCHED_FIFO] = "fifo",
-        [SCHED_RR] = "rr"
-};
-
-DEFINE_STRING_TABLE_LOOKUP_WITH_FALLBACK(sched_policy, int, INT_MAX);
-
-static const char* const rlimit_table[_RLIMIT_MAX] = {
-        [RLIMIT_CPU] = "LimitCPU",
-        [RLIMIT_FSIZE] = "LimitFSIZE",
-        [RLIMIT_DATA] = "LimitDATA",
-        [RLIMIT_STACK] = "LimitSTACK",
-        [RLIMIT_CORE] = "LimitCORE",
-        [RLIMIT_RSS] = "LimitRSS",
-        [RLIMIT_NOFILE] = "LimitNOFILE",
-        [RLIMIT_AS] = "LimitAS",
-        [RLIMIT_NPROC] = "LimitNPROC",
-        [RLIMIT_MEMLOCK] = "LimitMEMLOCK",
-        [RLIMIT_LOCKS] = "LimitLOCKS",
-        [RLIMIT_SIGPENDING] = "LimitSIGPENDING",
-        [RLIMIT_MSGQUEUE] = "LimitMSGQUEUE",
-        [RLIMIT_NICE] = "LimitNICE",
-        [RLIMIT_RTPRIO] = "LimitRTPRIO",
-        [RLIMIT_RTTIME] = "LimitRTTIME"
-};
-
-DEFINE_STRING_TABLE_LOOKUP(rlimit, int);
-
-static const char* const ip_tos_table[] = {
-        [IPTOS_LOWDELAY] = "low-delay",
-        [IPTOS_THROUGHPUT] = "throughput",
-        [IPTOS_RELIABILITY] = "reliability",
-        [IPTOS_LOWCOST] = "low-cost",
-};
-
-DEFINE_STRING_TABLE_LOOKUP_WITH_FALLBACK(ip_tos, int, 0xff);
-
-bool kexec_loaded(void) {
-       bool loaded = false;
-       char *s;
-
-       if (read_one_line_file("/sys/kernel/kexec_loaded", &s) >= 0) {
-               if (s[0] == '1')
-                       loaded = true;
-               free(s);
-       }
-       return loaded;
-}
-
-int prot_from_flags(int flags) {
-
-        switch (flags & O_ACCMODE) {
-
-        case O_RDONLY:
-                return PROT_READ;
-
-        case O_WRONLY:
-                return PROT_WRITE;
-
-        case O_RDWR:
-                return PROT_READ|PROT_WRITE;
-
-        default:
-                return -EINVAL;
-        }
-}
-
-char *format_bytes(char *buf, size_t l, uint64_t t) {
-        unsigned i;
-
-        static const struct {
-                const char *suffix;
-                uint64_t factor;
-        } table[] = {
-                { "E", UINT64_C(1024)*UINT64_C(1024)*UINT64_C(1024)*UINT64_C(1024)*UINT64_C(1024)*UINT64_C(1024) },
-                { "P", UINT64_C(1024)*UINT64_C(1024)*UINT64_C(1024)*UINT64_C(1024)*UINT64_C(1024) },
-                { "T", UINT64_C(1024)*UINT64_C(1024)*UINT64_C(1024)*UINT64_C(1024) },
-                { "G", UINT64_C(1024)*UINT64_C(1024)*UINT64_C(1024) },
-                { "M", UINT64_C(1024)*UINT64_C(1024) },
-                { "K", UINT64_C(1024) },
-        };
-
-        if (t == (uint64_t) -1)
-                return NULL;
-
-        for (i = 0; i < ELEMENTSOF(table); i++) {
-
-                if (t >= table[i].factor) {
-                        snprintf(buf, l,
-                                 "%" PRIu64 ".%" PRIu64 "%s",
-                                 t / table[i].factor,
-                                 ((t*UINT64_C(10)) / table[i].factor) % UINT64_C(10),
-                                 table[i].suffix);
-
-                        goto finish;
-                }
-        }
-
-        snprintf(buf, l, "%" PRIu64 "B", t);
-
-finish:
-        buf[l-1] = 0;
-        return buf;
-
-}
-#endif /* NM_IGNORED */
-
-void* memdup(const void *p, size_t l) {
-        void *r;
-
-        assert(p);
-
-        r = malloc(l);
-        if (!r)
-                return NULL;
-
-        memcpy(r, p, l);
-        return r;
-}
-
-#if 0 /* NM_IGNORED */
-int fd_inc_sndbuf(int fd, size_t n) {
-        int r, value;
-        socklen_t l = sizeof(value);
-
-        r = getsockopt(fd, SOL_SOCKET, SO_SNDBUF, &value, &l);
-        if (r >= 0 && l == sizeof(value) && (size_t) value >= n*2)
-                return 0;
-
-        /* If we have the privileges we will ignore the kernel limit. */
-
-        value = (int) n;
-        if (setsockopt(fd, SOL_SOCKET, SO_SNDBUFFORCE, &value, sizeof(value)) < 0)
-                if (setsockopt(fd, SOL_SOCKET, SO_SNDBUF, &value, sizeof(value)) < 0)
-                        return -errno;
-
-        return 1;
-}
-
-int fd_inc_rcvbuf(int fd, size_t n) {
-        int r, value;
-        socklen_t l = sizeof(value);
-
-        r = getsockopt(fd, SOL_SOCKET, SO_RCVBUF, &value, &l);
-        if (r >= 0 && l == sizeof(value) && (size_t) value >= n*2)
-                return 0;
-
-        /* If we have the privileges we will ignore the kernel limit. */
-
-        value = (int) n;
-        if (setsockopt(fd, SOL_SOCKET, SO_RCVBUFFORCE, &value, sizeof(value)) < 0)
-                if (setsockopt(fd, SOL_SOCKET, SO_RCVBUF, &value, sizeof(value)) < 0)
-                        return -errno;
-        return 1;
-}
-
-int fork_agent(pid_t *pid, const int except[], unsigned n_except, const char *path, ...) {
-        bool stdout_is_tty, stderr_is_tty;
-        pid_t parent_pid, agent_pid;
-        sigset_t ss, saved_ss;
-        unsigned n, i;
-        va_list ap;
-        char **l;
-
-        assert(pid);
-        assert(path);
-
-        /* Spawns a temporary TTY agent, making sure it goes away when
-         * we go away */
-
-        parent_pid = getpid();
-
-        /* First we temporarily block all signals, so that the new
-         * child has them blocked initially. This way, we can be sure
-         * that SIGTERMs are not lost we might send to the agent. */
-        assert_se(sigfillset(&ss) >= 0);
-        assert_se(sigprocmask(SIG_SETMASK, &ss, &saved_ss) >= 0);
-
-        agent_pid = fork();
-        if (agent_pid < 0) {
-                assert_se(sigprocmask(SIG_SETMASK, &saved_ss, NULL) >= 0);
-                return -errno;
-        }
-
-        if (agent_pid != 0) {
-                assert_se(sigprocmask(SIG_SETMASK, &saved_ss, NULL) >= 0);
-                *pid = agent_pid;
-                return 0;
-        }
-
-        /* In the child:
-         *
-         * Make sure the agent goes away when the parent dies */
-        if (prctl(PR_SET_PDEATHSIG, SIGTERM) < 0)
-                _exit(EXIT_FAILURE);
-
-        /* Make sure we actually can kill the agent, if we need to, in
-         * case somebody invoked us from a shell script that trapped
-         * SIGTERM or so... */
-        (void) reset_all_signal_handlers();
-        (void) reset_signal_mask();
-
-        /* Check whether our parent died before we were able
-         * to set the death signal and unblock the signals */
-        if (getppid() != parent_pid)
-                _exit(EXIT_SUCCESS);
-
-        /* Don't leak fds to the agent */
-        close_all_fds(except, n_except);
-
-        stdout_is_tty = isatty(STDOUT_FILENO);
-        stderr_is_tty = isatty(STDERR_FILENO);
-
-        if (!stdout_is_tty || !stderr_is_tty) {
-                int fd;
-
-                /* Detach from stdout/stderr. and reopen
-                 * /dev/tty for them. This is important to
-                 * ensure that when systemctl is started via
-                 * popen() or a similar call that expects to
-                 * read EOF we actually do generate EOF and
-                 * not delay this indefinitely by because we
-                 * keep an unused copy of stdin around. */
-                fd = open("/dev/tty", O_WRONLY);
-                if (fd < 0) {
-                        log_error_errno(errno, "Failed to open /dev/tty: %m");
-                        _exit(EXIT_FAILURE);
-                }
-
-                if (!stdout_is_tty)
-                        dup2(fd, STDOUT_FILENO);
-
-                if (!stderr_is_tty)
-                        dup2(fd, STDERR_FILENO);
-
-                if (fd > 2)
-                        close(fd);
-        }
-
-        /* Count arguments */
-        va_start(ap, path);
-        for (n = 0; va_arg(ap, char*); n++)
-                ;
-        va_end(ap);
-
-        /* Allocate strv */
-        l = alloca(sizeof(char *) * (n + 1));
-
-        /* Fill in arguments */
-        va_start(ap, path);
-        for (i = 0; i <= n; i++)
-                l[i] = va_arg(ap, char*);
-        va_end(ap);
-
-        execv(path, l);
-        _exit(EXIT_FAILURE);
-}
-
-int setrlimit_closest(int resource, const struct rlimit *rlim) {
-        struct rlimit highest, fixed;
-
-        assert(rlim);
-
-        if (setrlimit(resource, rlim) >= 0)
-                return 0;
-
-        if (errno != EPERM)
-                return -errno;
-
-        /* So we failed to set the desired setrlimit, then let's try
-         * to get as close as we can */
-        assert_se(getrlimit(resource, &highest) == 0);
-
-        fixed.rlim_cur = MIN(rlim->rlim_cur, highest.rlim_max);
-        fixed.rlim_max = MIN(rlim->rlim_max, highest.rlim_max);
-
-        if (setrlimit(resource, &fixed) < 0)
-                return -errno;
-
-        return 0;
-}
-
-bool http_etag_is_valid(const char *etag) {
-        if (isempty(etag))
-                return false;
-
-        if (!endswith(etag, "\""))
-                return false;
-
-        if (!startswith(etag, "\"") && !startswith(etag, "W/\""))
-                return false;
-
-        return true;
-}
-
-bool http_url_is_valid(const char *url) {
-        const char *p;
-
-        if (isempty(url))
-                return false;
-
-        p = startswith(url, "http://");
-        if (!p)
-                p = startswith(url, "https://");
-        if (!p)
-                return false;
-
-        if (isempty(p))
-                return false;
-
-        return ascii_is_valid(p);
-}
-
-bool documentation_url_is_valid(const char *url) {
-        const char *p;
-
-        if (isempty(url))
-                return false;
-
-        if (http_url_is_valid(url))
-                return true;
-
-        p = startswith(url, "file:/");
-        if (!p)
-                p = startswith(url, "info:");
-        if (!p)
-                p = startswith(url, "man:");
-
-        if (isempty(p))
-                return false;
-
-        return ascii_is_valid(p);
-}
-
-bool in_initrd(void) {
-        static int saved = -1;
-        struct statfs s;
-
-        if (saved >= 0)
-                return saved;
-
-        /* We make two checks here:
-         *
-         * 1. the flag file /etc/initrd-release must exist
-         * 2. the root file system must be a memory file system
-         *
-         * The second check is extra paranoia, since misdetecting an
-         * initrd can have bad bad consequences due the initrd
-         * emptying when transititioning to the main systemd.
-         */
-
-        saved = access("/etc/initrd-release", F_OK) >= 0 &&
-                statfs("/", &s) >= 0 &&
-                is_temporary_fs(&s);
-
-        return saved;
-}
-
-int get_home_dir(char **_h) {
-        struct passwd *p;
-        const char *e;
-        char *h;
-        uid_t u;
-
-        assert(_h);
-
-        /* Take the user specified one */
-        e = secure_getenv("HOME");
-        if (e && path_is_absolute(e)) {
-                h = strdup(e);
-                if (!h)
-                        return -ENOMEM;
-
-                *_h = h;
-                return 0;
-        }
-
-        /* Hardcode home directory for root to avoid NSS */
-        u = getuid();
-        if (u == 0) {
-                h = strdup("/root");
-                if (!h)
-                        return -ENOMEM;
-
-                *_h = h;
-                return 0;
-        }
-
-        /* Check the database... */
-        errno = 0;
-        p = getpwuid(u);
-        if (!p)
-                return errno > 0 ? -errno : -ESRCH;
-
-        if (!path_is_absolute(p->pw_dir))
-                return -EINVAL;
-
-        h = strdup(p->pw_dir);
-        if (!h)
-                return -ENOMEM;
-
-        *_h = h;
-        return 0;
-}
-
-int get_shell(char **_s) {
-        struct passwd *p;
-        const char *e;
-        char *s;
-        uid_t u;
-
-        assert(_s);
-
-        /* Take the user specified one */
-        e = getenv("SHELL");
-        if (e) {
-                s = strdup(e);
-                if (!s)
-                        return -ENOMEM;
-
-                *_s = s;
-                return 0;
-        }
-
-        /* Hardcode home directory for root to avoid NSS */
-        u = getuid();
-        if (u == 0) {
-                s = strdup("/bin/sh");
-                if (!s)
-                        return -ENOMEM;
-
-                *_s = s;
-                return 0;
-        }
-
-        /* Check the database... */
-        errno = 0;
-        p = getpwuid(u);
-        if (!p)
-                return errno > 0 ? -errno : -ESRCH;
-
-        if (!path_is_absolute(p->pw_shell))
-                return -EINVAL;
-
-        s = strdup(p->pw_shell);
-        if (!s)
-                return -ENOMEM;
-
-        *_s = s;
-        return 0;
-}
-#endif /* NM_IGNORED */
-
-bool filename_is_valid(const char *p) {
-
-        if (isempty(p))
-                return false;
-
-        if (strchr(p, '/'))
-                return false;
-
-        if (streq(p, "."))
-                return false;
-
-        if (streq(p, ".."))
-                return false;
-
-        if (strlen(p) > FILENAME_MAX)
-                return false;
-
-        return true;
-}
-
-#if 0 /* NM_IGNORED */
-bool string_is_safe(const char *p) {
-        const char *t;
-
-        if (!p)
-                return false;
-
-        for (t = p; *t; t++) {
-                if (*t > 0 && *t < ' ')
-                        return false;
-
-                if (strchr("\\\"\'\x7f", *t))
-                        return false;
-        }
-
-        return true;
-}
-#endif /* NM_IGNORED */
-
-/**
- * Check if a string contains control characters. If 'ok' is non-NULL
- * it may be a string containing additional CCs to be considered OK.
- */
-bool string_has_cc(const char *p, const char *ok) {
-        const char *t;
-
-        assert(p);
-
-        for (t = p; *t; t++) {
-                if (ok && strchr(ok, *t))
-                        continue;
-
-                if (*t > 0 && *t < ' ')
-                        return true;
-
-                if (*t == 127)
-                        return true;
-        }
-
-        return false;
-}
-
-#if 0 /* NM_IGNORED */
-bool path_is_safe(const char *p) {
-
-        if (isempty(p))
-                return false;
-
-        if (streq(p, "..") || startswith(p, "../") || endswith(p, "/..") || strstr(p, "/../"))
-                return false;
-
-        if (strlen(p)+1 > PATH_MAX)
-                return false;
-
-        /* The following two checks are not really dangerous, but hey, they still are confusing */
-        if (streq(p, ".") || startswith(p, "./") || endswith(p, "/.") || strstr(p, "/./"))
-                return false;
-
-        if (strstr(p, "//"))
-                return false;
-
-        return true;
-}
-
-/* hey glibc, APIs with callbacks without a user pointer are so useless */
-void *xbsearch_r(const void *key, const void *base, size_t nmemb, size_t size,
-                 int (*compar) (const void *, const void *, void *), void *arg) {
-        size_t l, u, idx;
-        const void *p;
-        int comparison;
-
-        l = 0;
-        u = nmemb;
-        while (l < u) {
-                idx = (l + u) / 2;
-                p = (void *)(((const char *) base) + (idx * size));
-                comparison = compar(key, p, arg);
-                if (comparison < 0)
-                        u = idx;
-                else if (comparison > 0)
-                        l = idx + 1;
-                else
-                        return (void *)p;
-        }
-        return NULL;
-}
-
-void init_gettext(void) {
-        setlocale(LC_ALL, "");
-        textdomain(GETTEXT_PACKAGE);
-}
-
-bool is_locale_utf8(void) {
-        const char *set;
-        static int cached_answer = -1;
-
-        if (cached_answer >= 0)
-                goto out;
-
-        if (!setlocale(LC_ALL, "")) {
-                cached_answer = true;
-                goto out;
-        }
-
-        set = nl_langinfo(CODESET);
-        if (!set) {
-                cached_answer = true;
-                goto out;
-        }
-
-        if (streq(set, "UTF-8")) {
-                cached_answer = true;
-                goto out;
-        }
-
-        /* For LC_CTYPE=="C" return true, because CTYPE is effectly
-         * unset and everything can do to UTF-8 nowadays. */
-        set = setlocale(LC_CTYPE, NULL);
-        if (!set) {
-                cached_answer = true;
-                goto out;
-        }
-
-        /* Check result, but ignore the result if C was set
-         * explicitly. */
-        cached_answer =
-                STR_IN_SET(set, "C", "POSIX") &&
-                !getenv("LC_ALL") &&
-                !getenv("LC_CTYPE") &&
-                !getenv("LANG");
-
-out:
-        return (bool) cached_answer;
-}
-
-const char *draw_special_char(DrawSpecialChar ch) {
-        static const char *draw_table[2][_DRAW_SPECIAL_CHAR_MAX] = {
-
-                /* UTF-8 */ {
-                        [DRAW_TREE_VERTICAL]      = "\342\224\202 ",            /* │  */
-                        [DRAW_TREE_BRANCH]        = "\342\224\234\342\224\200", /* ├─ */
-                        [DRAW_TREE_RIGHT]         = "\342\224\224\342\224\200", /* └─ */
-                        [DRAW_TREE_SPACE]         = "  ",                       /*    */
-                        [DRAW_TRIANGULAR_BULLET]  = "\342\200\243",             /* ‣ */
-                        [DRAW_BLACK_CIRCLE]       = "\342\227\217",             /* ● */
-                        [DRAW_ARROW]              = "\342\206\222",             /* → */
-                        [DRAW_DASH]               = "\342\200\223",             /* – */
-                },
-
-                /* ASCII fallback */ {
-                        [DRAW_TREE_VERTICAL]      = "| ",
-                        [DRAW_TREE_BRANCH]        = "|-",
-                        [DRAW_TREE_RIGHT]         = "`-",
-                        [DRAW_TREE_SPACE]         = "  ",
-                        [DRAW_TRIANGULAR_BULLET]  = ">",
-                        [DRAW_BLACK_CIRCLE]       = "*",
-                        [DRAW_ARROW]              = "->",
-                        [DRAW_DASH]               = "-",
-                }
-        };
-
-        return draw_table[!is_locale_utf8()][ch];
-}
-
-char *strreplace(const char *text, const char *old_string, const char *new_string) {
-        const char *f;
-        char *t, *r;
-        size_t l, old_len, new_len;
-
-        assert(text);
-        assert(old_string);
-        assert(new_string);
-
-        old_len = strlen(old_string);
-        new_len = strlen(new_string);
-
-        l = strlen(text);
-        r = new(char, l+1);
-        if (!r)
-                return NULL;
-
-        f = text;
-        t = r;
-        while (*f) {
-                char *a;
-                size_t d, nl;
-
-                if (!startswith(f, old_string)) {
-                        *(t++) = *(f++);
-                        continue;
-                }
-
-                d = t - r;
-                nl = l - old_len + new_len;
-                a = realloc(r, nl + 1);
-                if (!a)
-                        goto oom;
-
-                l = nl;
-                r = a;
-                t = r + d;
-
-                t = stpcpy(t, new_string);
-                f += old_len;
-        }
-
-        *t = 0;
-        return r;
-
-oom:
-        free(r);
-        return NULL;
-}
-
-char *strip_tab_ansi(char **ibuf, size_t *_isz) {
-        const char *i, *begin = NULL;
-        enum {
-                STATE_OTHER,
-                STATE_ESCAPE,
-                STATE_BRACKET
-        } state = STATE_OTHER;
-        char *obuf = NULL;
-        size_t osz = 0, isz;
-        FILE *f;
-
-        assert(ibuf);
-        assert(*ibuf);
-
-        /* Strips ANSI color and replaces TABs by 8 spaces */
-
-        isz = _isz ? *_isz : strlen(*ibuf);
-
-        f = open_memstream(&obuf, &osz);
-        if (!f)
-                return NULL;
-
-        for (i = *ibuf; i < *ibuf + isz + 1; i++) {
-
-                switch (state) {
-
-                case STATE_OTHER:
-                        if (i >= *ibuf + isz) /* EOT */
-                                break;
-                        else if (*i == '\x1B')
-                                state = STATE_ESCAPE;
-                        else if (*i == '\t')
-                                fputs("        ", f);
-                        else
-                                fputc(*i, f);
-                        break;
-
-                case STATE_ESCAPE:
-                        if (i >= *ibuf + isz) { /* EOT */
-                                fputc('\x1B', f);
-                                break;
-                        } else if (*i == '[') {
-                                state = STATE_BRACKET;
-                                begin = i + 1;
-                        } else {
-                                fputc('\x1B', f);
-                                fputc(*i, f);
-                                state = STATE_OTHER;
-                        }
-
-                        break;
-
-                case STATE_BRACKET:
-
-                        if (i >= *ibuf + isz || /* EOT */
-                            (!(*i >= '0' && *i <= '9') && *i != ';' && *i != 'm')) {
-                                fputc('\x1B', f);
-                                fputc('[', f);
-                                state = STATE_OTHER;
-                                i = begin-1;
-                        } else if (*i == 'm')
-                                state = STATE_OTHER;
-                        break;
-                }
-        }
-
-        if (ferror(f)) {
-                fclose(f);
-                free(obuf);
-                return NULL;
-        }
-
-        fclose(f);
-
-        free(*ibuf);
-        *ibuf = obuf;
-
-        if (_isz)
-                *_isz = osz;
-
-        return obuf;
-}
-
-int on_ac_power(void) {
-        bool found_offline = false, found_online = false;
-        _cleanup_closedir_ DIR *d = NULL;
-
-        d = opendir("/sys/class/power_supply");
-        if (!d)
-                return errno == ENOENT ? true : -errno;
-
-        for (;;) {
-                struct dirent *de;
-                _cleanup_close_ int fd = -1, device = -1;
-                char contents[6];
-                ssize_t n;
-
-                errno = 0;
-                de = readdir(d);
-                if (!de && errno != 0)
-                        return -errno;
-
-                if (!de)
-                        break;
-
-                if (hidden_file(de->d_name))
-                        continue;
-
-=======
->>>>>>> aa9d0d14
                 device = openat(dirfd(d), de->d_name, O_DIRECTORY|O_RDONLY|O_CLOEXEC|O_NOCTTY);
                 if (device < 0) {
                         if (errno == ENOENT || errno == ENOTDIR)
                                 continue;
-<<<<<<< HEAD
 
                         return -errno;
                 }
@@ -4455,206 +631,6 @@
         return found_online || !found_offline;
 }
 
-static int search_and_fopen_internal(const char *path, const char *mode, const char *root, char **search, FILE **_f) {
-        char **i;
-
-        assert(path);
-        assert(mode);
-        assert(_f);
-
-        if (!path_strv_resolve_uniq(search, root))
-                return -ENOMEM;
-
-        STRV_FOREACH(i, search) {
-                _cleanup_free_ char *p = NULL;
-                FILE *f;
-
-                if (root)
-                        p = strjoin(root, *i, "/", path, NULL);
-                else
-                        p = strjoin(*i, "/", path, NULL);
-                if (!p)
-                        return -ENOMEM;
-
-                f = fopen(p, mode);
-                if (f) {
-                        *_f = f;
-                        return 0;
-                }
-
-                if (errno != ENOENT)
-                        return -errno;
-        }
-
-        return -ENOENT;
-}
-
-int search_and_fopen(const char *path, const char *mode, const char *root, const char **search, FILE **_f) {
-        _cleanup_strv_free_ char **copy = NULL;
-
-        assert(path);
-        assert(mode);
-        assert(_f);
-
-        if (path_is_absolute(path)) {
-                FILE *f;
-
-                f = fopen(path, mode);
-                if (f) {
-                        *_f = f;
-                        return 0;
-                }
-
-                return -errno;
-        }
-
-        copy = strv_copy((char**) search);
-        if (!copy)
-                return -ENOMEM;
-
-        return search_and_fopen_internal(path, mode, root, copy, _f);
-}
-
-int search_and_fopen_nulstr(const char *path, const char *mode, const char *root, const char *search, FILE **_f) {
-        _cleanup_strv_free_ char **s = NULL;
-
-        if (path_is_absolute(path)) {
-                FILE *f;
-
-                f = fopen(path, mode);
-                if (f) {
-                        *_f = f;
-                        return 0;
-                }
-
-                return -errno;
-        }
-
-        s = strv_split_nulstr(search);
-        if (!s)
-                return -ENOMEM;
-
-        return search_and_fopen_internal(path, mode, root, s, _f);
-}
-
-char *strextend(char **x, ...) {
-        va_list ap;
-        size_t f, l;
-        char *r, *p;
-
-        assert(x);
-
-        l = f = *x ? strlen(*x) : 0;
-
-        va_start(ap, x);
-        for (;;) {
-                const char *t;
-                size_t n;
-
-                t = va_arg(ap, const char *);
-                if (!t)
-                        break;
-
-                n = strlen(t);
-                if (n > ((size_t) -1) - l) {
-                        va_end(ap);
-                        return NULL;
-                }
-
-                l += n;
-        }
-        va_end(ap);
-
-        r = realloc(*x, l+1);
-        if (!r)
-                return NULL;
-
-        p = r + f;
-
-        va_start(ap, x);
-        for (;;) {
-                const char *t;
-
-                t = va_arg(ap, const char *);
-                if (!t)
-                        break;
-
-                p = stpcpy(p, t);
-        }
-        va_end(ap);
-
-        *p = 0;
-        *x = r;
-
-        return r + l;
-}
-
-char *strrep(const char *s, unsigned n) {
-        size_t l;
-        char *r, *p;
-        unsigned i;
-
-        assert(s);
-
-        l = strlen(s);
-        p = r = malloc(l * n + 1);
-        if (!r)
-                return NULL;
-
-        for (i = 0; i < n; i++)
-                p = stpcpy(p, s);
-
-        *p = 0;
-        return r;
-}
-#endif /* NM_IGNORED */
-
-void* greedy_realloc(void **p, size_t *allocated, size_t need, size_t size) {
-        size_t a, newalloc;
-        void *q;
-
-        assert(p);
-        assert(allocated);
-
-        if (*allocated >= need)
-                return *p;
-
-        newalloc = MAX(need * 2, 64u / size);
-        a = newalloc * size;
-
-        /* check for overflows */
-        if (a < size * need)
-                return NULL;
-
-        q = realloc(*p, a);
-        if (!q)
-                return NULL;
-
-        *p = q;
-        *allocated = newalloc;
-        return q;
-}
-
-void* greedy_realloc0(void **p, size_t *allocated, size_t need, size_t size) {
-        size_t prev;
-        uint8_t *q;
-
-        assert(p);
-        assert(allocated);
-
-        prev = *allocated;
-
-        q = greedy_realloc(p, allocated, need, size);
-        if (!q)
-                return NULL;
-
-        if (*allocated > prev)
-                memzero(q + prev * size, (*allocated - prev) * size);
-
-        return q;
-}
-
-#if 0 /* NM_IGNORED */
 bool id128_is_valid(const char *s) {
         size_t i, l;
 
@@ -4696,151 +672,6 @@
         return true;
 }
 
-int split_pair(const char *s, const char *sep, char **l, char **r) {
-        char *x, *a, *b;
-
-        assert(s);
-        assert(sep);
-        assert(l);
-        assert(r);
-
-        if (isempty(sep))
-                return -EINVAL;
-
-        x = strstr(s, sep);
-        if (!x)
-                return -EINVAL;
-
-        a = strndup(s, x - s);
-        if (!a)
-                return -ENOMEM;
-
-        b = strdup(x + strlen(sep));
-        if (!b) {
-                free(a);
-                return -ENOMEM;
-        }
-
-        *l = a;
-        *r = b;
-
-        return 0;
-}
-
-int shall_restore_state(void) {
-        _cleanup_free_ char *value = NULL;
-        int r;
-
-        r = get_proc_cmdline_key("systemd.restore_state=", &value);
-        if (r < 0)
-                return r;
-        if (r == 0)
-                return true;
-
-        return parse_boolean(value) != 0;
-}
-
-int proc_cmdline(char **ret) {
-        assert(ret);
-
-        if (detect_container() > 0)
-                return get_process_cmdline(1, 0, false, ret);
-        else
-                return read_one_line_file("/proc/cmdline", ret);
-}
-
-int parse_proc_cmdline(int (*parse_item)(const char *key, const char *value)) {
-        _cleanup_free_ char *line = NULL;
-        const char *p;
-        int r;
-
-        assert(parse_item);
-
-        r = proc_cmdline(&line);
-        if (r < 0)
-                return r;
-
-        p = line;
-        for (;;) {
-                _cleanup_free_ char *word = NULL;
-                char *value = NULL;
-
-                r = extract_first_word(&p, &word, NULL, EXTRACT_QUOTES|EXTRACT_RELAX);
-                if (r < 0)
-                        return r;
-                if (r == 0)
-                        break;
-
-                /* Filter out arguments that are intended only for the
-                 * initrd */
-                if (!in_initrd() && startswith(word, "rd."))
-                        continue;
-
-                value = strchr(word, '=');
-                if (value)
-                        *(value++) = 0;
-
-                r = parse_item(word, value);
-                if (r < 0)
-                        return r;
-        }
-
-        return 0;
-}
-
-int get_proc_cmdline_key(const char *key, char **value) {
-        _cleanup_free_ char *line = NULL, *ret = NULL;
-        bool found = false;
-        const char *p;
-        int r;
-
-        assert(key);
-
-        r = proc_cmdline(&line);
-        if (r < 0)
-                return r;
-
-        p = line;
-        for (;;) {
-                _cleanup_free_ char *word = NULL;
-                const char *e;
-
-                r = extract_first_word(&p, &word, NULL, EXTRACT_QUOTES|EXTRACT_RELAX);
-                if (r < 0)
-                        return r;
-                if (r == 0)
-                        break;
-
-                /* Filter out arguments that are intended only for the
-                 * initrd */
-                if (!in_initrd() && startswith(word, "rd."))
-                        continue;
-
-                if (value) {
-                        e = startswith(word, key);
-                        if (!e)
-                                continue;
-
-                        r = free_and_strdup(&ret, e);
-                        if (r < 0)
-                                return r;
-
-                        found = true;
-                } else {
-                        if (streq(word, key))
-                                found = true;
-                }
-        }
-
-        if (value) {
-                *value = ret;
-                ret = NULL;
-        }
-
-        return found;
-
-}
-
 int container_get_leader(const char *machine, pid_t *pid) {
         _cleanup_free_ char *s = NULL, *class = NULL;
         const char *p;
@@ -4990,205 +821,6 @@
         return reset_uid_gid();
 }
 
-int getpeercred(int fd, struct ucred *ucred) {
-        socklen_t n = sizeof(struct ucred);
-        struct ucred u;
-        int r;
-
-        assert(fd >= 0);
-        assert(ucred);
-
-        r = getsockopt(fd, SOL_SOCKET, SO_PEERCRED, &u, &n);
-        if (r < 0)
-                return -errno;
-
-        if (n != sizeof(struct ucred))
-                return -EIO;
-
-        /* Check if the data is actually useful and not suppressed due
-         * to namespacing issues */
-        if (u.pid <= 0)
-                return -ENODATA;
-        if (u.uid == UID_INVALID)
-                return -ENODATA;
-        if (u.gid == GID_INVALID)
-                return -ENODATA;
-
-        *ucred = u;
-        return 0;
-}
-
-int getpeersec(int fd, char **ret) {
-        socklen_t n = 64;
-        char *s;
-        int r;
-
-        assert(fd >= 0);
-        assert(ret);
-
-        s = new0(char, n);
-        if (!s)
-                return -ENOMEM;
-
-        r = getsockopt(fd, SOL_SOCKET, SO_PEERSEC, s, &n);
-        if (r < 0) {
-                free(s);
-
-                if (errno != ERANGE)
-                        return -errno;
-
-                s = new0(char, n);
-                if (!s)
-                        return -ENOMEM;
-
-                r = getsockopt(fd, SOL_SOCKET, SO_PEERSEC, s, &n);
-                if (r < 0) {
-                        free(s);
-                        return -errno;
-                }
-        }
-
-        if (isempty(s)) {
-                free(s);
-                return -EOPNOTSUPP;
-        }
-
-        *ret = s;
-        return 0;
-}
-#endif /* NM_IGNORED */
-
-/* This is much like like mkostemp() but is subject to umask(). */
-int mkostemp_safe(char *pattern, int flags) {
-        _cleanup_umask_ mode_t u = 0;
-        int fd;
-
-        assert(pattern);
-
-        u = umask(077);
-
-        fd = mkostemp(pattern, flags);
-        if (fd < 0)
-                return -errno;
-
-        return fd;
-}
-
-#if 0 /* NM_IGNORED */
-int open_tmpfile(const char *path, int flags) {
-        char *p;
-        int fd;
-
-        assert(path);
-
-#ifdef O_TMPFILE
-        /* Try O_TMPFILE first, if it is supported */
-        fd = open(path, flags|O_TMPFILE|O_EXCL, S_IRUSR|S_IWUSR);
-        if (fd >= 0)
-                return fd;
-#endif
-
-        /* Fall back to unguessable name + unlinking */
-        p = strjoina(path, "/systemd-tmp-XXXXXX");
-
-        fd = mkostemp_safe(p, flags);
-        if (fd < 0)
-                return fd;
-
-        unlink(p);
-        return fd;
-}
-
-int fd_warn_permissions(const char *path, int fd) {
-        struct stat st;
-
-        if (fstat(fd, &st) < 0)
-                return -errno;
-
-        if (st.st_mode & 0111)
-                log_warning("Configuration file %s is marked executable. Please remove executable permission bits. Proceeding anyway.", path);
-
-        if (st.st_mode & 0002)
-                log_warning("Configuration file %s is marked world-writable. Please remove world writability permission bits. Proceeding anyway.", path);
-
-        if (getpid() == 1 && (st.st_mode & 0044) != 0044)
-                log_warning("Configuration file %s is marked world-inaccessible. This has no effect as configuration data is accessible via APIs without restrictions. Proceeding anyway.", path);
-
-        return 0;
-}
-
-unsigned long personality_from_string(const char *p) {
-
-        /* Parse a personality specifier. We introduce our own
-         * identifiers that indicate specific ABIs, rather than just
-         * hints regarding the register size, since we want to keep
-         * things open for multiple locally supported ABIs for the
-         * same register size. We try to reuse the ABI identifiers
-         * used by libseccomp. */
-
-#if defined(__x86_64__)
-
-        if (streq(p, "x86"))
-                return PER_LINUX32;
-
-        if (streq(p, "x86-64"))
-                return PER_LINUX;
-
-#elif defined(__i386__)
-
-        if (streq(p, "x86"))
-                return PER_LINUX;
-
-#elif defined(__s390x__)
-
-        if (streq(p, "s390"))
-                return PER_LINUX32;
-
-        if (streq(p, "s390x"))
-                return PER_LINUX;
-
-#elif defined(__s390__)
-
-        if (streq(p, "s390"))
-                return PER_LINUX;
-#endif
-
-        return PERSONALITY_INVALID;
-}
-
-const char* personality_to_string(unsigned long p) {
-
-#if defined(__x86_64__)
-
-        if (p == PER_LINUX32)
-                return "x86";
-
-        if (p == PER_LINUX)
-                return "x86-64";
-
-#elif defined(__i386__)
-
-        if (p == PER_LINUX)
-                return "x86";
-
-#elif defined(__s390x__)
-
-        if (p == PER_LINUX)
-                return "s390x";
-
-        if (p == PER_LINUX32)
-                return "s390";
-
-#elif defined(__s390__)
-
-        if (p == PER_LINUX)
-                return "s390";
-
-#endif
-
-        return NULL;
-}
-
 uint64_t physical_memory(void) {
         long mem;
 
@@ -5199,49 +831,6 @@
         assert(mem > 0);
 
         return (uint64_t) mem * (uint64_t) page_size();
-}
-
-void hexdump(FILE *f, const void *p, size_t s) {
-        const uint8_t *b = p;
-        unsigned n = 0;
-
-        assert(s == 0 || b);
-
-        while (s > 0) {
-                size_t i;
-
-                fprintf(f, "%04x  ", n);
-
-                for (i = 0; i < 16; i++) {
-
-                        if (i >= s)
-                                fputs("   ", f);
-                        else
-                                fprintf(f, "%02x ", b[i]);
-
-                        if (i == 7)
-                                fputc(' ', f);
-                }
-
-                fputc(' ', f);
-
-                for (i = 0; i < 16; i++) {
-
-                        if (i >= s)
-                                fputc(' ', f);
-                        else
-                                fputc(isprint(b[i]) ? (char) b[i] : '.', f);
-                }
-
-                fputc('\n', f);
-
-                if (s < 16)
-                        break;
-
-                n += 16;
-                b += 16;
-                s -= 16;
-        }
 }
 
 int update_reboot_param_file(const char *param) {
@@ -5257,1494 +846,9 @@
         return 0;
 }
 
-int umount_recursive(const char *prefix, int flags) {
-        bool again;
-        int n = 0, r;
-
-        /* Try to umount everything recursively below a
-         * directory. Also, take care of stacked mounts, and keep
-         * unmounting them until they are gone. */
-
-        do {
-                _cleanup_fclose_ FILE *proc_self_mountinfo = NULL;
-
-                again = false;
-                r = 0;
-
-                proc_self_mountinfo = fopen("/proc/self/mountinfo", "re");
-                if (!proc_self_mountinfo)
-                        return -errno;
-
-                for (;;) {
-                        _cleanup_free_ char *path = NULL, *p = NULL;
-                        int k;
-
-                        k = fscanf(proc_self_mountinfo,
-                                   "%*s "       /* (1) mount id */
-                                   "%*s "       /* (2) parent id */
-                                   "%*s "       /* (3) major:minor */
-                                   "%*s "       /* (4) root */
-                                   "%ms "       /* (5) mount point */
-                                   "%*s"        /* (6) mount options */
-                                   "%*[^-]"     /* (7) optional fields */
-                                   "- "         /* (8) separator */
-                                   "%*s "       /* (9) file system type */
-                                   "%*s"        /* (10) mount source */
-                                   "%*s"        /* (11) mount options 2 */
-                                   "%*[^\n]",   /* some rubbish at the end */
-                                   &path);
-                        if (k != 1) {
-                                if (k == EOF)
-                                        break;
-
-                                continue;
-                        }
-
-                        r = cunescape(path, UNESCAPE_RELAX, &p);
-                        if (r < 0)
-                                return r;
-
-                        if (!path_startswith(p, prefix))
-                                continue;
-
-                        if (umount2(p, flags) < 0) {
-                                r = -errno;
-                                continue;
-                        }
-
-                        again = true;
-                        n++;
-
-                        break;
-                }
-
-        } while (again);
-
-        return r ? r : n;
-}
-
-static int get_mount_flags(const char *path, unsigned long *flags) {
-        struct statvfs buf;
-
-        if (statvfs(path, &buf) < 0)
-                return -errno;
-        *flags = buf.f_flag;
-        return 0;
-}
-
-int bind_remount_recursive(const char *prefix, bool ro) {
-        _cleanup_set_free_free_ Set *done = NULL;
-        _cleanup_free_ char *cleaned = NULL;
-        int r;
-
-        /* Recursively remount a directory (and all its submounts)
-         * read-only or read-write. If the directory is already
-         * mounted, we reuse the mount and simply mark it
-         * MS_BIND|MS_RDONLY (or remove the MS_RDONLY for read-write
-         * operation). If it isn't we first make it one. Afterwards we
-         * apply MS_BIND|MS_RDONLY (or remove MS_RDONLY) to all
-         * submounts we can access, too. When mounts are stacked on
-         * the same mount point we only care for each individual
-         * "top-level" mount on each point, as we cannot
-         * influence/access the underlying mounts anyway. We do not
-         * have any effect on future submounts that might get
-         * propagated, they migt be writable. This includes future
-         * submounts that have been triggered via autofs. */
-
-        cleaned = strdup(prefix);
-        if (!cleaned)
-                return -ENOMEM;
-
-        path_kill_slashes(cleaned);
-
-        done = set_new(&string_hash_ops);
-        if (!done)
-                return -ENOMEM;
-
-        for (;;) {
-                _cleanup_fclose_ FILE *proc_self_mountinfo = NULL;
-                _cleanup_set_free_free_ Set *todo = NULL;
-                bool top_autofs = false;
-                char *x;
-                unsigned long orig_flags;
-
-                todo = set_new(&string_hash_ops);
-                if (!todo)
-                        return -ENOMEM;
-
-                proc_self_mountinfo = fopen("/proc/self/mountinfo", "re");
-                if (!proc_self_mountinfo)
-                        return -errno;
-
-                for (;;) {
-                        _cleanup_free_ char *path = NULL, *p = NULL, *type = NULL;
-                        int k;
-
-                        k = fscanf(proc_self_mountinfo,
-                                   "%*s "       /* (1) mount id */
-                                   "%*s "       /* (2) parent id */
-                                   "%*s "       /* (3) major:minor */
-                                   "%*s "       /* (4) root */
-                                   "%ms "       /* (5) mount point */
-                                   "%*s"        /* (6) mount options (superblock) */
-                                   "%*[^-]"     /* (7) optional fields */
-                                   "- "         /* (8) separator */
-                                   "%ms "       /* (9) file system type */
-                                   "%*s"        /* (10) mount source */
-                                   "%*s"        /* (11) mount options (bind mount) */
-                                   "%*[^\n]",   /* some rubbish at the end */
-                                   &path,
-                                   &type);
-                        if (k != 2) {
-                                if (k == EOF)
-                                        break;
-
-                                continue;
-                        }
-
-                        r = cunescape(path, UNESCAPE_RELAX, &p);
-                        if (r < 0)
-                                return r;
-
-                        /* Let's ignore autofs mounts.  If they aren't
-                         * triggered yet, we want to avoid triggering
-                         * them, as we don't make any guarantees for
-                         * future submounts anyway.  If they are
-                         * already triggered, then we will find
-                         * another entry for this. */
-                        if (streq(type, "autofs")) {
-                                top_autofs = top_autofs || path_equal(cleaned, p);
-                                continue;
-                        }
-
-                        if (path_startswith(p, cleaned) &&
-                            !set_contains(done, p)) {
-
-                                r = set_consume(todo, p);
-                                p = NULL;
-
-                                if (r == -EEXIST)
-                                        continue;
-                                if (r < 0)
-                                        return r;
-                        }
-                }
-
-                /* If we have no submounts to process anymore and if
-                 * the root is either already done, or an autofs, we
-                 * are done */
-                if (set_isempty(todo) &&
-                    (top_autofs || set_contains(done, cleaned)))
-                        return 0;
-
-                if (!set_contains(done, cleaned) &&
-                    !set_contains(todo, cleaned)) {
-                        /* The prefix directory itself is not yet a
-                         * mount, make it one. */
-                        if (mount(cleaned, cleaned, NULL, MS_BIND|MS_REC, NULL) < 0)
-                                return -errno;
-
-                        orig_flags = 0;
-                        (void) get_mount_flags(cleaned, &orig_flags);
-                        orig_flags &= ~MS_RDONLY;
-
-                        if (mount(NULL, prefix, NULL, orig_flags|MS_BIND|MS_REMOUNT|(ro ? MS_RDONLY : 0), NULL) < 0)
-                                return -errno;
-
-                        x = strdup(cleaned);
-                        if (!x)
-                                return -ENOMEM;
-
-                        r = set_consume(done, x);
-                        if (r < 0)
-                                return r;
-                }
-
-                while ((x = set_steal_first(todo))) {
-
-                        r = set_consume(done, x);
-                        if (r == -EEXIST || r == 0)
-                                continue;
-                        if (r < 0)
-                                return r;
-
-                        /* Try to reuse the original flag set, but
-                         * don't care for errors, in case of
-                         * obstructed mounts */
-                        orig_flags = 0;
-                        (void) get_mount_flags(x, &orig_flags);
-                        orig_flags &= ~MS_RDONLY;
-
-                        if (mount(NULL, x, NULL, orig_flags|MS_BIND|MS_REMOUNT|(ro ? MS_RDONLY : 0), NULL) < 0) {
-
-                                /* Deal with mount points that are
-                                 * obstructed by a later mount */
-
-                                if (errno != ENOENT)
-                                        return -errno;
-                        }
-
-                }
-        }
-}
-#endif /* NM_IGNORED */
-
-int fflush_and_check(FILE *f) {
-        assert(f);
-
-        errno = 0;
-        fflush(f);
-
-        if (ferror(f))
-                return errno ? -errno : -EIO;
-
-        return 0;
-}
-
-int tempfn_xxxxxx(const char *p, const char *extra, char **ret) {
-        const char *fn;
-        char *t;
-
-        assert(p);
-        assert(ret);
-
-        /*
-         * Turns this:
-         *         /foo/bar/waldo
-         *
-         * Into this:
-         *         /foo/bar/.#<extra>waldoXXXXXX
-         */
-
-        fn = basename(p);
-        if (!filename_is_valid(fn))
-                return -EINVAL;
-
-        if (extra == NULL)
-                extra = "";
-
-        t = new(char, strlen(p) + 2 + strlen(extra) + 6 + 1);
-        if (!t)
-                return -ENOMEM;
-
-        strcpy(stpcpy(stpcpy(stpcpy(mempcpy(t, p, fn - p), ".#"), extra), fn), "XXXXXX");
-
-        *ret = path_kill_slashes(t);
-        return 0;
-}
-
-#if 0 /* NM_IGNORED */
-int tempfn_random(const char *p, const char *extra, char **ret) {
-        const char *fn;
-        char *t, *x;
-        uint64_t u;
-        unsigned i;
-
-        assert(p);
-        assert(ret);
-
-        /*
-         * Turns this:
-         *         /foo/bar/waldo
-         *
-         * Into this:
-         *         /foo/bar/.#<extra>waldobaa2a261115984a9
-         */
-
-        fn = basename(p);
-        if (!filename_is_valid(fn))
-                return -EINVAL;
-
-        if (!extra)
-                extra = "";
-
-        t = new(char, strlen(p) + 2 + strlen(extra) + 16 + 1);
-        if (!t)
-                return -ENOMEM;
-
-        x = stpcpy(stpcpy(stpcpy(mempcpy(t, p, fn - p), ".#"), extra), fn);
-
-        u = random_u64();
-        for (i = 0; i < 16; i++) {
-                *(x++) = hexchar(u & 0xF);
-                u >>= 4;
-        }
-
-        *x = 0;
-
-        *ret = path_kill_slashes(t);
-        return 0;
-}
-
-int tempfn_random_child(const char *p, const char *extra, char **ret) {
-        char *t, *x;
-        uint64_t u;
-        unsigned i;
-
-        assert(p);
-        assert(ret);
-
-        /* Turns this:
-         *         /foo/bar/waldo
-         * Into this:
-         *         /foo/bar/waldo/.#<extra>3c2b6219aa75d7d0
-         */
-
-        if (!extra)
-                extra = "";
-
-        t = new(char, strlen(p) + 3 + strlen(extra) + 16 + 1);
-        if (!t)
-                return -ENOMEM;
-
-        x = stpcpy(stpcpy(stpcpy(t, p), "/.#"), extra);
-
-        u = random_u64();
-        for (i = 0; i < 16; i++) {
-                *(x++) = hexchar(u & 0xF);
-                u >>= 4;
-        }
-
-        *x = 0;
-
-        *ret = path_kill_slashes(t);
-        return 0;
-}
-
-int take_password_lock(const char *root) {
-
-        struct flock flock = {
-                .l_type = F_WRLCK,
-                .l_whence = SEEK_SET,
-                .l_start = 0,
-                .l_len = 0,
-        };
-
-        const char *path;
-        int fd, r;
-
-        /* This is roughly the same as lckpwdf(), but not as awful. We
-         * don't want to use alarm() and signals, hence we implement
-         * our own trivial version of this.
-         *
-         * Note that shadow-utils also takes per-database locks in
-         * addition to lckpwdf(). However, we don't given that they
-         * are redundant as they they invoke lckpwdf() first and keep
-         * it during everything they do. The per-database locks are
-         * awfully racy, and thus we just won't do them. */
-
-        if (root)
-                path = strjoina(root, "/etc/.pwd.lock");
-        else
-                path = "/etc/.pwd.lock";
-
-        fd = open(path, O_WRONLY|O_CREAT|O_CLOEXEC|O_NOCTTY|O_NOFOLLOW, 0600);
-        if (fd < 0)
-                return -errno;
-
-        r = fcntl(fd, F_SETLKW, &flock);
-        if (r < 0) {
-                safe_close(fd);
-                return -errno;
-        }
-
-        return fd;
-}
-
-int is_symlink(const char *path) {
-        struct stat info;
-
-        if (lstat(path, &info) < 0)
-                return -errno;
-
-        return !!S_ISLNK(info.st_mode);
-}
-
-int is_dir(const char* path, bool follow) {
-        struct stat st;
-        int r;
-
-        if (follow)
-                r = stat(path, &st);
-        else
-                r = lstat(path, &st);
-        if (r < 0)
-                return -errno;
-
-        return !!S_ISDIR(st.st_mode);
-}
-
-int is_device_node(const char *path) {
-        struct stat info;
-
-        if (lstat(path, &info) < 0)
-                return -errno;
-
-        return !!(S_ISBLK(info.st_mode) || S_ISCHR(info.st_mode));
-}
-
-int extract_first_word(const char **p, char **ret, const char *separators, ExtractFlags flags) {
-        _cleanup_free_ char *s = NULL;
-        size_t allocated = 0, sz = 0;
-        int r;
-
-        enum {
-                START,
-                VALUE,
-                VALUE_ESCAPE,
-                SINGLE_QUOTE,
-                SINGLE_QUOTE_ESCAPE,
-                DOUBLE_QUOTE,
-                DOUBLE_QUOTE_ESCAPE,
-                SEPARATOR,
-        } state = START;
-
-        assert(p);
-        assert(ret);
-
-        if (!separators)
-                separators = WHITESPACE;
-
-        /* Bail early if called after last value or with no input */
-        if (!*p)
-                goto finish_force_terminate;
-
-        /* Parses the first word of a string, and returns it in
-         * *ret. Removes all quotes in the process. When parsing fails
-         * (because of an uneven number of quotes or similar), leaves
-         * the pointer *p at the first invalid character. */
-
-        for (;;) {
-                char c = **p;
-
-                switch (state) {
-
-                case START:
-                        if (flags & EXTRACT_DONT_COALESCE_SEPARATORS)
-                                if (!GREEDY_REALLOC(s, allocated, sz+1))
-                                        return -ENOMEM;
-
-                        if (c == 0)
-                                goto finish_force_terminate;
-                        else if (strchr(separators, c)) {
-                                if (flags & EXTRACT_DONT_COALESCE_SEPARATORS) {
-                                        (*p) ++;
-                                        goto finish_force_next;
-                                }
-                                break;
-                        }
-
-                        /* We found a non-blank character, so we will always
-                         * want to return a string (even if it is empty),
-                         * allocate it here. */
-                        if (!GREEDY_REALLOC(s, allocated, sz+1))
-                                return -ENOMEM;
-
-                        state = VALUE;
-                        /* fallthrough */
-
-                case VALUE:
-                        if (c == 0)
-                                goto finish_force_terminate;
-                        else if (c == '\'' && (flags & EXTRACT_QUOTES))
-                                state = SINGLE_QUOTE;
-                        else if (c == '\\')
-                                state = VALUE_ESCAPE;
-                        else if (c == '\"' && (flags & EXTRACT_QUOTES))
-                                state = DOUBLE_QUOTE;
-                        else if (strchr(separators, c)) {
-                                if (flags & EXTRACT_DONT_COALESCE_SEPARATORS) {
-                                        (*p) ++;
-                                        goto finish_force_next;
-                                }
-                                state = SEPARATOR;
-                        } else {
-                                if (!GREEDY_REALLOC(s, allocated, sz+2))
-                                        return -ENOMEM;
-
-                                s[sz++] = c;
-                        }
-
-                        break;
-
-                case SINGLE_QUOTE:
-                        if (c == 0) {
-                                if (flags & EXTRACT_RELAX)
-                                        goto finish_force_terminate;
-                                return -EINVAL;
-                        } else if (c == '\'')
-                                state = VALUE;
-                        else if (c == '\\')
-                                state = SINGLE_QUOTE_ESCAPE;
-                        else {
-                                if (!GREEDY_REALLOC(s, allocated, sz+2))
-                                        return -ENOMEM;
-
-                                s[sz++] = c;
-                        }
-
-                        break;
-
-                case DOUBLE_QUOTE:
-                        if (c == 0)
-                                return -EINVAL;
-                        else if (c == '\"')
-                                state = VALUE;
-                        else if (c == '\\')
-                                state = DOUBLE_QUOTE_ESCAPE;
-                        else {
-                                if (!GREEDY_REALLOC(s, allocated, sz+2))
-                                        return -ENOMEM;
-
-                                s[sz++] = c;
-                        }
-
-                        break;
-
-                case SINGLE_QUOTE_ESCAPE:
-                case DOUBLE_QUOTE_ESCAPE:
-                case VALUE_ESCAPE:
-                        if (!GREEDY_REALLOC(s, allocated, sz+7))
-                                return -ENOMEM;
-
-                        if (c == 0) {
-                                if ((flags & EXTRACT_CUNESCAPE_RELAX) &&
-                                    (state == VALUE_ESCAPE || flags & EXTRACT_RELAX)) {
-                                        /* If we find an unquoted trailing backslash and we're in
-                                         * EXTRACT_CUNESCAPE_RELAX mode, keep it verbatim in the
-                                         * output.
-                                         *
-                                         * Unbalanced quotes will only be allowed in EXTRACT_RELAX
-                                         * mode, EXTRACT_CUNESCAPE_RELAX mode does not allow them.
-                                         */
-                                        s[sz++] = '\\';
-                                        goto finish_force_terminate;
-                                }
-                                if (flags & EXTRACT_RELAX)
-                                        goto finish_force_terminate;
-                                return -EINVAL;
-                        }
-
-                        if (flags & EXTRACT_CUNESCAPE) {
-                                uint32_t u;
-
-                                r = cunescape_one(*p, (size_t) -1, &c, &u);
-                                if (r < 0) {
-                                        if (flags & EXTRACT_CUNESCAPE_RELAX) {
-                                                s[sz++] = '\\';
-                                                s[sz++] = c;
-                                                goto end_escape;
-                                        }
-                                        return -EINVAL;
-                                }
-
-                                (*p) += r - 1;
-
-                                if (c != 0)
-                                        s[sz++] = c; /* normal explicit char */
-                                else
-                                        sz += utf8_encode_unichar(s + sz, u); /* unicode chars we'll encode as utf8 */
-                        } else
-                                s[sz++] = c;
-
-end_escape:
-                        state = (state == SINGLE_QUOTE_ESCAPE) ? SINGLE_QUOTE :
-                                (state == DOUBLE_QUOTE_ESCAPE) ? DOUBLE_QUOTE :
-                                VALUE;
-                        break;
-
-                case SEPARATOR:
-                        if (c == 0)
-                                goto finish_force_terminate;
-                        if (!strchr(separators, c))
-                                goto finish;
-                        break;
-                }
-
-                (*p) ++;
-        }
-
-finish_force_terminate:
-        *p = NULL;
-finish:
-        if (!s) {
-                *p = NULL;
-                *ret = NULL;
-                return 0;
-        }
-
-finish_force_next:
-        s[sz] = 0;
-        *ret = s;
-        s = NULL;
-
-        return 1;
-}
-
-int extract_first_word_and_warn(
-                const char **p,
-                char **ret,
-                const char *separators,
-                ExtractFlags flags,
-                const char *unit,
-                const char *filename,
-                unsigned line,
-                const char *rvalue) {
-
-        /* Try to unquote it, if it fails, warn about it and try again but this
-         * time using EXTRACT_CUNESCAPE_RELAX to keep the backslashes verbatim
-         * in invalid escape sequences. */
-        const char *save;
-        int r;
-
-        save = *p;
-        r = extract_first_word(p, ret, separators, flags);
-        if (r < 0 && !(flags & EXTRACT_CUNESCAPE_RELAX)) {
-
-                /* Retry it with EXTRACT_CUNESCAPE_RELAX. */
-                *p = save;
-                r = extract_first_word(p, ret, separators, flags|EXTRACT_CUNESCAPE_RELAX);
-                if (r < 0)
-                        log_syntax(unit, LOG_ERR, filename, line, r, "Unbalanced quoting in command line, ignoring: \"%s\"", rvalue);
-                else
-                        log_syntax(unit, LOG_WARNING, filename, line, 0, "Invalid escape sequences in command line: \"%s\"", rvalue);
-        }
-
-        return r;
-}
-
-int extract_many_words(const char **p, const char *separators, ExtractFlags flags, ...) {
-        va_list ap;
-        char **l;
-        int n = 0, i, c, r;
-
-        /* Parses a number of words from a string, stripping any
-         * quotes if necessary. */
-
-        assert(p);
-
-        /* Count how many words are expected */
-        va_start(ap, flags);
-        for (;;) {
-                if (!va_arg(ap, char **))
-                        break;
-                n++;
-        }
-        va_end(ap);
-
-        if (n <= 0)
-                return 0;
-
-        /* Read all words into a temporary array */
-        l = newa0(char*, n);
-        for (c = 0; c < n; c++) {
-
-                r = extract_first_word(p, &l[c], separators, flags);
-                if (r < 0) {
-                        int j;
-
-                        for (j = 0; j < c; j++)
-                                free(l[j]);
-
-                        return r;
-                }
-
-                if (r == 0)
-                        break;
-        }
-
-        /* If we managed to parse all words, return them in the passed
-         * in parameters */
-        va_start(ap, flags);
-        for (i = 0; i < n; i++) {
-                char **v;
-
-                v = va_arg(ap, char **);
-                assert(v);
-
-                *v = l[i];
-        }
-        va_end(ap);
-
-        return c;
-}
-
-int free_and_strdup(char **p, const char *s) {
-        char *t;
-
-        assert(p);
-
-        /* Replaces a string pointer with an strdup()ed new string,
-         * possibly freeing the old one. */
-
-        if (streq_ptr(*p, s))
-                return 0;
-
-        if (s) {
-                t = strdup(s);
-                if (!t)
-                        return -ENOMEM;
-        } else
-                t = NULL;
-
-        free(*p);
-        *p = t;
-
-        return 1;
-}
-
-int ptsname_malloc(int fd, char **ret) {
-        size_t l = 100;
-
-        assert(fd >= 0);
-        assert(ret);
-
-        for (;;) {
-                char *c;
-
-                c = new(char, l);
-                if (!c)
-                        return -ENOMEM;
-
-                if (ptsname_r(fd, c, l) == 0) {
-                        *ret = c;
-                        return 0;
-                }
-                if (errno != ERANGE) {
-                        free(c);
-                        return -errno;
-                }
-
-                free(c);
-                l *= 2;
-        }
-}
-
-int openpt_in_namespace(pid_t pid, int flags) {
-        _cleanup_close_ int pidnsfd = -1, mntnsfd = -1, usernsfd = -1, rootfd = -1;
-        _cleanup_close_pair_ int pair[2] = { -1, -1 };
-        siginfo_t si;
-        pid_t child;
-        int r;
-
-        assert(pid > 0);
-
-        r = namespace_open(pid, &pidnsfd, &mntnsfd, NULL, &usernsfd, &rootfd);
-        if (r < 0)
-                return r;
-
-        if (socketpair(AF_UNIX, SOCK_DGRAM, 0, pair) < 0)
-                return -errno;
-
-        child = fork();
-        if (child < 0)
-                return -errno;
-
-        if (child == 0) {
-                int master;
-
-                pair[0] = safe_close(pair[0]);
-
-                r = namespace_enter(pidnsfd, mntnsfd, -1, usernsfd, rootfd);
-                if (r < 0)
-                        _exit(EXIT_FAILURE);
-
-                master = posix_openpt(flags);
-                if (master < 0)
-                        _exit(EXIT_FAILURE);
-
-                if (unlockpt(master) < 0)
-                        _exit(EXIT_FAILURE);
-
-                if (send_one_fd(pair[1], master, 0) < 0)
-                        _exit(EXIT_FAILURE);
-
-                _exit(EXIT_SUCCESS);
-        }
-
-        pair[1] = safe_close(pair[1]);
-
-        r = wait_for_terminate(child, &si);
-        if (r < 0)
-                return r;
-        if (si.si_code != CLD_EXITED || si.si_status != EXIT_SUCCESS)
-                return -EIO;
-
-        return receive_one_fd(pair[0], 0);
-}
-
-ssize_t fgetxattrat_fake(int dirfd, const char *filename, const char *attribute, void *value, size_t size, int flags) {
-        char fn[strlen("/proc/self/fd/") + DECIMAL_STR_MAX(int) + 1];
-        _cleanup_close_ int fd = -1;
-        ssize_t l;
-
-        /* The kernel doesn't have a fgetxattrat() command, hence let's emulate one */
-
-        fd = openat(dirfd, filename, O_RDONLY|O_CLOEXEC|O_NOCTTY|O_PATH|(flags & AT_SYMLINK_NOFOLLOW ? O_NOFOLLOW : 0));
-        if (fd < 0)
-                return -errno;
-
-        xsprintf(fn, "/proc/self/fd/%i", fd);
-
-        l = getxattr(fn, attribute, value, size);
-        if (l < 0)
-                return -errno;
-
-        return l;
-}
-
-static int parse_crtime(le64_t le, usec_t *usec) {
-        uint64_t u;
-
-        assert(usec);
-
-        u = le64toh(le);
-        if (u == 0 || u == (uint64_t) -1)
-                return -EIO;
-
-        *usec = (usec_t) u;
-        return 0;
-}
-
-int fd_getcrtime(int fd, usec_t *usec) {
-        le64_t le;
-        ssize_t n;
-
-        assert(fd >= 0);
-        assert(usec);
-
-        /* Until Linux gets a real concept of birthtime/creation time,
-         * let's fake one with xattrs */
-
-        n = fgetxattr(fd, "user.crtime_usec", &le, sizeof(le));
-        if (n < 0)
-                return -errno;
-        if (n != sizeof(le))
-                return -EIO;
-
-        return parse_crtime(le, usec);
-}
-
-int fd_getcrtime_at(int dirfd, const char *name, usec_t *usec, int flags) {
-        le64_t le;
-        ssize_t n;
-
-        n = fgetxattrat_fake(dirfd, name, "user.crtime_usec", &le, sizeof(le), flags);
-        if (n < 0)
-                return -errno;
-        if (n != sizeof(le))
-                return -EIO;
-
-        return parse_crtime(le, usec);
-}
-
-int path_getcrtime(const char *p, usec_t *usec) {
-        le64_t le;
-        ssize_t n;
-
-        assert(p);
-        assert(usec);
-
-        n = getxattr(p, "user.crtime_usec", &le, sizeof(le));
-        if (n < 0)
-                return -errno;
-        if (n != sizeof(le))
-                return -EIO;
-
-        return parse_crtime(le, usec);
-}
-
-int fd_setcrtime(int fd, usec_t usec) {
-        le64_t le;
-
-        assert(fd >= 0);
-
-        if (usec <= 0)
-                usec = now(CLOCK_REALTIME);
-
-        le = htole64((uint64_t) usec);
-        if (fsetxattr(fd, "user.crtime_usec", &le, sizeof(le), 0) < 0)
-                return -errno;
-
-        return 0;
-}
-
-int same_fd(int a, int b) {
-        struct stat sta, stb;
-        pid_t pid;
-        int r, fa, fb;
-
-        assert(a >= 0);
-        assert(b >= 0);
-
-        /* Compares two file descriptors. Note that semantics are
-         * quite different depending on whether we have kcmp() or we
-         * don't. If we have kcmp() this will only return true for
-         * dup()ed file descriptors, but not otherwise. If we don't
-         * have kcmp() this will also return true for two fds of the same
-         * file, created by separate open() calls. Since we use this
-         * call mostly for filtering out duplicates in the fd store
-         * this difference hopefully doesn't matter too much. */
-
-        if (a == b)
-                return true;
-
-        /* Try to use kcmp() if we have it. */
-        pid = getpid();
-        r = kcmp(pid, pid, KCMP_FILE, a, b);
-        if (r == 0)
-                return true;
-        if (r > 0)
-                return false;
-        if (errno != ENOSYS)
-                return -errno;
-
-        /* We don't have kcmp(), use fstat() instead. */
-        if (fstat(a, &sta) < 0)
-                return -errno;
-
-        if (fstat(b, &stb) < 0)
-                return -errno;
-
-        if ((sta.st_mode & S_IFMT) != (stb.st_mode & S_IFMT))
-                return false;
-
-        /* We consider all device fds different, since two device fds
-         * might refer to quite different device contexts even though
-         * they share the same inode and backing dev_t. */
-
-        if (S_ISCHR(sta.st_mode) || S_ISBLK(sta.st_mode))
-                return false;
-
-        if (sta.st_dev != stb.st_dev || sta.st_ino != stb.st_ino)
-                return false;
-
-        /* The fds refer to the same inode on disk, let's also check
-         * if they have the same fd flags. This is useful to
-         * distinguish the read and write side of a pipe created with
-         * pipe(). */
-        fa = fcntl(a, F_GETFL);
-        if (fa < 0)
-                return -errno;
-
-        fb = fcntl(b, F_GETFL);
-        if (fb < 0)
-                return -errno;
-
-        return fa == fb;
-}
-
-int chattr_fd(int fd, unsigned value, unsigned mask) {
-        unsigned old_attr, new_attr;
-        struct stat st;
-
-        assert(fd >= 0);
-
-        if (fstat(fd, &st) < 0)
-                return -errno;
-
-        /* Explicitly check whether this is a regular file or
-         * directory. If it is anything else (such as a device node or
-         * fifo), then the ioctl will not hit the file systems but
-         * possibly drivers, where the ioctl might have different
-         * effects. Notably, DRM is using the same ioctl() number. */
-
-        if (!S_ISDIR(st.st_mode) && !S_ISREG(st.st_mode))
-                return -ENOTTY;
-
-        if (mask == 0)
-                return 0;
-
-        if (ioctl(fd, FS_IOC_GETFLAGS, &old_attr) < 0)
-                return -errno;
-
-        new_attr = (old_attr & ~mask) | (value & mask);
-        if (new_attr == old_attr)
-                return 0;
-
-        if (ioctl(fd, FS_IOC_SETFLAGS, &new_attr) < 0)
-                return -errno;
-
-        return 1;
-}
-
-int chattr_path(const char *p, unsigned value, unsigned mask) {
-        _cleanup_close_ int fd = -1;
-
-        assert(p);
-
-        if (mask == 0)
-                return 0;
-
-        fd = open(p, O_RDONLY|O_CLOEXEC|O_NOCTTY|O_NOFOLLOW);
-        if (fd < 0)
-                return -errno;
-
-        return chattr_fd(fd, value, mask);
-}
-
-int read_attr_fd(int fd, unsigned *ret) {
-        struct stat st;
-
-        assert(fd >= 0);
-
-        if (fstat(fd, &st) < 0)
-                return -errno;
-
-        if (!S_ISDIR(st.st_mode) && !S_ISREG(st.st_mode))
-                return -ENOTTY;
-
-        if (ioctl(fd, FS_IOC_GETFLAGS, ret) < 0)
-                return -errno;
-
-        return 0;
-}
-
-int read_attr_path(const char *p, unsigned *ret) {
-        _cleanup_close_ int fd = -1;
-
-        assert(p);
-        assert(ret);
-
-        fd = open(p, O_RDONLY|O_CLOEXEC|O_NOCTTY|O_NOFOLLOW);
-        if (fd < 0)
-                return -errno;
-
-        return read_attr_fd(fd, ret);
-}
-
-static size_t nul_length(const uint8_t *p, size_t sz) {
-        size_t n = 0;
-
-        while (sz > 0) {
-                if (*p != 0)
-                        break;
-
-                n++;
-                p++;
-                sz--;
-        }
-
-        return n;
-}
-
-ssize_t sparse_write(int fd, const void *p, size_t sz, size_t run_length) {
-        const uint8_t *q, *w, *e;
-        ssize_t l;
-
-        q = w = p;
-        e = q + sz;
-        while (q < e) {
-                size_t n;
-
-                n = nul_length(q, e - q);
-
-                /* If there are more than the specified run length of
-                 * NUL bytes, or if this is the beginning or the end
-                 * of the buffer, then seek instead of write */
-                if ((n > run_length) ||
-                    (n > 0 && q == p) ||
-                    (n > 0 && q + n >= e)) {
-                        if (q > w) {
-                                l = write(fd, w, q - w);
-                                if (l < 0)
-                                        return -errno;
-                                if (l != q -w)
-                                        return -EIO;
-                        }
-
-                        if (lseek(fd, n, SEEK_CUR) == (off_t) -1)
-                                return -errno;
-
-                        q += n;
-                        w = q;
-                } else if (n > 0)
-                        q += n;
-                else
-                        q ++;
-        }
-
-        if (q > w) {
-                l = write(fd, w, q - w);
-                if (l < 0)
-                        return -errno;
-                if (l != q - w)
-                        return -EIO;
-        }
-
-        return q - (const uint8_t*) p;
-}
-
-void sigkill_wait(pid_t *pid) {
-        if (!pid)
-                return;
-        if (*pid <= 1)
-                return;
-
-        if (kill(*pid, SIGKILL) > 0)
-                (void) wait_for_terminate(*pid, NULL);
-}
-
-int syslog_parse_priority(const char **p, int *priority, bool with_facility) {
-        int a = 0, b = 0, c = 0;
-        int k;
-
-        assert(p);
-        assert(*p);
-        assert(priority);
-
-        if ((*p)[0] != '<')
-                return 0;
-
-        if (!strchr(*p, '>'))
-                return 0;
-
-        if ((*p)[2] == '>') {
-                c = undecchar((*p)[1]);
-                k = 3;
-        } else if ((*p)[3] == '>') {
-                b = undecchar((*p)[1]);
-                c = undecchar((*p)[2]);
-                k = 4;
-        } else if ((*p)[4] == '>') {
-                a = undecchar((*p)[1]);
-                b = undecchar((*p)[2]);
-                c = undecchar((*p)[3]);
-                k = 5;
-        } else
-                return 0;
-
-        if (a < 0 || b < 0 || c < 0 ||
-            (!with_facility && (a || b || c > 7)))
-                return 0;
-
-        if (with_facility)
-                *priority = a*100 + b*10 + c;
-        else
-                *priority = (*priority & LOG_FACMASK) | c;
-
-        *p += k;
-        return 1;
-}
-#endif /* NM_IGNORED */
-
-ssize_t string_table_lookup(const char * const *table, size_t len, const char *key) {
-        size_t i;
-=======
->>>>>>> aa9d0d14
-
-                        return -errno;
-                }
-
-                fd = openat(device, "type", O_RDONLY|O_CLOEXEC|O_NOCTTY);
-                if (fd < 0) {
-                        if (errno == ENOENT)
-                                continue;
-
-                        return -errno;
-                }
-
-<<<<<<< HEAD
-#if 0 /* NM_IGNORED */
-void cmsg_close_all(struct msghdr *mh) {
-        struct cmsghdr *cmsg;
-=======
-                n = read(fd, contents, sizeof(contents));
-                if (n < 0)
-                        return -errno;
->>>>>>> aa9d0d14
-
-                if (n != 6 || memcmp(contents, "Mains\n", 6))
-                        continue;
-
-                safe_close(fd);
-                fd = openat(device, "online", O_RDONLY|O_CLOEXEC|O_NOCTTY);
-                if (fd < 0) {
-                        if (errno == ENOENT)
-                                continue;
-
-                        return -errno;
-                }
-
-                n = read(fd, contents, sizeof(contents));
-                if (n < 0)
-                        return -errno;
-
-                if (n != 2 || contents[1] != '\n')
-                        return -EIO;
-
-                if (contents[0] == '1') {
-                        found_online = true;
-                        break;
-                } else if (contents[0] == '0')
-                        found_offline = true;
-                else
-                        return -EIO;
-        }
-
-        return found_online || !found_offline;
-}
-
-bool id128_is_valid(const char *s) {
-        size_t i, l;
-
-<<<<<<< HEAD
-        return 0;
-}
-#endif /* NM_IGNORED */
-=======
-        l = strlen(s);
-        if (l == 32) {
->>>>>>> aa9d0d14
-
-                /* Simple formatted 128bit hex string */
-
-                for (i = 0; i < l; i++) {
-                        char c = s[i];
-
-                        if (!(c >= '0' && c <= '9') &&
-                            !(c >= 'a' && c <= 'z') &&
-                            !(c >= 'A' && c <= 'Z'))
-                                return false;
-                }
-
-        } else if (l == 36) {
-
-                /* Formatted UUID */
-
-                for (i = 0; i < l; i++) {
-                        char c = s[i];
-
-                        if ((i == 8 || i == 13 || i == 18 || i == 23)) {
-                                if (c != '-')
-                                        return false;
-                        } else {
-                                if (!(c >= '0' && c <= '9') &&
-                                    !(c >= 'a' && c <= 'z') &&
-                                    !(c >= 'A' && c <= 'Z'))
-                                        return false;
-                        }
-                }
-
-        } else
-                return false;
-
-        return true;
-}
-
-<<<<<<< HEAD
-#if 0 /* NM_IGNORED */
-char *shell_maybe_quote(const char *s) {
-=======
-int container_get_leader(const char *machine, pid_t *pid) {
-        _cleanup_free_ char *s = NULL, *class = NULL;
->>>>>>> aa9d0d14
-        const char *p;
-        pid_t leader;
-        int r;
-
-        assert(machine);
-        assert(pid);
-
-        if (!machine_name_is_valid(machine))
-                return -EINVAL;
-
-        p = strjoina("/run/systemd/machines/", machine);
-        r = parse_env_file(p, NEWLINE, "LEADER", &s, "CLASS", &class, NULL);
-        if (r == -ENOENT)
-                return -EHOSTDOWN;
-        if (r < 0)
-                return r;
-        if (!s)
-                return -EIO;
-
-        if (!streq_ptr(class, "container"))
-                return -EIO;
-
-        r = parse_pid(s, &leader);
-        if (r < 0)
-                return r;
-        if (leader <= 1)
-                return -EIO;
-
-        *pid = leader;
-        return 0;
-}
-
-int namespace_open(pid_t pid, int *pidns_fd, int *mntns_fd, int *netns_fd, int *userns_fd, int *root_fd) {
-        _cleanup_close_ int pidnsfd = -1, mntnsfd = -1, netnsfd = -1, usernsfd = -1;
-        int rfd = -1;
-
-        assert(pid >= 0);
-
-        if (mntns_fd) {
-                const char *mntns;
-
-                mntns = procfs_file_alloca(pid, "ns/mnt");
-                mntnsfd = open(mntns, O_RDONLY|O_NOCTTY|O_CLOEXEC);
-                if (mntnsfd < 0)
-                        return -errno;
-        }
-
-        if (pidns_fd) {
-                const char *pidns;
-
-                pidns = procfs_file_alloca(pid, "ns/pid");
-                pidnsfd = open(pidns, O_RDONLY|O_NOCTTY|O_CLOEXEC);
-                if (pidnsfd < 0)
-                        return -errno;
-        }
-
-        if (netns_fd) {
-                const char *netns;
-
-                netns = procfs_file_alloca(pid, "ns/net");
-                netnsfd = open(netns, O_RDONLY|O_NOCTTY|O_CLOEXEC);
-                if (netnsfd < 0)
-                        return -errno;
-        }
-
-        if (userns_fd) {
-                const char *userns;
-
-                userns = procfs_file_alloca(pid, "ns/user");
-                usernsfd = open(userns, O_RDONLY|O_NOCTTY|O_CLOEXEC);
-                if (usernsfd < 0 && errno != ENOENT)
-                        return -errno;
-        }
-
-        if (root_fd) {
-                const char *root;
-
-                root = procfs_file_alloca(pid, "root");
-                rfd = open(root, O_RDONLY|O_NOCTTY|O_CLOEXEC|O_DIRECTORY);
-                if (rfd < 0)
-                        return -errno;
-        }
-
-        if (pidns_fd)
-                *pidns_fd = pidnsfd;
-
-        if (mntns_fd)
-                *mntns_fd = mntnsfd;
-
-        if (netns_fd)
-                *netns_fd = netnsfd;
-
-        if (userns_fd)
-                *userns_fd = usernsfd;
-
-        if (root_fd)
-                *root_fd = rfd;
-
-        pidnsfd = mntnsfd = netnsfd = usernsfd = -1;
-
-        return 0;
-}
-
-int namespace_enter(int pidns_fd, int mntns_fd, int netns_fd, int userns_fd, int root_fd) {
-        if (userns_fd >= 0) {
-                /* Can't setns to your own userns, since then you could
-                 * escalate from non-root to root in your own namespace, so
-                 * check if namespaces equal before attempting to enter. */
-                _cleanup_free_ char *userns_fd_path = NULL;
-                int r;
-                if (asprintf(&userns_fd_path, "/proc/self/fd/%d", userns_fd) < 0)
-                        return -ENOMEM;
-
-                r = files_same(userns_fd_path, "/proc/self/ns/user");
-                if (r < 0)
-                        return r;
-                if (r)
-                        userns_fd = -1;
-        }
-
-        if (pidns_fd >= 0)
-                if (setns(pidns_fd, CLONE_NEWPID) < 0)
-                        return -errno;
-
-        if (mntns_fd >= 0)
-                if (setns(mntns_fd, CLONE_NEWNS) < 0)
-                        return -errno;
-
-        if (netns_fd >= 0)
-                if (setns(netns_fd, CLONE_NEWNET) < 0)
-                        return -errno;
-
-        if (userns_fd >= 0)
-                if (setns(userns_fd, CLONE_NEWUSER) < 0)
-                        return -errno;
-
-        if (root_fd >= 0) {
-                if (fchdir(root_fd) < 0)
-                        return -errno;
-
-                if (chroot(".") < 0)
-                        return -errno;
-        }
-
-        return reset_uid_gid();
-}
-
-uint64_t physical_memory(void) {
-        long mem;
-
-        /* We return this as uint64_t in case we are running as 32bit
-         * process on a 64bit kernel with huge amounts of memory */
-
-        mem = sysconf(_SC_PHYS_PAGES);
-        assert(mem > 0);
-
-        return (uint64_t) mem * (uint64_t) page_size();
-}
-
-int update_reboot_param_file(const char *param) {
-        int r = 0;
-
-        if (param) {
-                r = write_string_file(REBOOT_PARAM_FILE, param, WRITE_STRING_FILE_CREATE);
-                if (r < 0)
-                        return log_error_errno(r, "Failed to write reboot param to "REBOOT_PARAM_FILE": %m");
-        } else
-                (void) unlink(REBOOT_PARAM_FILE);
-
-        return 0;
-}
-
 int version(void) {
         puts(PACKAGE_STRING "\n"
              SYSTEMD_FEATURES);
         return 0;
-<<<<<<< HEAD
-}
-
-bool fdname_is_valid(const char *s) {
-        const char *p;
-
-        /* Validates a name for $LISTEN_FDNAMES. We basically allow
-         * everything ASCII that's not a control character. Also, as
-         * special exception the ":" character is not allowed, as we
-         * use that as field separator in $LISTEN_FDNAMES.
-         *
-         * Note that the empty string is explicitly allowed
-         * here. However, we limit the length of the names to 255
-         * characters. */
-
-        if (!s)
-                return false;
-
-        for (p = s; *p; p++) {
-                if (*p < ' ')
-                        return false;
-                if (*p >= 127)
-                        return false;
-                if (*p == ':')
-                        return false;
-        }
-
-        return p - s < 256;
-}
-#endif /* NM_IGNORED */
-=======
-}
->>>>>>> aa9d0d14
+}
+#endif /* NM_IGNORED */