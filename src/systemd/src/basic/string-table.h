--- conflicted
+++ resolved
@@ -22,12 +22,9 @@
   along with systemd; If not, see <http://www.gnu.org/licenses/>.
 ***/
 
-<<<<<<< HEAD
 #include "nm-sd-adapt.h"
 
-=======
 #include <errno.h>
->>>>>>> 606ad7e6
 #include <stddef.h>
 #include <stdio.h>
 #include <string.h>
