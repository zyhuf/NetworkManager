--- conflicted
+++ resolved
@@ -756,42 +756,5 @@
                 return -ENXIO;
 
         return parse_boolean(e);
-<<<<<<< HEAD
-}
-
-int serialize_environment(FILE *f, char **environment) {
-        char **e;
-
-        STRV_FOREACH(e, environment) {
-                _cleanup_free_ char *ce;
-
-                ce = cescape(*e);
-                if (!ce)
-                        return -ENOMEM;
-
-                fprintf(f, "env=%s\n", ce);
-        }
-
-        /* caller should call ferror() */
-
-        return 0;
-}
-
-int deserialize_environment(char ***environment, const char *line) {
-        char *uce;
-        int r;
-
-        assert(line);
-        assert(environment);
-
-        assert(startswith(line, "env="));
-        r = cunescape(line + 4, 0, &uce);
-        if (r < 0)
-                return r;
-
-        return strv_env_replace(environment, uce);
-}
-#endif /* NM_IGNORED */
-=======
-}
->>>>>>> 5437448a
+}
+#endif /* NM_IGNORED */