/* SPDX-License-Identifier: LGPL-2.1+ */

#include "nm-sd-adapt.h"

#include <arpa/inet.h>
#include <errno.h>
#include <limits.h>
#include <net/if.h>
#include <netdb.h>
#include <netinet/ip.h>
#include <poll.h>
#include <stddef.h>
#include <stdint.h>
#include <stdio.h>
#include <stdlib.h>
#include <string.h>
#include <unistd.h>

#include "alloc-util.h"
#include "fd-util.h"
#include "fileio.h"
#include "format-util.h"
#include "log.h"
#include "macro.h"
#include "missing.h"
#include "parse-util.h"
#include "path-util.h"
#include "process-util.h"
#include "socket-util.h"
#include "string-table.h"
#include "string-util.h"
#include "strv.h"
#include "user-util.h"
#include "utf8.h"
#include "util.h"

#if 0 /* NM_IGNORED */
#if ENABLE_IDN
#  define IDN_FLAGS NI_IDN
#else
#  define IDN_FLAGS 0
#endif

static const char* const socket_address_type_table[] = {
        [SOCK_STREAM] = "Stream",
        [SOCK_DGRAM] = "Datagram",
        [SOCK_RAW] = "Raw",
        [SOCK_RDM] = "ReliableDatagram",
        [SOCK_SEQPACKET] = "SequentialPacket",
        [SOCK_DCCP] = "DatagramCongestionControl",
};

DEFINE_STRING_TABLE_LOOKUP(socket_address_type, int);

int socket_address_parse(SocketAddress *a, const char *s) {
        _cleanup_free_ char *n = NULL;
        char *e;
        int r;

        assert(a);
        assert(s);

        *a = (SocketAddress) {
                .type = SOCK_STREAM,
        };

        if (*s == '[') {
                uint16_t port;

                /* IPv6 in [x:.....:z]:p notation */

                e = strchr(s+1, ']');
                if (!e)
                        return -EINVAL;

                n = strndup(s+1, e-s-1);
                if (!n)
                        return -ENOMEM;

                errno = 0;
                if (inet_pton(AF_INET6, n, &a->sockaddr.in6.sin6_addr) <= 0)
                        return errno > 0 ? -errno : -EINVAL;

                e++;
                if (*e != ':')
                        return -EINVAL;

                e++;
                r = parse_ip_port(e, &port);
                if (r < 0)
                        return r;

                a->sockaddr.in6.sin6_family = AF_INET6;
                a->sockaddr.in6.sin6_port = htobe16(port);
                a->size = sizeof(struct sockaddr_in6);

        } else if (*s == '/') {
                /* AF_UNIX socket */

                size_t l;

                l = strlen(s);
                if (l >= sizeof(a->sockaddr.un.sun_path)) /* Note that we refuse non-NUL-terminated sockets when
                                                           * parsing (the kernel itself is less strict here in what it
                                                           * accepts) */
                        return -EINVAL;

                a->sockaddr.un.sun_family = AF_UNIX;
                memcpy(a->sockaddr.un.sun_path, s, l);
                a->size = offsetof(struct sockaddr_un, sun_path) + l + 1;

        } else if (*s == '@') {
                /* Abstract AF_UNIX socket */
                size_t l;

                l = strlen(s+1);
                if (l >= sizeof(a->sockaddr.un.sun_path) - 1) /* Note that we refuse non-NUL-terminate sockets here
                                                               * when parsing, even though abstract namespace sockets
                                                               * explicitly allow embedded NUL bytes and don't consider
                                                               * them special. But it's simply annoying to debug such
                                                               * sockets. */
                        return -EINVAL;

                a->sockaddr.un.sun_family = AF_UNIX;
                memcpy(a->sockaddr.un.sun_path+1, s+1, l);
                a->size = offsetof(struct sockaddr_un, sun_path) + 1 + l;

        } else if (startswith(s, "vsock:")) {
                /* AF_VSOCK socket in vsock:cid:port notation */
                const char *cid_start = s + STRLEN("vsock:");
                unsigned port;

                e = strchr(cid_start, ':');
                if (!e)
                        return -EINVAL;

                r = safe_atou(e+1, &port);
                if (r < 0)
                        return r;

                n = strndup(cid_start, e - cid_start);
                if (!n)
                        return -ENOMEM;

                if (!isempty(n)) {
                        r = safe_atou(n, &a->sockaddr.vm.svm_cid);
                        if (r < 0)
                                return r;
                } else
                        a->sockaddr.vm.svm_cid = VMADDR_CID_ANY;

                a->sockaddr.vm.svm_family = AF_VSOCK;
                a->sockaddr.vm.svm_port = port;
                a->size = sizeof(struct sockaddr_vm);

        } else {
                uint16_t port;

                e = strchr(s, ':');
                if (e) {
                        r = parse_ip_port(e + 1, &port);
                        if (r < 0)
                                return r;

                        n = strndup(s, e-s);
                        if (!n)
                                return -ENOMEM;

                        /* IPv4 in w.x.y.z:p notation? */
                        r = inet_pton(AF_INET, n, &a->sockaddr.in.sin_addr);
                        if (r < 0)
                                return -errno;

                        if (r > 0) {
                                /* Gotcha, it's a traditional IPv4 address */
                                a->sockaddr.in.sin_family = AF_INET;
                                a->sockaddr.in.sin_port = htobe16(port);
                                a->size = sizeof(struct sockaddr_in);
                        } else {
                                unsigned idx;

                                if (strlen(n) > IF_NAMESIZE-1)
                                        return -EINVAL;

                                /* Uh, our last resort, an interface name */
                                idx = if_nametoindex(n);
                                if (idx == 0)
                                        return -EINVAL;

                                a->sockaddr.in6.sin6_family = AF_INET6;
                                a->sockaddr.in6.sin6_port = htobe16(port);
                                a->sockaddr.in6.sin6_scope_id = idx;
                                a->sockaddr.in6.sin6_addr = in6addr_any;
                                a->size = sizeof(struct sockaddr_in6);
                        }
                } else {

                        /* Just a port */
                        r = parse_ip_port(s, &port);
                        if (r < 0)
                                return r;

                        if (socket_ipv6_is_supported()) {
                                a->sockaddr.in6.sin6_family = AF_INET6;
                                a->sockaddr.in6.sin6_port = htobe16(port);
                                a->sockaddr.in6.sin6_addr = in6addr_any;
                                a->size = sizeof(struct sockaddr_in6);
                        } else {
                                a->sockaddr.in.sin_family = AF_INET;
                                a->sockaddr.in.sin_port = htobe16(port);
                                a->sockaddr.in.sin_addr.s_addr = INADDR_ANY;
                                a->size = sizeof(struct sockaddr_in);
                        }
                }
        }

        return 0;
}

int socket_address_parse_and_warn(SocketAddress *a, const char *s) {
        SocketAddress b;
        int r;

        /* Similar to socket_address_parse() but warns for IPv6 sockets when we don't support them. */

        r = socket_address_parse(&b, s);
        if (r < 0)
                return r;

        if (!socket_ipv6_is_supported() && b.sockaddr.sa.sa_family == AF_INET6) {
                log_warning("Binding to IPv6 address not available since kernel does not support IPv6.");
                return -EAFNOSUPPORT;
        }

        *a = b;
        return 0;
}

int socket_address_parse_netlink(SocketAddress *a, const char *s) {
        int family;
        unsigned group = 0;
        _cleanup_free_ char *sfamily = NULL;
        assert(a);
        assert(s);

        zero(*a);
        a->type = SOCK_RAW;

        errno = 0;
        if (sscanf(s, "%ms %u", &sfamily, &group) < 1)
                return errno > 0 ? -errno : -EINVAL;

        family = netlink_family_from_string(sfamily);
        if (family < 0)
                return -EINVAL;

        a->sockaddr.nl.nl_family = AF_NETLINK;
        a->sockaddr.nl.nl_groups = group;

        a->type = SOCK_RAW;
        a->size = sizeof(struct sockaddr_nl);
        a->protocol = family;

        return 0;
}

int socket_address_verify(const SocketAddress *a) {
        assert(a);

        switch (socket_address_family(a)) {

        case AF_INET:
                if (a->size != sizeof(struct sockaddr_in))
                        return -EINVAL;

                if (a->sockaddr.in.sin_port == 0)
                        return -EINVAL;

                if (!IN_SET(a->type, SOCK_STREAM, SOCK_DGRAM))
                        return -EINVAL;

                return 0;

        case AF_INET6:
                if (a->size != sizeof(struct sockaddr_in6))
                        return -EINVAL;

                if (a->sockaddr.in6.sin6_port == 0)
                        return -EINVAL;

                if (!IN_SET(a->type, SOCK_STREAM, SOCK_DGRAM))
                        return -EINVAL;

                return 0;

        case AF_UNIX:
                if (a->size < offsetof(struct sockaddr_un, sun_path))
                        return -EINVAL;
                if (a->size > sizeof(struct sockaddr_un)+1) /* Allow one extra byte, since getsockname() on Linux will
                                                             * append a NUL byte if we have path sockets that are above
                                                             * sun_path' full size */
                        return -EINVAL;

                if (a->size > offsetof(struct sockaddr_un, sun_path) &&
                    a->sockaddr.un.sun_path[0] != 0) { /* Only validate file system sockets here */

                        const char *e;

                        e = memchr(a->sockaddr.un.sun_path, 0, sizeof(a->sockaddr.un.sun_path));
                        if (e) {
                                /* If there's an embedded NUL byte, make sure the size of the socket addresses matches it */
                                if (a->size != offsetof(struct sockaddr_un, sun_path) + (e - a->sockaddr.un.sun_path) + 1)
                                        return -EINVAL;
                        } else {
                                /* If there's no embedded NUL byte, then then the size needs to match the whole
                                 * structure or the structure with one extra NUL byte suffixed. (Yeah, Linux is awful,
                                 * and considers both equivalent: getsockname() even extends sockaddr_un beyond its
                                 * size if the path is non NUL terminated.)*/
                                if (!IN_SET(a->size, sizeof(a->sockaddr.un.sun_path), sizeof(a->sockaddr.un.sun_path)+1))
                                        return -EINVAL;
                        }
                }

                if (!IN_SET(a->type, SOCK_STREAM, SOCK_DGRAM, SOCK_SEQPACKET))
                        return -EINVAL;

                return 0;

        case AF_NETLINK:

                if (a->size != sizeof(struct sockaddr_nl))
                        return -EINVAL;

                if (!IN_SET(a->type, SOCK_RAW, SOCK_DGRAM))
                        return -EINVAL;

                return 0;

        case AF_VSOCK:
                if (a->size != sizeof(struct sockaddr_vm))
                        return -EINVAL;

                if (!IN_SET(a->type, SOCK_STREAM, SOCK_DGRAM))
                        return -EINVAL;

                return 0;

        default:
                return -EAFNOSUPPORT;
        }
}

int socket_address_print(const SocketAddress *a, char **ret) {
        int r;

        assert(a);
        assert(ret);

        r = socket_address_verify(a);
        if (r < 0)
                return r;

        if (socket_address_family(a) == AF_NETLINK) {
                _cleanup_free_ char *sfamily = NULL;

                r = netlink_family_to_string_alloc(a->protocol, &sfamily);
                if (r < 0)
                        return r;

                r = asprintf(ret, "%s %u", sfamily, a->sockaddr.nl.nl_groups);
                if (r < 0)
                        return -ENOMEM;

                return 0;
        }

        return sockaddr_pretty(&a->sockaddr.sa, a->size, false, true, ret);
}

bool socket_address_can_accept(const SocketAddress *a) {
        assert(a);

        return
                IN_SET(a->type, SOCK_STREAM, SOCK_SEQPACKET);
}

bool socket_address_equal(const SocketAddress *a, const SocketAddress *b) {
        assert(a);
        assert(b);

        /* Invalid addresses are unequal to all */
        if (socket_address_verify(a) < 0 ||
            socket_address_verify(b) < 0)
                return false;

        if (a->type != b->type)
                return false;

        if (socket_address_family(a) != socket_address_family(b))
                return false;

        switch (socket_address_family(a)) {

        case AF_INET:
                if (a->sockaddr.in.sin_addr.s_addr != b->sockaddr.in.sin_addr.s_addr)
                        return false;

                if (a->sockaddr.in.sin_port != b->sockaddr.in.sin_port)
                        return false;

                break;

        case AF_INET6:
                if (memcmp(&a->sockaddr.in6.sin6_addr, &b->sockaddr.in6.sin6_addr, sizeof(a->sockaddr.in6.sin6_addr)) != 0)
                        return false;

                if (a->sockaddr.in6.sin6_port != b->sockaddr.in6.sin6_port)
                        return false;

                break;

        case AF_UNIX:
                if (a->size <= offsetof(struct sockaddr_un, sun_path) ||
                    b->size <= offsetof(struct sockaddr_un, sun_path))
                        return false;

                if ((a->sockaddr.un.sun_path[0] == 0) != (b->sockaddr.un.sun_path[0] == 0))
                        return false;

                if (a->sockaddr.un.sun_path[0]) {
                        if (!path_equal_or_files_same(a->sockaddr.un.sun_path, b->sockaddr.un.sun_path, 0))
                                return false;
                } else {
                        if (a->size != b->size)
                                return false;

                        if (memcmp(a->sockaddr.un.sun_path, b->sockaddr.un.sun_path, a->size) != 0)
                                return false;
                }

                break;

        case AF_NETLINK:
                if (a->protocol != b->protocol)
                        return false;

                if (a->sockaddr.nl.nl_groups != b->sockaddr.nl.nl_groups)
                        return false;

                break;

        case AF_VSOCK:
                if (a->sockaddr.vm.svm_cid != b->sockaddr.vm.svm_cid)
                        return false;

                if (a->sockaddr.vm.svm_port != b->sockaddr.vm.svm_port)
                        return false;

                break;

        default:
                /* Cannot compare, so we assume the addresses are different */
                return false;
        }

        return true;
}

bool socket_address_is(const SocketAddress *a, const char *s, int type) {
        struct SocketAddress b;

        assert(a);
        assert(s);

        if (socket_address_parse(&b, s) < 0)
                return false;

        b.type = type;

        return socket_address_equal(a, &b);
}

bool socket_address_is_netlink(const SocketAddress *a, const char *s) {
        struct SocketAddress b;

        assert(a);
        assert(s);

        if (socket_address_parse_netlink(&b, s) < 0)
                return false;

        return socket_address_equal(a, &b);
}

const char* socket_address_get_path(const SocketAddress *a) {
        assert(a);

        if (socket_address_family(a) != AF_UNIX)
                return NULL;

        if (a->sockaddr.un.sun_path[0] == 0)
                return NULL;

        /* Note that this is only safe because we know that there's an extra NUL byte after the sockaddr_un
         * structure. On Linux AF_UNIX file system socket addresses don't have to be NUL terminated if they take up the
         * full sun_path space. */
        assert_cc(sizeof(union sockaddr_union) >= sizeof(struct sockaddr_un)+1);
        return a->sockaddr.un.sun_path;
}

bool socket_ipv6_is_supported(void) {
        if (access("/proc/net/if_inet6", F_OK) != 0)
                return false;

        return true;
}

bool socket_address_matches_fd(const SocketAddress *a, int fd) {
        SocketAddress b;
        socklen_t solen;

        assert(a);
        assert(fd >= 0);

        b.size = sizeof(b.sockaddr);
        if (getsockname(fd, &b.sockaddr.sa, &b.size) < 0)
                return false;

        if (b.sockaddr.sa.sa_family != a->sockaddr.sa.sa_family)
                return false;

        solen = sizeof(b.type);
        if (getsockopt(fd, SOL_SOCKET, SO_TYPE, &b.type, &solen) < 0)
                return false;

        if (b.type != a->type)
                return false;

        if (a->protocol != 0)  {
                solen = sizeof(b.protocol);
                if (getsockopt(fd, SOL_SOCKET, SO_PROTOCOL, &b.protocol, &solen) < 0)
                        return false;

                if (b.protocol != a->protocol)
                        return false;
        }

        return socket_address_equal(a, &b);
}

int sockaddr_port(const struct sockaddr *_sa, unsigned *ret_port) {
        union sockaddr_union *sa = (union sockaddr_union*) _sa;

        /* Note, this returns the port as 'unsigned' rather than 'uint16_t', as AF_VSOCK knows larger ports */

        assert(sa);

        switch (sa->sa.sa_family) {

        case AF_INET:
                *ret_port = be16toh(sa->in.sin_port);
                return 0;

        case AF_INET6:
                *ret_port = be16toh(sa->in6.sin6_port);
                return 0;

        case AF_VSOCK:
                *ret_port = sa->vm.svm_port;
                return 0;

        default:
                return -EAFNOSUPPORT;
        }
}

int sockaddr_pretty(const struct sockaddr *_sa, socklen_t salen, bool translate_ipv6, bool include_port, char **ret) {
        union sockaddr_union *sa = (union sockaddr_union*) _sa;
        char *p;
        int r;

        assert(sa);
        assert(salen >= sizeof(sa->sa.sa_family));

        switch (sa->sa.sa_family) {

        case AF_INET: {
                uint32_t a;

                a = be32toh(sa->in.sin_addr.s_addr);

                if (include_port)
                        r = asprintf(&p,
                                     "%u.%u.%u.%u:%u",
                                     a >> 24, (a >> 16) & 0xFF, (a >> 8) & 0xFF, a & 0xFF,
                                     be16toh(sa->in.sin_port));
                else
                        r = asprintf(&p,
                                     "%u.%u.%u.%u",
                                     a >> 24, (a >> 16) & 0xFF, (a >> 8) & 0xFF, a & 0xFF);
                if (r < 0)
                        return -ENOMEM;
                break;
        }

        case AF_INET6: {
                static const unsigned char ipv4_prefix[] = {
                        0, 0, 0, 0, 0, 0, 0, 0, 0, 0, 0xFF, 0xFF
                };

                if (translate_ipv6 &&
                    memcmp(&sa->in6.sin6_addr, ipv4_prefix, sizeof(ipv4_prefix)) == 0) {
                        const uint8_t *a = sa->in6.sin6_addr.s6_addr+12;
                        if (include_port)
                                r = asprintf(&p,
                                             "%u.%u.%u.%u:%u",
                                             a[0], a[1], a[2], a[3],
                                             be16toh(sa->in6.sin6_port));
                        else
                                r = asprintf(&p,
                                             "%u.%u.%u.%u",
                                             a[0], a[1], a[2], a[3]);
                        if (r < 0)
                                return -ENOMEM;
                } else {
                        char a[INET6_ADDRSTRLEN];

                        inet_ntop(AF_INET6, &sa->in6.sin6_addr, a, sizeof(a));

                        if (include_port) {
                                r = asprintf(&p,
                                             "[%s]:%u",
                                             a,
                                             be16toh(sa->in6.sin6_port));
                                if (r < 0)
                                        return -ENOMEM;
                        } else {
                                p = strdup(a);
                                if (!p)
                                        return -ENOMEM;
                        }
                }

                break;
        }

        case AF_UNIX:
                if (salen <= offsetof(struct sockaddr_un, sun_path)) {
                        p = strdup("<unnamed>");
                        if (!p)
                                return -ENOMEM;

                } else if (sa->un.sun_path[0] == 0) {
                        /* abstract */

                        /* FIXME: We assume we can print the
                         * socket path here and that it hasn't
                         * more than one NUL byte. That is
                         * actually an invalid assumption */

                        p = new(char, sizeof(sa->un.sun_path)+1);
                        if (!p)
                                return -ENOMEM;

                        p[0] = '@';
                        memcpy(p+1, sa->un.sun_path+1, sizeof(sa->un.sun_path)-1);
                        p[sizeof(sa->un.sun_path)] = 0;

                } else {
                        p = strndup(sa->un.sun_path, sizeof(sa->un.sun_path));
                        if (!p)
                                return -ENOMEM;
                }

                break;

        case AF_VSOCK:
                if (include_port)
                        r = asprintf(&p,
                                     "vsock:%u:%u",
                                     sa->vm.svm_cid,
                                     sa->vm.svm_port);
                else
                        r = asprintf(&p, "vsock:%u", sa->vm.svm_cid);
                if (r < 0)
                        return -ENOMEM;
                break;

        default:
                return -EOPNOTSUPP;
        }

        *ret = p;
        return 0;
}

int getpeername_pretty(int fd, bool include_port, char **ret) {
        union sockaddr_union sa;
        socklen_t salen = sizeof(sa);
        int r;

        assert(fd >= 0);
        assert(ret);

        if (getpeername(fd, &sa.sa, &salen) < 0)
                return -errno;

        if (sa.sa.sa_family == AF_UNIX) {
                struct ucred ucred = {};

                /* UNIX connection sockets are anonymous, so let's use
                 * PID/UID as pretty credentials instead */

                r = getpeercred(fd, &ucred);
                if (r < 0)
                        return r;

                if (asprintf(ret, "PID "PID_FMT"/UID "UID_FMT, ucred.pid, ucred.uid) < 0)
                        return -ENOMEM;

                return 0;
        }

        /* For remote sockets we translate IPv6 addresses back to IPv4
         * if applicable, since that's nicer. */

        return sockaddr_pretty(&sa.sa, salen, true, include_port, ret);
}

int getsockname_pretty(int fd, char **ret) {
        union sockaddr_union sa;
        socklen_t salen = sizeof(sa);

        assert(fd >= 0);
        assert(ret);

        if (getsockname(fd, &sa.sa, &salen) < 0)
                return -errno;

        /* For local sockets we do not translate IPv6 addresses back
         * to IPv6 if applicable, since this is usually used for
         * listening sockets where the difference between IPv4 and
         * IPv6 matters. */

        return sockaddr_pretty(&sa.sa, salen, false, true, ret);
}

int socknameinfo_pretty(union sockaddr_union *sa, socklen_t salen, char **_ret) {
        int r;
        char host[NI_MAXHOST], *ret;

        assert(_ret);

        r = getnameinfo(&sa->sa, salen, host, sizeof(host), NULL, 0, IDN_FLAGS);
        if (r != 0) {
                int saved_errno = errno;

                r = sockaddr_pretty(&sa->sa, salen, true, true, &ret);
                if (r < 0)
                        return r;

                log_debug_errno(saved_errno, "getnameinfo(%s) failed: %m", ret);
        } else {
                ret = strdup(host);
                if (!ret)
                        return -ENOMEM;
        }

        *_ret = ret;
        return 0;
}

static const char* const netlink_family_table[] = {
        [NETLINK_ROUTE] = "route",
        [NETLINK_FIREWALL] = "firewall",
        [NETLINK_INET_DIAG] = "inet-diag",
        [NETLINK_NFLOG] = "nflog",
        [NETLINK_XFRM] = "xfrm",
        [NETLINK_SELINUX] = "selinux",
        [NETLINK_ISCSI] = "iscsi",
        [NETLINK_AUDIT] = "audit",
        [NETLINK_FIB_LOOKUP] = "fib-lookup",
        [NETLINK_CONNECTOR] = "connector",
        [NETLINK_NETFILTER] = "netfilter",
        [NETLINK_IP6_FW] = "ip6-fw",
        [NETLINK_DNRTMSG] = "dnrtmsg",
        [NETLINK_KOBJECT_UEVENT] = "kobject-uevent",
        [NETLINK_GENERIC] = "generic",
        [NETLINK_SCSITRANSPORT] = "scsitransport",
        [NETLINK_ECRYPTFS] = "ecryptfs",
        [NETLINK_RDMA] = "rdma",
};

DEFINE_STRING_TABLE_LOOKUP_WITH_FALLBACK(netlink_family, int, INT_MAX);

static const char* const socket_address_bind_ipv6_only_table[_SOCKET_ADDRESS_BIND_IPV6_ONLY_MAX] = {
        [SOCKET_ADDRESS_DEFAULT] = "default",
        [SOCKET_ADDRESS_BOTH] = "both",
        [SOCKET_ADDRESS_IPV6_ONLY] = "ipv6-only"
};

DEFINE_STRING_TABLE_LOOKUP(socket_address_bind_ipv6_only, SocketAddressBindIPv6Only);

SocketAddressBindIPv6Only socket_address_bind_ipv6_only_or_bool_from_string(const char *n) {
        int r;

        r = parse_boolean(n);
        if (r > 0)
                return SOCKET_ADDRESS_IPV6_ONLY;
        if (r == 0)
                return SOCKET_ADDRESS_BOTH;

        return socket_address_bind_ipv6_only_from_string(n);
}

bool sockaddr_equal(const union sockaddr_union *a, const union sockaddr_union *b) {
        assert(a);
        assert(b);

        if (a->sa.sa_family != b->sa.sa_family)
                return false;

        if (a->sa.sa_family == AF_INET)
                return a->in.sin_addr.s_addr == b->in.sin_addr.s_addr;

        if (a->sa.sa_family == AF_INET6)
                return memcmp(&a->in6.sin6_addr, &b->in6.sin6_addr, sizeof(a->in6.sin6_addr)) == 0;

        if (a->sa.sa_family == AF_VSOCK)
                return a->vm.svm_cid == b->vm.svm_cid;

        return false;
}

int fd_inc_sndbuf(int fd, size_t n) {
        int r, value;
        socklen_t l = sizeof(value);

        r = getsockopt(fd, SOL_SOCKET, SO_SNDBUF, &value, &l);
        if (r >= 0 && l == sizeof(value) && (size_t) value >= n*2)
                return 0;

        /* If we have the privileges we will ignore the kernel limit. */

        if (setsockopt_int(fd, SOL_SOCKET, SO_SNDBUF, n) < 0) {
                r = setsockopt_int(fd, SOL_SOCKET, SO_SNDBUFFORCE, n);
                if (r < 0)
                        return r;
        }

        return 1;
}

int fd_inc_rcvbuf(int fd, size_t n) {
        int r, value;
        socklen_t l = sizeof(value);

        r = getsockopt(fd, SOL_SOCKET, SO_RCVBUF, &value, &l);
        if (r >= 0 && l == sizeof(value) && (size_t) value >= n*2)
                return 0;

        /* If we have the privileges we will ignore the kernel limit. */

        if (setsockopt_int(fd, SOL_SOCKET, SO_RCVBUF, n) < 0) {
                r = setsockopt_int(fd, SOL_SOCKET, SO_RCVBUFFORCE, n);
                if (r < 0)
                        return r;
        }

        return 1;
}

static const char* const ip_tos_table[] = {
        [IPTOS_LOWDELAY] = "low-delay",
        [IPTOS_THROUGHPUT] = "throughput",
        [IPTOS_RELIABILITY] = "reliability",
        [IPTOS_LOWCOST] = "low-cost",
};

DEFINE_STRING_TABLE_LOOKUP_WITH_FALLBACK(ip_tos, int, 0xff);

bool ifname_valid(const char *p) {
        bool numeric = true;

        /* Checks whether a network interface name is valid. This is inspired by dev_valid_name() in the kernel sources
         * but slightly stricter, as we only allow non-control, non-space ASCII characters in the interface name. We
         * also don't permit names that only container numbers, to avoid confusion with numeric interface indexes. */

        if (isempty(p))
                return false;

        if (strlen(p) >= IFNAMSIZ)
                return false;

        if (dot_or_dot_dot(p))
                return false;

        while (*p) {
                if ((unsigned char) *p >= 127U)
                        return false;

                if ((unsigned char) *p <= 32U)
                        return false;

                if (IN_SET(*p, ':', '/'))
                        return false;

                numeric = numeric && (*p >= '0' && *p <= '9');
                p++;
        }

        if (numeric)
                return false;

        return true;
}

bool address_label_valid(const char *p) {

        if (isempty(p))
                return false;

        if (strlen(p) >= IFNAMSIZ)
                return false;

        while (*p) {
                if ((uint8_t) *p >= 127U)
                        return false;

                if ((uint8_t) *p <= 31U)
                        return false;
                p++;
        }

        return true;
}

int getpeercred(int fd, struct ucred *ucred) {
        socklen_t n = sizeof(struct ucred);
        struct ucred u;
        int r;

        assert(fd >= 0);
        assert(ucred);

        r = getsockopt(fd, SOL_SOCKET, SO_PEERCRED, &u, &n);
        if (r < 0)
                return -errno;

        if (n != sizeof(struct ucred))
                return -EIO;

        /* Check if the data is actually useful and not suppressed due to namespacing issues */
        if (!pid_is_valid(u.pid))
                return -ENODATA;

        /* Note that we don't check UID/GID here, as namespace translation works differently there: instead of
         * receiving in "invalid" user/group we get the overflow UID/GID. */

        *ucred = u;
        return 0;
}

int getpeersec(int fd, char **ret) {
        _cleanup_free_ char *s = NULL;
        socklen_t n = 64;

        assert(fd >= 0);
        assert(ret);

        for (;;) {
                s = new0(char, n+1);
                if (!s)
                        return -ENOMEM;

                if (getsockopt(fd, SOL_SOCKET, SO_PEERSEC, s, &n) >= 0)
                        break;

                if (errno != ERANGE)
                        return -errno;

                s = mfree(s);
        }

        if (isempty(s))
                return -EOPNOTSUPP;

        *ret = TAKE_PTR(s);

        return 0;
}

int getpeergroups(int fd, gid_t **ret) {
        socklen_t n = sizeof(gid_t) * 64;
        _cleanup_free_ gid_t *d = NULL;

        assert(fd >= 0);
        assert(ret);

        for (;;) {
                d = malloc(n);
                if (!d)
                        return -ENOMEM;

                if (getsockopt(fd, SOL_SOCKET, SO_PEERGROUPS, d, &n) >= 0)
                        break;

                if (errno != ERANGE)
                        return -errno;

                d = mfree(d);
        }

        assert_se(n % sizeof(gid_t) == 0);
        n /= sizeof(gid_t);

        if ((socklen_t) (int) n != n)
                return -E2BIG;

        *ret = TAKE_PTR(d);

        return (int) n;
}

ssize_t send_one_fd_iov_sa(
                int transport_fd,
                int fd,
                struct iovec *iov, size_t iovlen,
                const struct sockaddr *sa, socklen_t len,
                int flags) {

        union {
                struct cmsghdr cmsghdr;
                uint8_t buf[CMSG_SPACE(sizeof(int))];
        } control = {};
        struct msghdr mh = {
                .msg_name = (struct sockaddr*) sa,
                .msg_namelen = len,
                .msg_iov = iov,
                .msg_iovlen = iovlen,
        };
        ssize_t k;

        assert(transport_fd >= 0);

        /*
         * We need either an FD or data to send.
         * If there's nothing, return an error.
         */
        if (fd < 0 && !iov)
                return -EINVAL;

        if (fd >= 0) {
                struct cmsghdr *cmsg;

                mh.msg_control = &control;
                mh.msg_controllen = sizeof(control);

                cmsg = CMSG_FIRSTHDR(&mh);
                cmsg->cmsg_level = SOL_SOCKET;
                cmsg->cmsg_type = SCM_RIGHTS;
                cmsg->cmsg_len = CMSG_LEN(sizeof(int));
                memcpy(CMSG_DATA(cmsg), &fd, sizeof(int));

                mh.msg_controllen = CMSG_SPACE(sizeof(int));
        }
        k = sendmsg(transport_fd, &mh, MSG_NOSIGNAL | flags);
        if (k < 0)
                return (ssize_t) -errno;

        return k;
}

int send_one_fd_sa(
                int transport_fd,
                int fd,
                const struct sockaddr *sa, socklen_t len,
                int flags) {

        assert(fd >= 0);

        return (int) send_one_fd_iov_sa(transport_fd, fd, NULL, 0, sa, len, flags);
}

ssize_t receive_one_fd_iov(
                int transport_fd,
                struct iovec *iov, size_t iovlen,
                int flags,
                int *ret_fd) {

        union {
                struct cmsghdr cmsghdr;
                uint8_t buf[CMSG_SPACE(sizeof(int))];
        } control = {};
        struct msghdr mh = {
                .msg_control = &control,
                .msg_controllen = sizeof(control),
                .msg_iov = iov,
                .msg_iovlen = iovlen,
        };
        struct cmsghdr *cmsg, *found = NULL;
        ssize_t k;

        assert(transport_fd >= 0);
        assert(ret_fd);

        /*
         * Receive a single FD via @transport_fd. We don't care for
         * the transport-type. We retrieve a single FD at most, so for
         * packet-based transports, the caller must ensure to send
         * only a single FD per packet.  This is best used in
         * combination with send_one_fd().
         */

        k = recvmsg(transport_fd, &mh, MSG_CMSG_CLOEXEC | flags);
        if (k < 0)
                return (ssize_t) -errno;

        CMSG_FOREACH(cmsg, &mh) {
                if (cmsg->cmsg_level == SOL_SOCKET &&
                    cmsg->cmsg_type == SCM_RIGHTS &&
                    cmsg->cmsg_len == CMSG_LEN(sizeof(int))) {
                        assert(!found);
                        found = cmsg;
                        break;
                }
        }

        if (!found)
                cmsg_close_all(&mh);

        /* If didn't receive an FD or any data, return an error. */
        if (k == 0 && !found)
                return -EIO;

        if (found)
                *ret_fd = *(int*) CMSG_DATA(found);
        else
                *ret_fd = -1;

        return k;
}

int receive_one_fd(int transport_fd, int flags) {
        int fd;
        ssize_t k;

        k = receive_one_fd_iov(transport_fd, NULL, 0, flags, &fd);
        if (k == 0)
                return fd;

        /* k must be negative, since receive_one_fd_iov() only returns
         * a positive value if data was received through the iov. */
        assert(k < 0);
        return (int) k;
}
#endif /* NM_IGNORED */

ssize_t next_datagram_size_fd(int fd) {
        ssize_t l;
        int k;

        /* This is a bit like FIONREAD/SIOCINQ, however a bit more powerful. The difference being: recv(MSG_PEEK) will
         * actually cause the next datagram in the queue to be validated regarding checksums, which FIONREAD doesn't
         * do. This difference is actually of major importance as we need to be sure that the size returned here
         * actually matches what we will read with recvmsg() next, as otherwise we might end up allocating a buffer of
         * the wrong size. */

        l = recv(fd, NULL, 0, MSG_PEEK|MSG_TRUNC);
        if (l < 0) {
                if (IN_SET(errno, EOPNOTSUPP, EFAULT))
                        goto fallback;

                return -errno;
        }
        if (l == 0)
                goto fallback;

        return l;

fallback:
        k = 0;

        /* Some sockets (AF_PACKET) do not support null-sized recv() with MSG_TRUNC set, let's fall back to FIONREAD
         * for them. Checksums don't matter for raw sockets anyway, hence this should be fine. */

        if (ioctl(fd, FIONREAD, &k) < 0)
                return -errno;

        return (ssize_t) k;
}

#if 0 /* NM_IGNORED */
int flush_accept(int fd) {

        struct pollfd pollfd = {
                .fd = fd,
                .events = POLLIN,
        };
        int r;

        /* Similar to flush_fd() but flushes all incoming connection by accepting them and immediately closing them. */

        for (;;) {
                int cfd;

                r = poll(&pollfd, 1, 0);
                if (r < 0) {
                        if (errno == EINTR)
                                continue;

                        return -errno;

                } else if (r == 0)
                        return 0;

                cfd = accept4(fd, NULL, NULL, SOCK_NONBLOCK|SOCK_CLOEXEC);
                if (cfd < 0) {
                        if (errno == EINTR)
                                continue;

                        if (errno == EAGAIN)
                                return 0;

                        return -errno;
                }

                close(cfd);
        }
}

struct cmsghdr* cmsg_find(struct msghdr *mh, int level, int type, socklen_t length) {
        struct cmsghdr *cmsg;

        assert(mh);

        CMSG_FOREACH(cmsg, mh)
                if (cmsg->cmsg_level == level &&
                    cmsg->cmsg_type == type &&
                    (length == (socklen_t) -1 || length == cmsg->cmsg_len))
                        return cmsg;

        return NULL;
}

int socket_ioctl_fd(void) {
        int fd;

        /* Create a socket to invoke the various network interface ioctl()s on. Traditionally only AF_INET was good for
         * that. Since kernel 4.6 AF_NETLINK works for this too. We first try to use AF_INET hence, but if that's not
         * available (for example, because it is made unavailable via SECCOMP or such), we'll fall back to the more
         * generic AF_NETLINK. */

        fd = socket(AF_INET, SOCK_DGRAM|SOCK_CLOEXEC, 0);
        if (fd < 0)
                fd = socket(AF_NETLINK, SOCK_RAW|SOCK_CLOEXEC, NETLINK_GENERIC);
        if (fd < 0)
                return -errno;

        return fd;
}
<<<<<<< HEAD
#endif /* NM_IGNORED */
=======

int sockaddr_un_unlink(const struct sockaddr_un *sa) {
        const char *p, * nul;

        assert(sa);

        if (sa->sun_family != AF_UNIX)
                return -EPROTOTYPE;

        if (sa->sun_path[0] == 0) /* Nothing to do for abstract sockets */
                return 0;

        /* The path in .sun_path is not necessarily NUL terminated. Let's fix that. */
        nul = memchr(sa->sun_path, 0, sizeof(sa->sun_path));
        if (nul)
                p = sa->sun_path;
        else
                p = memdupa_suffix0(sa->sun_path, sizeof(sa->sun_path));

        if (unlink(p) < 0)
                return -errno;

        return 1;
}

int sockaddr_un_set_path(struct sockaddr_un *ret, const char *path) {
        size_t l;

        assert(ret);
        assert(path);

        /* Initialize ret->sun_path from the specified argument. This will interpret paths starting with '@' as
         * abstract namespace sockets, and those starting with '/' as regular filesystem sockets. It won't accept
         * anything else (i.e. no relative paths), to avoid ambiguities. Note that this function cannot be used to
         * reference paths in the abstract namespace that include NUL bytes in the name. */

        l = strlen(path);
        if (l == 0)
                return -EINVAL;
        if (!IN_SET(path[0], '/', '@'))
                return -EINVAL;
        if (path[1] == 0)
                return -EINVAL;

        /* Don't allow paths larger than the space in sockaddr_un. Note that we are a tiny bit more restrictive than
         * the kernel is: we insist on NUL termination (both for abstract namespace and regular file system socket
         * addresses!), which the kernel doesn't. We do this to reduce chance of incompatibility with other apps that
         * do not expect non-NUL terminated file system path*/
        if (l+1 > sizeof(ret->sun_path))
                return -EINVAL;

        *ret = (struct sockaddr_un) {
                .sun_family = AF_UNIX,
        };

        if (path[0] == '@') {
                /* Abstract namespace socket */
                memcpy(ret->sun_path + 1, path + 1, l); /* copy *with* trailing NUL byte */
                return (int) (offsetof(struct sockaddr_un, sun_path) + l); /* 🔥 *don't* 🔥 include trailing NUL in size */

        } else {
                assert(path[0] == '/');

                /* File system socket */
                memcpy(ret->sun_path, path, l + 1); /* copy *with* trailing NUL byte */
                return (int) (offsetof(struct sockaddr_un, sun_path) + l + 1); /* include trailing NUL in size */
        }
}
>>>>>>> 5437448a
<|MERGE_RESOLUTION|>--- conflicted
+++ resolved
@@ -1259,9 +1259,6 @@
 
         return fd;
 }
-<<<<<<< HEAD
-#endif /* NM_IGNORED */
-=======
 
 int sockaddr_un_unlink(const struct sockaddr_un *sa) {
         const char *p, * nul;
@@ -1330,4 +1327,4 @@
                 return (int) (offsetof(struct sockaddr_un, sun_path) + l + 1); /* include trailing NUL in size */
         }
 }
->>>>>>> 5437448a
+#endif /* NM_IGNORED */