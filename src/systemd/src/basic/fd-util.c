--- conflicted
+++ resolved
@@ -190,16 +190,13 @@
         return 0;
 }
 
-<<<<<<< HEAD
 #if 0 /* NM_IGNORED */
-=======
 void stdio_unset_cloexec(void) {
         fd_cloexec(STDIN_FILENO, false);
         fd_cloexec(STDOUT_FILENO, false);
         fd_cloexec(STDERR_FILENO, false);
 }
 
->>>>>>> 5507dd68
 _pure_ static bool fd_in_set(int fd, const int fdset[], unsigned n_fdset) {
         unsigned i;
 
