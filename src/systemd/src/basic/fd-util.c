/* SPDX-License-Identifier: LGPL-2.1+ */
/***
  This file is part of systemd.

  Copyright 2010 Lennart Poettering
***/

#include "nm-sd-adapt.h"

#include <errno.h>
#include <fcntl.h>
#include <sys/resource.h>
#include <sys/socket.h>
#include <sys/stat.h>
#include <unistd.h>

#include "dirent-util.h"
#include "fd-util.h"
#include "fileio.h"
#include "fs-util.h"
#include "macro.h"
#include "memfd-util.h"
#include "missing.h"
#include "parse-util.h"
#include "path-util.h"
#include "process-util.h"
#include "socket-util.h"
#include "stdio-util.h"
#include "util.h"

int close_nointr(int fd) {
        assert(fd >= 0);

        if (close(fd) >= 0)
                return 0;

        /*
         * Just ignore EINTR; a retry loop is the wrong thing to do on
         * Linux.
         *
         * http://lkml.indiana.edu/hypermail/linux/kernel/0509.1/0877.html
         * https://bugzilla.gnome.org/show_bug.cgi?id=682819
         * http://utcc.utoronto.ca/~cks/space/blog/unix/CloseEINTR
         * https://sites.google.com/site/michaelsafyan/software-engineering/checkforeintrwheninvokingclosethinkagain
         */
        if (errno == EINTR)
                return 0;

        return -errno;
}

int safe_close(int fd) {

        /*
         * Like close_nointr() but cannot fail. Guarantees errno is
         * unchanged. Is a NOP with negative fds passed, and returns
         * -1, so that it can be used in this syntax:
         *
         * fd = safe_close(fd);
         */

        if (fd >= 0) {
                PROTECT_ERRNO;

                /* The kernel might return pretty much any error code
                 * via close(), but the fd will be closed anyway. The
                 * only condition we want to check for here is whether
                 * the fd was invalid at all... */

                assert_se(close_nointr(fd) != -EBADF);
        }

        return -1;
}

void safe_close_pair(int p[]) {
        assert(p);

        if (p[0] == p[1]) {
                /* Special case pairs which use the same fd in both
                 * directions... */
                p[0] = p[1] = safe_close(p[0]);
                return;
        }

        p[0] = safe_close(p[0]);
        p[1] = safe_close(p[1]);
}

void close_many(const int fds[], size_t n_fd) {
        size_t i;

        assert(fds || n_fd <= 0);

        for (i = 0; i < n_fd; i++)
                safe_close(fds[i]);
}

int fclose_nointr(FILE *f) {
        assert(f);

        /* Same as close_nointr(), but for fclose() */

        if (fclose(f) == 0)
                return 0;

        if (errno == EINTR)
                return 0;

        return -errno;
}

FILE* safe_fclose(FILE *f) {

        /* Same as safe_close(), but for fclose() */

        if (f) {
                PROTECT_ERRNO;

                assert_se(fclose_nointr(f) != EBADF);
        }

        return NULL;
}

DIR* safe_closedir(DIR *d) {

        if (d) {
                PROTECT_ERRNO;

                assert_se(closedir(d) >= 0 || errno != EBADF);
        }

        return NULL;
}

int fd_nonblock(int fd, bool nonblock) {
        int flags, nflags;

        assert(fd >= 0);

        flags = fcntl(fd, F_GETFL, 0);
        if (flags < 0)
                return -errno;

        if (nonblock)
                nflags = flags | O_NONBLOCK;
        else
                nflags = flags & ~O_NONBLOCK;

        if (nflags == flags)
                return 0;

        if (fcntl(fd, F_SETFL, nflags) < 0)
                return -errno;

        return 0;
}

int fd_cloexec(int fd, bool cloexec) {
        int flags, nflags;

        assert(fd >= 0);

        flags = fcntl(fd, F_GETFD, 0);
        if (flags < 0)
                return -errno;

        if (cloexec)
                nflags = flags | FD_CLOEXEC;
        else
                nflags = flags & ~FD_CLOEXEC;

        if (nflags == flags)
                return 0;

        if (fcntl(fd, F_SETFD, nflags) < 0)
                return -errno;

        return 0;
}

<<<<<<< HEAD
#if 0 /* NM_IGNORED */
_pure_ static bool fd_in_set(int fd, const int fdset[], unsigned n_fdset) {
        unsigned i;
=======
_pure_ static bool fd_in_set(int fd, const int fdset[], size_t n_fdset) {
        size_t i;
>>>>>>> ac170893

        assert(n_fdset == 0 || fdset);

        for (i = 0; i < n_fdset; i++)
                if (fdset[i] == fd)
                        return true;

        return false;
}

int close_all_fds(const int except[], size_t n_except) {
        _cleanup_closedir_ DIR *d = NULL;
        struct dirent *de;
        int r = 0;

        assert(n_except == 0 || except);

        d = opendir("/proc/self/fd");
        if (!d) {
                struct rlimit rl;
                int fd, max_fd;

                /* When /proc isn't available (for example in chroots) the fallback is brute forcing through the fd
                 * table */

                assert_se(getrlimit(RLIMIT_NOFILE, &rl) >= 0);

                if (rl.rlim_max == 0)
                        return -EINVAL;

                /* Let's take special care if the resource limit is set to unlimited, or actually larger than the range
                 * of 'int'. Let's avoid implicit overflows. */
                max_fd = (rl.rlim_max == RLIM_INFINITY || rl.rlim_max > INT_MAX) ? INT_MAX : (int) (rl.rlim_max - 1);

                for (fd = 3; fd >= 0; fd = fd < max_fd ? fd + 1 : -1) {
                        int q;

                        if (fd_in_set(fd, except, n_except))
                                continue;

                        q = close_nointr(fd);
                        if (q < 0 && q != -EBADF && r >= 0)
                                r = q;
                }

                return r;
        }

        FOREACH_DIRENT(de, d, return -errno) {
                int fd = -1, q;

                if (safe_atoi(de->d_name, &fd) < 0)
                        /* Let's better ignore this, just in case */
                        continue;

                if (fd < 3)
                        continue;

                if (fd == dirfd(d))
                        continue;

                if (fd_in_set(fd, except, n_except))
                        continue;

                q = close_nointr(fd);
                if (q < 0 && q != -EBADF && r >= 0) /* Valgrind has its own FD and doesn't want to have it closed */
                        r = q;
        }

        return r;
}

int same_fd(int a, int b) {
        struct stat sta, stb;
        pid_t pid;
        int r, fa, fb;

        assert(a >= 0);
        assert(b >= 0);

        /* Compares two file descriptors. Note that semantics are
         * quite different depending on whether we have kcmp() or we
         * don't. If we have kcmp() this will only return true for
         * dup()ed file descriptors, but not otherwise. If we don't
         * have kcmp() this will also return true for two fds of the same
         * file, created by separate open() calls. Since we use this
         * call mostly for filtering out duplicates in the fd store
         * this difference hopefully doesn't matter too much. */

        if (a == b)
                return true;

        /* Try to use kcmp() if we have it. */
        pid = getpid_cached();
        r = kcmp(pid, pid, KCMP_FILE, a, b);
        if (r == 0)
                return true;
        if (r > 0)
                return false;
        if (errno != ENOSYS)
                return -errno;

        /* We don't have kcmp(), use fstat() instead. */
        if (fstat(a, &sta) < 0)
                return -errno;

        if (fstat(b, &stb) < 0)
                return -errno;

        if ((sta.st_mode & S_IFMT) != (stb.st_mode & S_IFMT))
                return false;

        /* We consider all device fds different, since two device fds
         * might refer to quite different device contexts even though
         * they share the same inode and backing dev_t. */

        if (S_ISCHR(sta.st_mode) || S_ISBLK(sta.st_mode))
                return false;

        if (sta.st_dev != stb.st_dev || sta.st_ino != stb.st_ino)
                return false;

        /* The fds refer to the same inode on disk, let's also check
         * if they have the same fd flags. This is useful to
         * distinguish the read and write side of a pipe created with
         * pipe(). */
        fa = fcntl(a, F_GETFL);
        if (fa < 0)
                return -errno;

        fb = fcntl(b, F_GETFL);
        if (fb < 0)
                return -errno;

        return fa == fb;
}
#endif /* NM_IGNORED */

void cmsg_close_all(struct msghdr *mh) {
        struct cmsghdr *cmsg;

        assert(mh);

        CMSG_FOREACH(cmsg, mh)
                if (cmsg->cmsg_level == SOL_SOCKET && cmsg->cmsg_type == SCM_RIGHTS)
                        close_many((int*) CMSG_DATA(cmsg), (cmsg->cmsg_len - CMSG_LEN(0)) / sizeof(int));
}

bool fdname_is_valid(const char *s) {
        const char *p;

        /* Validates a name for $LISTEN_FDNAMES. We basically allow
         * everything ASCII that's not a control character. Also, as
         * special exception the ":" character is not allowed, as we
         * use that as field separator in $LISTEN_FDNAMES.
         *
         * Note that the empty string is explicitly allowed
         * here. However, we limit the length of the names to 255
         * characters. */

        if (!s)
                return false;

        for (p = s; *p; p++) {
                if (*p < ' ')
                        return false;
                if (*p >= 127)
                        return false;
                if (*p == ':')
                        return false;
        }

        return p - s < 256;
}

int fd_get_path(int fd, char **ret) {
        _cleanup_close_ int dir = -1;
        char fdname[DECIMAL_STR_MAX(int)];
        int r;

        dir = open("/proc/self/fd/", O_CLOEXEC | O_DIRECTORY | O_PATH);
        if (dir < 0)
                /* /proc is not available or not set up properly, we're most likely
                 * in some chroot environment. */
                return errno == ENOENT ? -EOPNOTSUPP : -errno;

        xsprintf(fdname, "%i", fd);

        r = readlinkat_malloc(dir, fdname, ret);
        if (r == -ENOENT)
                /* If the file doesn't exist the fd is invalid */
                return -EBADF;

        return r;
}

#if 0 /* NM_IGNORED */
int move_fd(int from, int to, int cloexec) {
        int r;

        /* Move fd 'from' to 'to', make sure FD_CLOEXEC remains equal if requested, and release the old fd. If
         * 'cloexec' is passed as -1, the original FD_CLOEXEC is inherited for the new fd. If it is 0, it is turned
         * off, if it is > 0 it is turned on. */

        if (from < 0)
                return -EBADF;
        if (to < 0)
                return -EBADF;

        if (from == to) {

                if (cloexec >= 0) {
                        r = fd_cloexec(to, cloexec);
                        if (r < 0)
                                return r;
                }

                return to;
        }

        if (cloexec < 0) {
                int fl;

                fl = fcntl(from, F_GETFD, 0);
                if (fl < 0)
                        return -errno;

                cloexec = !!(fl & FD_CLOEXEC);
        }

        r = dup3(from, to, cloexec ? O_CLOEXEC : 0);
        if (r < 0)
                return -errno;

        assert(r == to);

        safe_close(from);

        return to;
}

int acquire_data_fd(const void *data, size_t size, unsigned flags) {

        _cleanup_close_pair_ int pipefds[2] = { -1, -1 };
        char pattern[] = "/dev/shm/data-fd-XXXXXX";
        _cleanup_close_ int fd = -1;
        int isz = 0, r;
        ssize_t n;
        off_t f;

        assert(data || size == 0);

        /* Acquire a read-only file descriptor that when read from returns the specified data. This is much more
         * complex than I wish it was. But here's why:
         *
         * a) First we try to use memfds. They are the best option, as we can seal them nicely to make them
         *    read-only. Unfortunately they require kernel 3.17, and – at the time of writing – we still support 3.14.
         *
         * b) Then, we try classic pipes. They are the second best options, as we can close the writing side, retaining
         *    a nicely read-only fd in the reading side. However, they are by default quite small, and unprivileged
         *    clients can only bump their size to a system-wide limit, which might be quite low.
         *
         * c) Then, we try an O_TMPFILE file in /dev/shm (that dir is the only suitable one known to exist from
         *    earliest boot on). To make it read-only we open the fd a second time with O_RDONLY via
         *    /proc/self/<fd>. Unfortunately O_TMPFILE is not available on older kernels on tmpfs.
         *
         * d) Finally, we try creating a regular file in /dev/shm, which we then delete.
         *
         * It sucks a bit that depending on the situation we return very different objects here, but that's Linux I
         * figure. */

        if (size == 0 && ((flags & ACQUIRE_NO_DEV_NULL) == 0)) {
                /* As a special case, return /dev/null if we have been called for an empty data block */
                r = open("/dev/null", O_RDONLY|O_CLOEXEC|O_NOCTTY);
                if (r < 0)
                        return -errno;

                return r;
        }

        if ((flags & ACQUIRE_NO_MEMFD) == 0) {
                fd = memfd_new("data-fd");
                if (fd < 0)
                        goto try_pipe;

                n = write(fd, data, size);
                if (n < 0)
                        return -errno;
                if ((size_t) n != size)
                        return -EIO;

                f = lseek(fd, 0, SEEK_SET);
                if (f != 0)
                        return -errno;

                r = memfd_set_sealed(fd);
                if (r < 0)
                        return r;

                return TAKE_FD(fd);
        }

try_pipe:
        if ((flags & ACQUIRE_NO_PIPE) == 0) {
                if (pipe2(pipefds, O_CLOEXEC|O_NONBLOCK) < 0)
                        return -errno;

                isz = fcntl(pipefds[1], F_GETPIPE_SZ, 0);
                if (isz < 0)
                        return -errno;

                if ((size_t) isz < size) {
                        isz = (int) size;
                        if (isz < 0 || (size_t) isz != size)
                                return -E2BIG;

                        /* Try to bump the pipe size */
                        (void) fcntl(pipefds[1], F_SETPIPE_SZ, isz);

                        /* See if that worked */
                        isz = fcntl(pipefds[1], F_GETPIPE_SZ, 0);
                        if (isz < 0)
                                return -errno;

                        if ((size_t) isz < size)
                                goto try_dev_shm;
                }

                n = write(pipefds[1], data, size);
                if (n < 0)
                        return -errno;
                if ((size_t) n != size)
                        return -EIO;

                (void) fd_nonblock(pipefds[0], false);

                return TAKE_FD(pipefds[0]);
        }

try_dev_shm:
        if ((flags & ACQUIRE_NO_TMPFILE) == 0) {
                fd = open("/dev/shm", O_RDWR|O_TMPFILE|O_CLOEXEC, 0500);
                if (fd < 0)
                        goto try_dev_shm_without_o_tmpfile;

                n = write(fd, data, size);
                if (n < 0)
                        return -errno;
                if ((size_t) n != size)
                        return -EIO;

                /* Let's reopen the thing, in order to get an O_RDONLY fd for the original O_RDWR one */
                return fd_reopen(fd, O_RDONLY|O_CLOEXEC);
        }

try_dev_shm_without_o_tmpfile:
        if ((flags & ACQUIRE_NO_REGULAR) == 0) {
                fd = mkostemp_safe(pattern);
                if (fd < 0)
                        return fd;

                n = write(fd, data, size);
                if (n < 0) {
                        r = -errno;
                        goto unlink_and_return;
                }
                if ((size_t) n != size) {
                        r = -EIO;
                        goto unlink_and_return;
                }

                /* Let's reopen the thing, in order to get an O_RDONLY fd for the original O_RDWR one */
                r = open(pattern, O_RDONLY|O_CLOEXEC);
                if (r < 0)
                        r = -errno;

        unlink_and_return:
                (void) unlink(pattern);
                return r;
        }

        return -EOPNOTSUPP;
}
#endif /* NM_IGNORED */

int fd_move_above_stdio(int fd) {
        int flags, copy;
        PROTECT_ERRNO;

        /* Moves the specified file descriptor if possible out of the range [0…2], i.e. the range of
         * stdin/stdout/stderr. If it can't be moved outside of this range the original file descriptor is
         * returned. This call is supposed to be used for long-lasting file descriptors we allocate in our code that
         * might get loaded into foreign code, and where we want ensure our fds are unlikely used accidentally as
         * stdin/stdout/stderr of unrelated code.
         *
         * Note that this doesn't fix any real bugs, it just makes it less likely that our code will be affected by
         * buggy code from others that mindlessly invokes 'fprintf(stderr, …' or similar in places where stderr has
         * been closed before.
         *
         * This function is written in a "best-effort" and "least-impact" style. This means whenever we encounter an
         * error we simply return the original file descriptor, and we do not touch errno. */

        if (fd < 0 || fd > 2)
                return fd;

        flags = fcntl(fd, F_GETFD, 0);
        if (flags < 0)
                return fd;

        if (flags & FD_CLOEXEC)
                copy = fcntl(fd, F_DUPFD_CLOEXEC, 3);
        else
                copy = fcntl(fd, F_DUPFD, 3);
        if (copy < 0)
                return fd;

        assert(copy > 2);

        (void) close(fd);
        return copy;
}

#if 0 /* NM_IGNORED */
int rearrange_stdio(int original_input_fd, int original_output_fd, int original_error_fd) {

        int fd[3] = { /* Put together an array of fds we work on */
                original_input_fd,
                original_output_fd,
                original_error_fd
        };

        int r, i,
                null_fd = -1,                /* if we open /dev/null, we store the fd to it here */
                copy_fd[3] = { -1, -1, -1 }; /* This contains all fds we duplicate here temporarily, and hence need to close at the end */
        bool null_readable, null_writable;

        /* Sets up stdin, stdout, stderr with the three file descriptors passed in. If any of the descriptors is
         * specified as -1 it will be connected with /dev/null instead. If any of the file descriptors is passed as
         * itself (e.g. stdin as STDIN_FILENO) it is left unmodified, but the O_CLOEXEC bit is turned off should it be
         * on.
         *
         * Note that if any of the passed file descriptors are > 2 they will be closed — both on success and on
         * failure! Thus, callers should assume that when this function returns the input fds are invalidated.
         *
         * Note that when this function fails stdin/stdout/stderr might remain half set up!
         *
         * O_CLOEXEC is turned off for all three file descriptors (which is how it should be for
         * stdin/stdout/stderr). */

        null_readable = original_input_fd < 0;
        null_writable = original_output_fd < 0 || original_error_fd < 0;

        /* First step, open /dev/null once, if we need it */
        if (null_readable || null_writable) {

                /* Let's open this with O_CLOEXEC first, and convert it to non-O_CLOEXEC when we move the fd to the final position. */
                null_fd = open("/dev/null", (null_readable && null_writable ? O_RDWR :
                                             null_readable ? O_RDONLY : O_WRONLY) | O_CLOEXEC);
                if (null_fd < 0) {
                        r = -errno;
                        goto finish;
                }

                /* If this fd is in the 0…2 range, let's move it out of it */
                if (null_fd < 3) {
                        int copy;

                        copy = fcntl(null_fd, F_DUPFD_CLOEXEC, 3); /* Duplicate this with O_CLOEXEC set */
                        if (copy < 0) {
                                r = -errno;
                                goto finish;
                        }

                        safe_close(null_fd);
                        null_fd = copy;
                }
        }

        /* Let's assemble fd[] with the fds to install in place of stdin/stdout/stderr */
        for (i = 0; i < 3; i++) {

                if (fd[i] < 0)
                        fd[i] = null_fd;        /* A negative parameter means: connect this one to /dev/null */
                else if (fd[i] != i && fd[i] < 3) {
                        /* This fd is in the 0…2 territory, but not at its intended place, move it out of there, so that we can work there. */
                        copy_fd[i] = fcntl(fd[i], F_DUPFD_CLOEXEC, 3); /* Duplicate this with O_CLOEXEC set */
                        if (copy_fd[i] < 0) {
                                r = -errno;
                                goto finish;
                        }

                        fd[i] = copy_fd[i];
                }
        }

        /* At this point we now have the fds to use in fd[], and they are all above the stdio range, so that we
         * have freedom to move them around. If the fds already were at the right places then the specific fds are
         * -1. Let's now move them to the right places. This is the point of no return. */
        for (i = 0; i < 3; i++) {

                if (fd[i] == i) {

                        /* fd is already in place, but let's make sure O_CLOEXEC is off */
                        r = fd_cloexec(i, false);
                        if (r < 0)
                                goto finish;

                } else {
                        assert(fd[i] > 2);

                        if (dup2(fd[i], i) < 0) { /* Turns off O_CLOEXEC on the new fd. */
                                r = -errno;
                                goto finish;
                        }
                }
        }

        r = 0;

finish:
        /* Close the original fds, but only if they were outside of the stdio range. Also, properly check for the same
         * fd passed in multiple times. */
        safe_close_above_stdio(original_input_fd);
        if (original_output_fd != original_input_fd)
                safe_close_above_stdio(original_output_fd);
        if (original_error_fd != original_input_fd && original_error_fd != original_output_fd)
                safe_close_above_stdio(original_error_fd);

        /* Close the copies we moved > 2 */
        for (i = 0; i < 3; i++)
                safe_close(copy_fd[i]);

        /* Close our null fd, if it's > 2 */
        safe_close_above_stdio(null_fd);

        return r;
}

int fd_reopen(int fd, int flags) {
        char procfs_path[STRLEN("/proc/self/fd/") + DECIMAL_STR_MAX(int)];
        int new_fd;

        /* Reopens the specified fd with new flags. This is useful for convert an O_PATH fd into a regular one, or to
         * turn O_RDWR fds into O_RDONLY fds.
         *
         * This doesn't work on sockets (since they cannot be open()ed, ever).
         *
         * This implicitly resets the file read index to 0. */

        xsprintf(procfs_path, "/proc/self/fd/%i", fd);
        new_fd = open(procfs_path, flags);
        if (new_fd < 0)
                return -errno;

        return new_fd;
}
#endif /* NM_IGNORED */<|MERGE_RESOLUTION|>--- conflicted
+++ resolved
@@ -180,14 +180,9 @@
         return 0;
 }
 
-<<<<<<< HEAD
 #if 0 /* NM_IGNORED */
-_pure_ static bool fd_in_set(int fd, const int fdset[], unsigned n_fdset) {
-        unsigned i;
-=======
 _pure_ static bool fd_in_set(int fd, const int fdset[], size_t n_fdset) {
         size_t i;
->>>>>>> ac170893
 
         assert(n_fdset == 0 || fdset);
 
