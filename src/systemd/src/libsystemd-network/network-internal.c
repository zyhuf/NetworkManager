--- conflicted
+++ resolved
@@ -27,12 +27,8 @@
 #include "utf8.h"
 #include "util.h"
 
-<<<<<<< HEAD
 #if 0 /* NM_IGNORED */
-const char *net_get_name(sd_device *device) {
-=======
 const char *net_get_name_persistent(sd_device *device) {
->>>>>>> 55c47d4e
         const char *name, *field;
 
         assert(device);
