--- conflicted
+++ resolved
@@ -3,12 +3,8 @@
   Copyright © 2014 Axis Communications AB. All rights reserved.
 ***/
 
-<<<<<<< HEAD
 #include "nm-sd-adapt-core.h"
 
-#include <linux/filter.h>
-=======
->>>>>>> 6a325673
 #include <arpa/inet.h>
 #include <linux/filter.h>
 #include <netinet/if_ether.h>
