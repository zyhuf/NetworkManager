/*-*- Mode: C; c-basic-offset: 8; indent-tabs-mode: nil -*-*/

/***
  This file is part of systemd.

  Copyright 2014 Lennart Poettering

  systemd is free software; you can redistribute it and/or modify it
  under the terms of the GNU Lesser General Public License as published by
  the Free Software Foundation; either version 2.1 of the License, or
  (at your option) any later version.

  systemd is distributed in the hope that it will be useful, but
  WITHOUT ANY WARRANTY; without even the implied warranty of
  MERCHANTABILITY or FITNESS FOR A PARTICULAR PURPOSE. See the GNU
  Lesser General Public License for more details.

  You should have received a copy of the GNU Lesser General Public License
  along with systemd; If not, see <http://www.gnu.org/licenses/>.
 ***/

#include "nm-sd-adapt.h"

#ifdef HAVE_LIBIDN
#include <idna.h>
#include <stringprep.h>
#endif

#include <endian.h>
#include <netinet/in.h>
#include <stdio.h>
#include <string.h>
#include <sys/socket.h>

#include "alloc-util.h"
#include "dns-domain.h"
#include "hashmap.h"
#include "hexdecoct.h"
#include "in-addr-util.h"
#include "macro.h"
#include "parse-util.h"
#include "string-util.h"
#include "strv.h"
#include "utf8.h"

int dns_label_unescape(const char **name, char *dest, size_t sz) {
        const char *n;
        char *d;
        int r = 0;

        assert(name);
        assert(*name);

        n = *name;
        d = dest;

        for (;;) {
                if (*n == '.') {
                        n++;
                        break;
                }

                if (*n == 0)
                        break;

                if (r >= DNS_LABEL_MAX)
                        return -EINVAL;

                if (sz <= 0)
                        return -ENOBUFS;

                if (*n == '\\') {
                        /* Escaped character */

                        n++;

                        if (*n == 0)
                                /* Ending NUL */
                                return -EINVAL;

                        else if (*n == '\\' || *n == '.') {
                                /* Escaped backslash or dot */

                                if (d)
                                        *(d++) = *n;
                                sz--;
                                r++;
                                n++;

                        } else if (n[0] >= '0' && n[0] <= '9') {
                                unsigned k;

                                /* Escaped literal ASCII character */

                                if (!(n[1] >= '0' && n[1] <= '9') ||
                                    !(n[2] >= '0' && n[2] <= '9'))
                                        return -EINVAL;

                                k = ((unsigned) (n[0] - '0') * 100) +
                                        ((unsigned) (n[1] - '0') * 10) +
                                        ((unsigned) (n[2] - '0'));

                                /* Don't allow anything that doesn't
                                 * fit in 8bit. Note that we do allow
                                 * control characters, as some servers
                                 * (e.g. cloudflare) are happy to
                                 * generate labels with them
                                 * inside. */
                                if (k > 255)
                                        return -EINVAL;

                                if (d)
                                        *(d++) = (char) k;
                                sz--;
                                r++;

                                n += 3;
                        } else
                                return -EINVAL;

                } else if ((uint8_t) *n >= (uint8_t) ' ' && *n != 127) {

                        /* Normal character */

                        if (d)
                                *(d++) = *n;
                        sz--;
                        r++;
                        n++;
                } else
                        return -EINVAL;
        }

        /* Empty label that is not at the end? */
        if (r == 0 && *n)
                return -EINVAL;

        if (sz >= 1 && d)
                *d = 0;

        *name = n;
        return r;
}

/* @label_terminal: terminal character of a label, updated to point to the terminal character of
 *                  the previous label (always skipping one dot) or to NULL if there are no more
 *                  labels. */
int dns_label_unescape_suffix(const char *name, const char **label_terminal, char *dest, size_t sz) {
        const char *terminal;
        int r;

        assert(name);
        assert(label_terminal);
        assert(dest);

        /* no more labels */
        if (!*label_terminal) {
                if (sz >= 1)
                        *dest = 0;

                return 0;
        }

        terminal = *label_terminal;
        assert(*terminal == '.' || *terminal == 0);

        /* Skip current terminal character (and accept domain names ending it ".") */
        if (*terminal == 0)
                terminal--;
        if (terminal >= name && *terminal == '.')
                terminal--;

        /* Point name to the last label, and terminal to the preceding terminal symbol (or make it a NULL pointer) */
        for (;;) {
                if (terminal < name) {
                        /* Reached the first label, so indicate that there are no more */
                        terminal = NULL;
                        break;
                }

                /* Find the start of the last label */
                if (*terminal == '.') {
                        const char *y;
                        unsigned slashes = 0;

                        for (y = terminal - 1; y >= name && *y == '\\'; y--)
                                slashes ++;

                        if (slashes % 2 == 0) {
                                /* The '.' was not escaped */
                                name = terminal + 1;
                                break;
                        } else {
                                terminal = y;
                                continue;
                        }
                }

                terminal --;
        }

        r = dns_label_unescape(&name, dest, sz);
        if (r < 0)
                return r;

        *label_terminal = terminal;

        return r;
}

int dns_label_escape(const char *p, size_t l, char *dest, size_t sz) {
        char *q;

        /* DNS labels must be between 1 and 63 characters long. A
         * zero-length label does not exist. See RFC 2182, Section
         * 11. */

        if (l <= 0 || l > DNS_LABEL_MAX)
                return -EINVAL;
        if (sz < 1)
                return -ENOBUFS;

        assert(p);
        assert(dest);

        q = dest;
        while (l > 0) {

                if (*p == '.' || *p == '\\') {

                        /* Dot or backslash */

                        if (sz < 3)
                                return -ENOBUFS;

                        *(q++) = '\\';
                        *(q++) = *p;

                        sz -= 2;

                } else if (*p == '_' ||
                           *p == '-' ||
                           (*p >= '0' && *p <= '9') ||
                           (*p >= 'a' && *p <= 'z') ||
                           (*p >= 'A' && *p <= 'Z')) {

                        /* Proper character */

                        if (sz < 2)
                                return -ENOBUFS;

                        *(q++) = *p;
                        sz -= 1;

                } else {

                        /* Everything else */

                        if (sz < 5)
                                return -ENOBUFS;

                        *(q++) = '\\';
                        *(q++) = '0' + (char) ((uint8_t) *p / 100);
                        *(q++) = '0' + (char) (((uint8_t) *p / 10) % 10);
                        *(q++) = '0' + (char) ((uint8_t) *p % 10);

                        sz -= 4;
                }

                p++;
                l--;
        }

        *q = 0;
        return (int) (q - dest);
}

int dns_label_escape_new(const char *p, size_t l, char **ret) {
        _cleanup_free_ char *s = NULL;
        int r;

        assert(p);
        assert(ret);

        if (l <= 0 || l > DNS_LABEL_MAX)
                return -EINVAL;

        s = new(char, DNS_LABEL_ESCAPED_MAX);
        if (!s)
                return -ENOMEM;

        r = dns_label_escape(p, l, s, DNS_LABEL_ESCAPED_MAX);
        if (r < 0)
                return r;

        *ret = s;
        s = NULL;

        return r;
}

int dns_label_apply_idna(const char *encoded, size_t encoded_size, char *decoded, size_t decoded_max) {
#ifdef HAVE_LIBIDN
        _cleanup_free_ uint32_t *input = NULL;
        size_t input_size, l;
        const char *p;
        bool contains_8bit = false;
        char buffer[DNS_LABEL_MAX+1];

        assert(encoded);
        assert(decoded);

        /* Converts an U-label into an A-label */

        if (encoded_size <= 0)
                return -EINVAL;

        for (p = encoded; p < encoded + encoded_size; p++)
                if ((uint8_t) *p > 127)
                        contains_8bit = true;

        if (!contains_8bit) {
                if (encoded_size > DNS_LABEL_MAX)
                        return -EINVAL;

                return 0;
        }

        input = stringprep_utf8_to_ucs4(encoded, encoded_size, &input_size);
        if (!input)
                return -ENOMEM;

        if (idna_to_ascii_4i(input, input_size, buffer, 0) != 0)
                return -EINVAL;

        l = strlen(buffer);

        /* Verify that the the result is not longer than one DNS label. */
        if (l <= 0 || l > DNS_LABEL_MAX)
                return -EINVAL;
        if (l > decoded_max)
                return -ENOBUFS;

        memcpy(decoded, buffer, l);

        /* If there's room, append a trailing NUL byte, but only then */
        if (decoded_max > l)
                decoded[l] = 0;

        return (int) l;
#else
        return 0;
#endif
}

int dns_label_undo_idna(const char *encoded, size_t encoded_size, char *decoded, size_t decoded_max) {
#ifdef HAVE_LIBIDN
        size_t input_size, output_size;
        _cleanup_free_ uint32_t *input = NULL;
        _cleanup_free_ char *result = NULL;
        uint32_t *output = NULL;
        size_t w;

        /* To be invoked after unescaping. Converts an A-label into an U-label. */

        assert(encoded);
        assert(decoded);

        if (encoded_size <= 0 || encoded_size > DNS_LABEL_MAX)
                return -EINVAL;

        if (encoded_size < sizeof(IDNA_ACE_PREFIX)-1)
                return 0;

        if (memcmp(encoded, IDNA_ACE_PREFIX, sizeof(IDNA_ACE_PREFIX) -1) != 0)
                return 0;

        input = stringprep_utf8_to_ucs4(encoded, encoded_size, &input_size);
        if (!input)
                return -ENOMEM;

        output_size = input_size;
        output = newa(uint32_t, output_size);

        idna_to_unicode_44i(input, input_size, output, &output_size, 0);

        result = stringprep_ucs4_to_utf8(output, output_size, NULL, &w);
        if (!result)
                return -ENOMEM;
        if (w <= 0)
                return -EINVAL;
        if (w > decoded_max)
                return -ENOBUFS;

        memcpy(decoded, result, w);

        /* Append trailing NUL byte if there's space, but only then. */
        if (decoded_max > w)
                decoded[w] = 0;

        return w;
#else
        return 0;
#endif
}

int dns_name_concat(const char *a, const char *b, char **_ret) {
        _cleanup_free_ char *ret = NULL;
        size_t n = 0, allocated = 0;
        const char *p = a;
        bool first = true;
        int r;

        assert(a);

        for (;;) {
                char label[DNS_LABEL_MAX];

                r = dns_label_unescape(&p, label, sizeof(label));
                if (r < 0)
                        return r;
                if (r == 0) {
                        if (*p != 0)
                                return -EINVAL;

                        if (b) {
                                /* Now continue with the second string, if there is one */
                                p = b;
                                b = NULL;
                                continue;
                        }

                        break;
                }

                if (_ret) {
                        if (!GREEDY_REALLOC(ret, allocated, n + !first + DNS_LABEL_ESCAPED_MAX))
                                return -ENOMEM;

                        r = dns_label_escape(label, r, ret + n + !first, DNS_LABEL_ESCAPED_MAX);
                        if (r < 0)
                                return r;

                        if (!first)
                                ret[n] = '.';
                } else {
                        char escaped[DNS_LABEL_ESCAPED_MAX];

                        r = dns_label_escape(label, r, escaped, sizeof(escaped));
                        if (r < 0)
                                return r;
                }

                if (!first)
                        n++;
                else
                        first = false;

                n += r;
        }

        if (n > DNS_HOSTNAME_MAX)
                return -EINVAL;

        if (_ret) {
                if (!GREEDY_REALLOC(ret, allocated, n + 1))
                        return -ENOMEM;

                ret[n] = 0;
                *_ret = ret;
                ret = NULL;
        }

        return 0;
}

#if 0 /* NM_IGNORED */
void dns_name_hash_func(const void *s, struct siphash *state) {
        const char *p = s;
        int r;

        assert(p);

        for (;;) {
                char label[DNS_LABEL_MAX+1];

                r = dns_label_unescape(&p, label, sizeof(label));
                if (r < 0)
                        break;
                if (r == 0)
                        break;

                ascii_strlower_n(label, r);
                siphash24_compress(label, r, state);
                siphash24_compress_byte(0, state); /* make sure foobar and foo.bar result in different hashes */
        }

        /* enforce that all names are terminated by the empty label */
        string_hash_func("", state);
}

int dns_name_compare_func(const void *a, const void *b) {
        const char *x, *y;
        int r, q;

        assert(a);
        assert(b);

        x = (const char *) a + strlen(a);
        y = (const char *) b + strlen(b);

        for (;;) {
                char la[DNS_LABEL_MAX], lb[DNS_LABEL_MAX];

                if (x == NULL && y == NULL)
                        return 0;

                r = dns_label_unescape_suffix(a, &x, la, sizeof(la));
                q = dns_label_unescape_suffix(b, &y, lb, sizeof(lb));
                if (r < 0 || q < 0)
                        return r - q;

                r = ascii_strcasecmp_nn(la, r, lb, q);
                if (r != 0)
                        return r;
        }
}

const struct hash_ops dns_name_hash_ops = {
        .hash = dns_name_hash_func,
        .compare = dns_name_compare_func
};

int dns_name_equal(const char *x, const char *y) {
        int r, q;

        assert(x);
        assert(y);

        for (;;) {
                char la[DNS_LABEL_MAX], lb[DNS_LABEL_MAX];

                r = dns_label_unescape(&x, la, sizeof(la));
                if (r < 0)
                        return r;

                q = dns_label_unescape(&y, lb, sizeof(lb));
                if (q < 0)
                        return q;

                if (r != q)
                        return false;
                if (r == 0)
                        return true;

                if (ascii_strcasecmp_n(la, lb, r) != 0)
                        return false;
        }
}

int dns_name_endswith(const char *name, const char *suffix) {
        const char *n, *s, *saved_n = NULL;
        int r, q;

        assert(name);
        assert(suffix);

        n = name;
        s = suffix;

        for (;;) {
                char ln[DNS_LABEL_MAX], ls[DNS_LABEL_MAX];

                r = dns_label_unescape(&n, ln, sizeof(ln));
                if (r < 0)
                        return r;

                if (!saved_n)
                        saved_n = n;

                q = dns_label_unescape(&s, ls, sizeof(ls));
                if (q < 0)
                        return q;

                if (r == 0 && q == 0)
                        return true;
                if (r == 0 && saved_n == n)
                        return false;

                if (r != q || ascii_strcasecmp_n(ln, ls, r) != 0) {

                        /* Not the same, let's jump back, and try with the next label again */
                        s = suffix;
                        n = saved_n;
                        saved_n = NULL;
                }
        }
}

int dns_name_startswith(const char *name, const char *prefix) {
        const char *n, *p;
        int r, q;

        assert(name);
        assert(prefix);

        n = name;
        p = prefix;

        for (;;) {
                char ln[DNS_LABEL_MAX], lp[DNS_LABEL_MAX];

                r = dns_label_unescape(&p, lp, sizeof(lp));
                if (r < 0)
                        return r;
                if (r == 0)
                        return true;

                q = dns_label_unescape(&n, ln, sizeof(ln));
                if (q < 0)
                        return q;

                if (r != q)
                        return false;
                if (ascii_strcasecmp_n(ln, lp, r) != 0)
                        return false;
        }
}

int dns_name_change_suffix(const char *name, const char *old_suffix, const char *new_suffix, char **ret) {
        const char *n, *s, *saved_before = NULL, *saved_after = NULL, *prefix;
        int r, q;

        assert(name);
        assert(old_suffix);
        assert(new_suffix);
        assert(ret);

        n = name;
        s = old_suffix;

        for (;;) {
                char ln[DNS_LABEL_MAX], ls[DNS_LABEL_MAX];

                if (!saved_before)
                        saved_before = n;

                r = dns_label_unescape(&n, ln, sizeof(ln));
                if (r < 0)
                        return r;

                if (!saved_after)
                        saved_after = n;

                q = dns_label_unescape(&s, ls, sizeof(ls));
                if (q < 0)
                        return q;

                if (r == 0 && q == 0)
                        break;
                if (r == 0 && saved_after == n) {
                        *ret = NULL; /* doesn't match */
                        return 0;
                }

                if (r != q || ascii_strcasecmp_n(ln, ls, r) != 0) {

                        /* Not the same, let's jump back, and try with the next label again */
                        s = old_suffix;
                        n = saved_after;
                        saved_after = saved_before = NULL;
                }
        }

        /* Found it! Now generate the new name */
        prefix = strndupa(name, saved_before - name);

        r = dns_name_concat(prefix, new_suffix, ret);
        if (r < 0)
                return r;

        return 1;
}

int dns_name_between(const char *a, const char *b, const char *c) {
        int n;

        /* Determine if b is strictly greater than a and strictly smaller than c.
           We consider the order of names to be circular, so that if a is
           strictly greater than c, we consider b to be between them if it is
           either greater than a or smaller than c. This is how the canonical
           DNS name order used in NSEC records work. */

        n = dns_name_compare_func(a, c);
        if (n == 0)
                return -EINVAL;
        else if (n < 0)
                /*       a<---b--->c       */
                return dns_name_compare_func(a, b) < 0 &&
                       dns_name_compare_func(b, c) < 0;
        else
                /* <--b--c         a--b--> */
                return dns_name_compare_func(b, c) < 0 ||
                       dns_name_compare_func(a, b) < 0;
}

int dns_name_reverse(int family, const union in_addr_union *a, char **ret) {
        const uint8_t *p;
        int r;

        assert(a);
        assert(ret);

        p = (const uint8_t*) a;

        if (family == AF_INET)
                r = asprintf(ret, "%u.%u.%u.%u.in-addr.arpa", p[3], p[2], p[1], p[0]);
        else if (family == AF_INET6)
                r = asprintf(ret, "%c.%c.%c.%c.%c.%c.%c.%c.%c.%c.%c.%c.%c.%c.%c.%c.%c.%c.%c.%c.%c.%c.%c.%c.%c.%c.%c.%c.%c.%c.%c.%c.ip6.arpa",
                             hexchar(p[15] & 0xF), hexchar(p[15] >> 4), hexchar(p[14] & 0xF), hexchar(p[14] >> 4),
                             hexchar(p[13] & 0xF), hexchar(p[13] >> 4), hexchar(p[12] & 0xF), hexchar(p[12] >> 4),
                             hexchar(p[11] & 0xF), hexchar(p[11] >> 4), hexchar(p[10] & 0xF), hexchar(p[10] >> 4),
                             hexchar(p[ 9] & 0xF), hexchar(p[ 9] >> 4), hexchar(p[ 8] & 0xF), hexchar(p[ 8] >> 4),
                             hexchar(p[ 7] & 0xF), hexchar(p[ 7] >> 4), hexchar(p[ 6] & 0xF), hexchar(p[ 6] >> 4),
                             hexchar(p[ 5] & 0xF), hexchar(p[ 5] >> 4), hexchar(p[ 4] & 0xF), hexchar(p[ 4] >> 4),
                             hexchar(p[ 3] & 0xF), hexchar(p[ 3] >> 4), hexchar(p[ 2] & 0xF), hexchar(p[ 2] >> 4),
                             hexchar(p[ 1] & 0xF), hexchar(p[ 1] >> 4), hexchar(p[ 0] & 0xF), hexchar(p[ 0] >> 4));
        else
                return -EAFNOSUPPORT;
        if (r < 0)
                return -ENOMEM;

        return 0;
}

int dns_name_address(const char *p, int *family, union in_addr_union *address) {
        int r;

        assert(p);
        assert(family);
        assert(address);

        r = dns_name_endswith(p, "in-addr.arpa");
        if (r < 0)
                return r;
        if (r > 0) {
                uint8_t a[4];
                unsigned i;

                for (i = 0; i < ELEMENTSOF(a); i++) {
                        char label[DNS_LABEL_MAX+1];

                        r = dns_label_unescape(&p, label, sizeof(label));
                        if (r < 0)
                                return r;
                        if (r == 0)
                                return -EINVAL;
                        if (r > 3)
                                return -EINVAL;

                        r = safe_atou8(label, &a[i]);
                        if (r < 0)
                                return r;
                }

                r = dns_name_equal(p, "in-addr.arpa");
                if (r <= 0)
                        return r;

                *family = AF_INET;
                address->in.s_addr = htobe32(((uint32_t) a[3] << 24) |
                                             ((uint32_t) a[2] << 16) |
                                             ((uint32_t) a[1] << 8) |
                                              (uint32_t) a[0]);

                return 1;
        }

        r = dns_name_endswith(p, "ip6.arpa");
        if (r < 0)
                return r;
        if (r > 0) {
                struct in6_addr a;
                unsigned i;

                for (i = 0; i < ELEMENTSOF(a.s6_addr); i++) {
                        char label[DNS_LABEL_MAX+1];
                        int x, y;

                        r = dns_label_unescape(&p, label, sizeof(label));
                        if (r <= 0)
                                return r;
                        if (r != 1)
                                return -EINVAL;
                        x = unhexchar(label[0]);
                        if (x < 0)
                                return -EINVAL;

                        r = dns_label_unescape(&p, label, sizeof(label));
                        if (r <= 0)
                                return r;
                        if (r != 1)
                                return -EINVAL;
                        y = unhexchar(label[0]);
                        if (y < 0)
                                return -EINVAL;

                        a.s6_addr[ELEMENTSOF(a.s6_addr) - i - 1] = (uint8_t) y << 4 | (uint8_t) x;
                }

                r = dns_name_equal(p, "ip6.arpa");
                if (r <= 0)
                        return r;

                *family = AF_INET6;
                address->in6 = a;
                return 1;
        }

        return 0;
}
#endif /* NM_IGNORED */

bool dns_name_is_root(const char *name) {

        assert(name);

        /* There are exactly two ways to encode the root domain name:
         * as empty string, or with a single dot. */

        return STR_IN_SET(name, "", ".");
}

bool dns_name_is_single_label(const char *name) {
        int r;

        assert(name);

        r = dns_name_parent(&name);
        if (r <= 0)
                return false;

        return dns_name_is_root(name);
}

/* Encode a domain name according to RFC 1035 Section 3.1, without compression */
int dns_name_to_wire_format(const char *domain, uint8_t *buffer, size_t len, bool canonical) {
        uint8_t *label_length, *out;
        int r;

        assert(domain);
        assert(buffer);

        out = buffer;

        do {
                /* Reserve a byte for label length */
                if (len <= 0)
                        return -ENOBUFS;
                len--;
                label_length = out;
                out++;

                /* Convert and copy a single label. Note that
                 * dns_label_unescape() returns 0 when it hits the end
                 * of the domain name, which we rely on here to encode
                 * the trailing NUL byte. */
                r = dns_label_unescape(&domain, (char *) out, len);
                if (r < 0)
                        return r;

                /* Optionally, output the name in DNSSEC canonical
                 * format, as described in RFC 4034, section 6.2. Or
                 * in other words: in lower-case. */
                if (canonical)
                        ascii_strlower_n((char*) out, (size_t) r);

                /* Fill label length, move forward */
                *label_length = r;
                out += r;
                len -= r;

        } while (r != 0);

        /* Verify the maximum size of the encoded name. The trailing
         * dot + NUL byte account are included this time, hence
         * compare against DNS_HOSTNAME_MAX + 2 (which is 255) this
         * time. */
        if (out - buffer > DNS_HOSTNAME_MAX + 2)
                return -EINVAL;

        return out - buffer;
}

#if 0 /* NM_IGNORED */
static bool srv_type_label_is_valid(const char *label, size_t n) {
        size_t k;

        assert(label);

        if (n < 2) /* Label needs to be at least 2 chars long */
                return false;

        if (label[0] != '_') /* First label char needs to be underscore */
                return false;

        /* Second char must be a letter */
        if (!(label[1] >= 'A' && label[1] <= 'Z') &&
            !(label[1] >= 'a' && label[1] <= 'z'))
                return false;

        /* Third and further chars must be alphanumeric or a hyphen */
        for (k = 2; k < n; k++) {
                if (!(label[k] >= 'A' && label[k] <= 'Z') &&
                    !(label[k] >= 'a' && label[k] <= 'z') &&
                    !(label[k] >= '0' && label[k] <= '9') &&
                    label[k] != '-')
                        return false;
        }

        return true;
}

bool dns_srv_type_is_valid(const char *name) {
        unsigned c = 0;
        int r;

        if (!name)
                return false;

        for (;;) {
                char label[DNS_LABEL_MAX];

                /* This more or less implements RFC 6335, Section 5.1 */

                r = dns_label_unescape(&name, label, sizeof(label));
                if (r < 0)
                        return false;
                if (r == 0)
                        break;

                if (c >= 2)
                        return false;

                if (!srv_type_label_is_valid(label, r))
                        return false;

                c++;
        }

        return c == 2; /* exactly two labels */
}

bool dns_service_name_is_valid(const char *name) {
        size_t l;

        /* This more or less implements RFC 6763, Section 4.1.1 */

        if (!name)
                return false;

        if (!utf8_is_valid(name))
                return false;

        if (string_has_cc(name, NULL))
                return false;

        l = strlen(name);
        if (l <= 0)
                return false;
        if (l > 63)
                return false;

        return true;
}

int dns_service_join(const char *name, const char *type, const char *domain, char **ret) {
        char escaped[DNS_LABEL_ESCAPED_MAX];
        _cleanup_free_ char *n = NULL;
        int r;

        assert(type);
        assert(domain);
        assert(ret);

        if (!dns_srv_type_is_valid(type))
                return -EINVAL;

        if (!name)
                return dns_name_concat(type, domain, ret);

        if (!dns_service_name_is_valid(name))
                return -EINVAL;

        r = dns_label_escape(name, strlen(name), escaped, sizeof(escaped));
        if (r < 0)
                return r;

        r = dns_name_concat(type, domain, &n);
        if (r < 0)
                return r;

        return dns_name_concat(escaped, n, ret);
}

static bool dns_service_name_label_is_valid(const char *label, size_t n) {
        char *s;

        assert(label);

        if (memchr(label, 0, n))
                return false;

        s = strndupa(label, n);
        return dns_service_name_is_valid(s);
}

int dns_service_split(const char *joined, char **_name, char **_type, char **_domain) {
        _cleanup_free_ char *name = NULL, *type = NULL, *domain = NULL;
        const char *p = joined, *q = NULL, *d = NULL;
        char a[DNS_LABEL_MAX], b[DNS_LABEL_MAX], c[DNS_LABEL_MAX];
        int an, bn, cn, r;
        unsigned x = 0;

        assert(joined);

        /* Get first label from the full name */
        an = dns_label_unescape(&p, a, sizeof(a));
        if (an < 0)
                return an;

        if (an > 0) {
                x++;

                /* If there was a first label, try to get the second one */
                bn = dns_label_unescape(&p, b, sizeof(b));
                if (bn < 0)
                        return bn;

                if (bn > 0) {
                        x++;

                        /* If there was a second label, try to get the third one */
                        q = p;
                        cn = dns_label_unescape(&p, c, sizeof(c));
                        if (cn < 0)
                                return cn;

                        if (cn > 0)
                                x++;
                } else
                        cn = 0;
        } else
                an = 0;

        if (x >= 2 && srv_type_label_is_valid(b, bn)) {

                if (x >= 3 && srv_type_label_is_valid(c, cn)) {

                        if (dns_service_name_label_is_valid(a, an)) {
                                /* OK, got <name> . <type> . <type2> . <domain> */

                                name = strndup(a, an);
                                if (!name)
                                        return -ENOMEM;

                                type = strjoin(b, ".", c, NULL);
                                if (!type)
                                        return -ENOMEM;

                                d = p;
                                goto finish;
                        }

                } else if (srv_type_label_is_valid(a, an)) {

                        /* OK, got <type> . <type2> . <domain> */

                        name = NULL;

                        type = strjoin(a, ".", b, NULL);
                        if (!type)
                                return -ENOMEM;

                        d = q;
                        goto finish;
                }
        }

        name = NULL;
        type = NULL;
        d = joined;

finish:
        r = dns_name_normalize(d, &domain);
        if (r < 0)
                return r;

        if (_domain) {
                *_domain = domain;
                domain = NULL;
        }

        if (_type) {
                *_type = type;
                type = NULL;
        }

        if (_name) {
                *_name = name;
                name = NULL;
        }

        return 0;
}

static int dns_name_build_suffix_table(const char *name, const char*table[]) {
        const char *p;
        unsigned n = 0;
        int r;

        assert(name);
        assert(table);

        p = name;
        for (;;) {
                if (n > DNS_N_LABELS_MAX)
                        return -EINVAL;

                table[n] = p;
                r = dns_name_parent(&p);
                if (r < 0)
                        return r;
                if (r == 0)
                        break;

                n++;
        }

        return (int) n;
}

int dns_name_suffix(const char *name, unsigned n_labels, const char **ret) {
        const char* labels[DNS_N_LABELS_MAX+1];
        int n;

        assert(name);
        assert(ret);

        n = dns_name_build_suffix_table(name, labels);
        if (n < 0)
                return n;

        if ((unsigned) n < n_labels)
                return -EINVAL;

        *ret = labels[n - n_labels];
        return (int) (n - n_labels);
}

int dns_name_skip(const char *a, unsigned n_labels, const char **ret) {
        int r;

        assert(a);
        assert(ret);

        for (; n_labels > 0; n_labels --) {
                r = dns_name_parent(&a);
                if (r < 0)
                        return r;
                if (r == 0) {
                        *ret = "";
                        return 0;
                }
        }

        *ret = a;
        return 1;
}

int dns_name_count_labels(const char *name) {
        unsigned n = 0;
        const char *p;
        int r;

        assert(name);

        p = name;
        for (;;) {
                r = dns_name_parent(&p);
                if (r < 0)
                        return r;
                if (r == 0)
                        break;

                if (n >= DNS_N_LABELS_MAX)
                        return -EINVAL;

                n++;
        }

        return (int) n;
}

int dns_name_equal_skip(const char *a, unsigned n_labels, const char *b) {
        int r;

        assert(a);
        assert(b);

        r = dns_name_skip(a, n_labels, &a);
        if (r <= 0)
                return r;

        return dns_name_equal(a, b);
}

int dns_name_common_suffix(const char *a, const char *b, const char **ret) {
        const char *a_labels[DNS_N_LABELS_MAX+1], *b_labels[DNS_N_LABELS_MAX+1];
        int n = 0, m = 0, k = 0, r, q;

        assert(a);
        assert(b);
        assert(ret);

        /* Determines the common suffix of domain names a and b */

        n = dns_name_build_suffix_table(a, a_labels);
        if (n < 0)
                return n;

        m = dns_name_build_suffix_table(b, b_labels);
        if (m < 0)
                return m;

        for (;;) {
                char la[DNS_LABEL_MAX], lb[DNS_LABEL_MAX];
                const char *x, *y;

                if (k >= n || k >= m) {
                        *ret = a_labels[n - k];
                        return 0;
                }

                x = a_labels[n - 1 - k];
                r = dns_label_unescape(&x, la, sizeof(la));
                if (r < 0)
                        return r;

                y = b_labels[m - 1 - k];
                q = dns_label_unescape(&y, lb, sizeof(lb));
                if (q < 0)
                        return q;

                if (r != q || ascii_strcasecmp_n(la, lb, r) != 0) {
                        *ret = a_labels[n - k];
                        return 0;
                }

                k++;
        }
}

int dns_name_apply_idna(const char *name, char **ret) {
        _cleanup_free_ char *buf = NULL;
        size_t n = 0, allocated = 0;
        bool first = true;
        int r, q;

        assert(name);
        assert(ret);

        for (;;) {
                char label[DNS_LABEL_MAX];

                r = dns_label_unescape(&name, label, sizeof(label));
                if (r < 0)
                        return r;
                if (r == 0)
                        break;

                q = dns_label_apply_idna(label, r, label, sizeof(label));
                if (q < 0)
                        return q;
                if (q > 0)
                        r = q;

                if (!GREEDY_REALLOC(buf, allocated, n + !first + DNS_LABEL_ESCAPED_MAX))
                        return -ENOMEM;

                r = dns_label_escape(label, r, buf + n + !first, DNS_LABEL_ESCAPED_MAX);
                if (r < 0)
                        return r;

                if (first)
                        first = false;
                else
                        buf[n++] = '.';

                n +=r;
        }

<<<<<<< HEAD
        return dns_name_equal(a, b);
}
#endif /* NM_IGNORED */
=======
        if (n > DNS_HOSTNAME_MAX)
                return -EINVAL;

        if (!GREEDY_REALLOC(buf, allocated, n + 1))
                return -ENOMEM;

        buf[n] = 0;
        *ret = buf;
        buf = NULL;

        return (int) n;
}
>>>>>>> 14912429
<|MERGE_RESOLUTION|>--- conflicted
+++ resolved
@@ -1300,11 +1300,6 @@
                 n +=r;
         }
 
-<<<<<<< HEAD
-        return dns_name_equal(a, b);
-}
-#endif /* NM_IGNORED */
-=======
         if (n > DNS_HOSTNAME_MAX)
                 return -EINVAL;
 
@@ -1317,4 +1312,4 @@
 
         return (int) n;
 }
->>>>>>> 14912429
+#endif /* NM_IGNORED */