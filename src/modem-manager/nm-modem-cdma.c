--- conflicted
+++ resolved
@@ -94,11 +94,7 @@
 	if (dbus_g_proxy_end_call (proxy, call, &error, G_TYPE_INVALID))
 		g_signal_emit_by_name (self, NM_MODEM_PREPARE_RESULT, TRUE, NM_DEVICE_STATE_REASON_NONE);
 	else {
-<<<<<<< HEAD
 		nm_warning ("CDMA connection failed: (%d) %s",
-=======
-		nm_warning ("CDMA modem connection failed: (%d) %s",
->>>>>>> ac38d65d
 		            error ? error->code : -1,
 		            error && error->message ? error->message : "(unknown)");
 		g_error_free (error);
@@ -123,51 +119,25 @@
 	return properties;
 }
 
-<<<<<<< HEAD
-static NMActStageReturn
-real_act_stage1_prepare (NMModem *modem,
-                         NMActRequest *req,
-                         GPtrArray **out_hints,
-                         const char **out_setting_name,
-                         NMDeviceStateReason *reason)
-=======
 static void
 do_connect (NMModem *modem)
->>>>>>> ac38d65d
 {
 	NMModemCdma *self = NM_MODEM_CDMA (modem);
 	NMModemCdmaPrivate *priv = NM_MODEM_CDMA_GET_PRIVATE (self);
 	NMConnection *connection;
-
-<<<<<<< HEAD
-	connection = nm_act_request_get_connection (req);
-	g_assert (connection);
-
-	*out_setting_name = nm_connection_need_secrets (connection, out_hints);
-	if (!*out_setting_name) {
-		DBusGProxy *proxy;
-		GHashTable *properties;
-
-		properties = create_connect_properties (connection);
-		proxy = nm_modem_get_proxy (modem, MM_DBUS_INTERFACE_MODEM_SIMPLE);
-		priv->call = dbus_g_proxy_begin_call_with_timeout (proxy,
-		                                                   "Connect", stage1_prepare_done,
-		                                                   self, NULL, 120000,
-		                                                   DBUS_TYPE_G_MAP_OF_VARIANT, properties,
-		                                                   G_TYPE_INVALID);
-		g_hash_table_destroy (properties);
-	} else {
-		/* NMModem will handle requesting secrets... */
-=======
+	DBusGProxy *proxy;
+	GHashTable *properties;
+
 	connection = nm_act_request_get_connection (nm_device_get_act_request (NM_DEVICE (modem)));
 	g_assert (connection);
 
 	properties = create_connect_properties (connection);
-	dbus_g_proxy_begin_call_with_timeout (nm_modem_get_proxy (modem, MM_DBUS_INTERFACE_MODEM_SIMPLE),
-	                                      "Connect", stage1_prepare_done,
-	                                      modem, NULL, 120000,
-	                                      DBUS_TYPE_G_MAP_OF_VARIANT, properties,
-	                                      G_TYPE_INVALID);
+	proxy = nm_modem_get_proxy (modem, MM_DBUS_INTERFACE_MODEM_SIMPLE);
+	priv->call = dbus_g_proxy_begin_call_with_timeout (proxy,
+	                                                   "Connect", stage1_prepare_done,
+	                                                   self, NULL, 120000,
+	                                                   DBUS_TYPE_G_MAP_OF_VARIANT, properties,
+	                                                   G_TYPE_INVALID);
 	g_hash_table_destroy (properties);
 }
 
@@ -189,19 +159,34 @@
 }
 
 static NMActStageReturn
-real_act_stage1_prepare (NMDevice *device, NMDeviceStateReason *reason)
-{
-	gboolean enabled = nm_modem_get_mm_enabled (NM_MODEM (device));
-
-	if (enabled)
-		do_connect (NM_MODEM (device));
-	else {
-		dbus_g_proxy_begin_call_with_timeout (nm_modem_get_proxy (NM_MODEM (device), MM_DBUS_INTERFACE_MODEM),
-		                                      "Enable", stage1_enable_done,
-		                                      device, NULL, 20000,
-		                                      G_TYPE_BOOLEAN, TRUE,
-		                                      G_TYPE_INVALID);
->>>>>>> ac38d65d
+real_act_stage1_prepare (NMModem *modem,
+                         NMActRequest *req,
+                         GPtrArray **out_hints,
+                         const char **out_setting_name,
+                         NMDeviceStateReason *reason)
+{
+	NMConnection *connection;
+
+	connection = nm_act_request_get_connection (req);
+	g_assert (connection);
+
+	*out_setting_name = nm_connection_need_secrets (connection, out_hints);
+	if (!*out_setting_name) {
+		gboolean enabled = nm_modem_get_mm_enabled (modem);
+		DBusGProxy *proxy;
+
+		if (enabled)
+			do_connect (modem);
+		else {
+			proxy = nm_modem_get_proxy (modem, MM_DBUS_INTERFACE_MODEM);
+			dbus_g_proxy_begin_call_with_timeout (proxy,
+			                                      "Enable", stage1_enable_done,
+			                                      modem, NULL, 20000,
+			                                      G_TYPE_BOOLEAN, TRUE,
+			                                      G_TYPE_INVALID);
+		}
+	} else {
+		/* NMModem will handle requesting secrets... */
 	}
 
 	return NM_ACT_STAGE_RETURN_POSTPONE;
