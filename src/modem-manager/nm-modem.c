/* -*- Mode: C; tab-width: 4; indent-tabs-mode: t; c-basic-offset: 4 -*- */

#include <string.h>
#include "nm-modem.h"
#include "NetworkManagerSystem.h"
#include "nm-dbus-manager.h"
#include "nm-setting-connection.h"
#include "nm-marshal.h"
#include "nm-properties-changed-signal.h"
#include "nm-modem-types.h"
#include "nm-utils.h"
#include "NetworkManagerUtils.h"
<<<<<<< HEAD
#include "nm-device-private.h"
#include "nm-device-interface.h"

#include "nm-serial-device-glue.h"

G_DEFINE_TYPE (NMModem, nm_modem, G_TYPE_OBJECT)
=======
#include "nm-dbus-glib-types.h"

static void device_interface_init (NMDeviceInterface *iface_class);

G_DEFINE_TYPE_EXTENDED (NMModem, nm_modem, NM_TYPE_DEVICE, 0,
                        G_IMPLEMENT_INTERFACE (NM_TYPE_DEVICE_INTERFACE, device_interface_init))
>>>>>>> ac38d65d

#define NM_MODEM_GET_PRIVATE(o) (G_TYPE_INSTANCE_GET_PRIVATE ((o), NM_TYPE_MODEM, NMModemPrivate))

enum {
	PROP_0,
	PROP_DEVICE,
	PROP_IFACE,
	PROP_PATH,
	PROP_IP_METHOD,
	PROP_ENABLED,

	LAST_PROP
};

typedef struct {
	NMDBusManager *dbus_mgr;
	DBusGProxy *proxy;
	DBusGProxy *props_proxy;

	char *path;
	NMPPPManager *ppp_manager;
	NMIP4Config	 *pending_ip4_config;
	guint32 ip_method;
	char *device;
	char *iface;

	guint32 secrets_tries;

	DBusGProxyCall *call;

	gboolean mm_enabled;

	/* PPP stats */
	guint32 in_bytes;
	guint32 out_bytes;
} NMModemPrivate;

enum {
	PPP_STATS,
	PPP_FAILED,
	PREPARE_RESULT,
	IP4_CONFIG_RESULT,
	NEED_AUTH,

	LAST_SIGNAL
};

static guint signals[LAST_SIGNAL] = { 0 };

NMPPPManager *
nm_modem_get_ppp_manager (NMModem *self)
{
	g_return_val_if_fail (NM_IS_MODEM (self), NULL);

	return NM_MODEM_GET_PRIVATE (self)->ppp_manager;
}

gboolean
nm_modem_get_mm_enabled (NMModem *self)
{
	g_return_val_if_fail (NM_IS_MODEM (self), TRUE);

	return NM_MODEM_GET_PRIVATE (self)->mm_enabled;
}

DBusGProxy *
nm_modem_get_proxy (NMModem *self,
					const char *interface)
{

	NMModemPrivate *priv = NM_MODEM_GET_PRIVATE (self);
	const char *current_iface;

	g_return_val_if_fail (NM_IS_MODEM (self), NULL);

	/* Default to the default interface. */
	if (interface == NULL)
		interface = MM_DBUS_INTERFACE_MODEM;

	if (interface && !strcmp (interface, DBUS_INTERFACE_PROPERTIES))
		return priv->props_proxy;

	current_iface = dbus_g_proxy_get_interface (priv->proxy);
	if (!current_iface || strcmp (current_iface, interface))
		dbus_g_proxy_set_interface (priv->proxy, interface);

	return priv->proxy;
}

static void
merge_ip4_config (NMActRequest *req, NMIP4Config *config)
{
	NMConnection *connection;
	NMSettingIP4Config *s_ip4;

	/* Merge user-defined overrides into the IP4Config to be applied */
	connection = nm_act_request_get_connection (req);
	g_assert (connection);

	s_ip4 = (NMSettingIP4Config *) nm_connection_get_setting (connection, NM_TYPE_SETTING_IP4_CONFIG);
	if (s_ip4)
		nm_utils_merge_ip4_config (config, s_ip4);
}

/*****************************************************************************/
/* IP method PPP */

static void
ppp_state_changed (NMPPPManager *ppp_manager, NMPPPStatus status, gpointer user_data)
{
	switch (status) {
	case NM_PPP_STATUS_DISCONNECT:
		g_signal_emit (NM_MODEM (user_data), signals[PPP_FAILED], 0, NM_DEVICE_STATE_REASON_PPP_DISCONNECT);
		break;
	case NM_PPP_STATUS_DEAD:
		g_signal_emit (NM_MODEM (user_data), signals[PPP_FAILED], 0, NM_DEVICE_STATE_REASON_PPP_FAILED);
		break;
	default:
		break;
	}
}

static void
ppp_ip4_config (NMPPPManager *ppp_manager,
				const char *iface,
				NMIP4Config *config,
				gpointer user_data)
{
	NMModem *self = NM_MODEM (user_data);
	NMModemPrivate *priv = NM_MODEM_GET_PRIVATE (self);
	guint32 i, num;
	guint32 bad_dns1 = htonl (0x0A0B0C0D);
	guint32 good_dns1 = htonl (0x04020201);  /* GTE nameserver */
	guint32 bad_dns2 = htonl (0x0A0B0C0E);
	guint32 good_dns2 = htonl (0x04020202);  /* GTE nameserver */
	gboolean dns_workaround = FALSE;

	/* Work around a PPP bug (#1732) which causes many mobile broadband
	 * providers to return 10.11.12.13 and 10.11.12.14 for the DNS servers.
	 * Apparently fixed in ppp-2.4.5 but we've had some reports that this is
	 * not the case.
	 *
	 * http://git.ozlabs.org/?p=ppp.git;a=commitdiff_plain;h=2e09ef6886bbf00bc5a9a641110f801e372ffde6
	 * http://git.ozlabs.org/?p=ppp.git;a=commitdiff_plain;h=f8191bf07df374f119a07910a79217c7618f113e
	 */

	num = nm_ip4_config_get_num_nameservers (config);
	if (num == 2) {
		gboolean found1 = FALSE, found2 = FALSE;

		for (i = 0; i < num; i++) {
			guint32 ns = nm_ip4_config_get_nameserver (config, i);

			if (ns == bad_dns1)
				found1 = TRUE;
			else if (ns == bad_dns2)
				found2 = TRUE;
		}

		/* Be somewhat conservative about substitutions; the "bad" nameservers
		 * could actually be valid in some cases, so only substitute if ppp
		 * returns *only* the two bad nameservers.
		 */
		dns_workaround = (found1 && found2);
	}

	if (!num || dns_workaround) {
		nm_ip4_config_reset_nameservers (config);
		nm_ip4_config_add_nameserver (config, good_dns1);
		nm_ip4_config_add_nameserver (config, good_dns2);
	}

	priv->pending_ip4_config = g_object_ref (config);
	g_signal_emit (self, signals[IP4_CONFIG_RESULT], 0, iface, config, NULL);
}

static void
ppp_stats (NMPPPManager *ppp_manager,
		   guint32 in_bytes,
		   guint32 out_bytes,
		   gpointer user_data)
{
	NMModem *self = NM_MODEM (user_data);
	NMModemPrivate *priv = NM_MODEM_GET_PRIVATE (self);

	if (priv->in_bytes != in_bytes || priv->out_bytes != out_bytes) {
		priv->in_bytes = in_bytes;
		priv->out_bytes = out_bytes;

		g_signal_emit (self, signals[PPP_STATS], 0, in_bytes, out_bytes);
	}
}

static NMActStageReturn
ppp_stage3_ip4_config_start (NMModem *self,
                             NMActRequest *req,
                             NMDeviceStateReason *reason)
{
	NMModemPrivate *priv = NM_MODEM_GET_PRIVATE (self);
	const char *ppp_name = NULL;
	GError *error = NULL;
	NMActStageReturn ret;

	g_return_val_if_fail (self != NULL, NM_ACT_STAGE_RETURN_FAILURE);
	g_return_val_if_fail (NM_IS_MODEM (self), NM_ACT_STAGE_RETURN_FAILURE);
	g_return_val_if_fail (req != NULL, NM_ACT_STAGE_RETURN_FAILURE);
	g_return_val_if_fail (NM_IS_ACT_REQUEST (req), NM_ACT_STAGE_RETURN_FAILURE);
	g_return_val_if_fail (reason !=	NULL, NM_ACT_STAGE_RETURN_FAILURE);

	if (NM_MODEM_GET_CLASS (self)->get_user_pass) {
		NMConnection *connection = nm_act_request_get_connection (req);

		g_assert (connection);
		if (!NM_MODEM_GET_CLASS (self)->get_user_pass (self, connection, &ppp_name, NULL))
			return NM_ACT_STAGE_RETURN_FAILURE;
	}

	priv->ppp_manager = nm_ppp_manager_new (priv->iface);
	if (nm_ppp_manager_start (priv->ppp_manager, req, ppp_name, 20, &error)) {
		g_signal_connect (priv->ppp_manager, "state-changed",
						  G_CALLBACK (ppp_state_changed),
						  self);
		g_signal_connect (priv->ppp_manager, "ip4-config",
						  G_CALLBACK (ppp_ip4_config),
						  self);
		g_signal_connect (priv->ppp_manager, "stats",
						  G_CALLBACK (ppp_stats),
						  self);

		ret = NM_ACT_STAGE_RETURN_POSTPONE;
	} else {
		nm_warning ("%s: error starting PPP: (%d) %s",
		            __func__,
		            error ? error->code : -1,
		            error && error->message ? error->message : "(unknown)");
		g_error_free (error);

		g_object_unref (priv->ppp_manager);
		priv->ppp_manager = NULL;

		*reason = NM_DEVICE_STATE_REASON_PPP_START_FAILED;
		ret = NM_ACT_STAGE_RETURN_FAILURE;
	}

	return ret;
}

static NMActStageReturn
ppp_stage4 (NMModem *self,
            NMActRequest *req,
            NMIP4Config **config,
            NMDeviceStateReason *reason)
{
	NMModemPrivate *priv = NM_MODEM_GET_PRIVATE (self);

	*config = priv->pending_ip4_config;
	priv->pending_ip4_config = NULL;

	merge_ip4_config (req, *config);

	return NM_ACT_STAGE_RETURN_SUCCESS;
}

/*****************************************************************************/
/* IP method static */

static void
static_stage3_done (DBusGProxy *proxy, DBusGProxyCall *call, gpointer user_data)
{
	NMModem *self = NM_MODEM (user_data);
	NMModemPrivate *priv = NM_MODEM_GET_PRIVATE (self);
	GValueArray *ret_array = NULL;
	GError *error = NULL;
	NMIP4Config *config = NULL;

	priv->call = NULL;

	if (dbus_g_proxy_end_call (proxy, call, &error,
							   G_TYPE_VALUE_ARRAY, &ret_array,
							   G_TYPE_INVALID)) {
		NMIP4Address *addr;
		int i;

		config = nm_ip4_config_new ();

		addr = nm_ip4_address_new ();
		nm_ip4_address_set_address (addr, g_value_get_uint (g_value_array_get_nth (ret_array, 0)));
		nm_ip4_address_set_prefix (addr, 32);
		nm_ip4_config_take_address (config, addr);

		for (i = 0; i < ret_array->n_values; i++) {
			GValue *value = g_value_array_get_nth (ret_array, i);

			nm_ip4_config_add_nameserver (config, g_value_get_uint (value));
		}
		g_value_array_free (ret_array);

		priv->pending_ip4_config = g_object_ref (config);
		g_signal_emit (self, signals[IP4_CONFIG_RESULT], 0, NULL, config, NULL);
	}

	g_signal_emit (self, signals[IP4_CONFIG_RESULT], 0, NULL, config, error);
	g_clear_error (&error);
}

static NMActStageReturn
static_stage3_ip4_config_start (NMModem *self,
                                NMActRequest *req,
                                NMDeviceStateReason *reason)
{
	NMModemPrivate *priv;

	g_return_val_if_fail (self != NULL, NM_ACT_STAGE_RETURN_FAILURE);
	g_return_val_if_fail (NM_IS_MODEM (self), NM_ACT_STAGE_RETURN_FAILURE);
	g_return_val_if_fail (req != NULL, NM_ACT_STAGE_RETURN_FAILURE);
	g_return_val_if_fail (NM_IS_ACT_REQUEST (req), NM_ACT_STAGE_RETURN_FAILURE);
	g_return_val_if_fail (reason !=	NULL, NM_ACT_STAGE_RETURN_FAILURE);

	priv = NM_MODEM_GET_PRIVATE (self);

	priv->call = dbus_g_proxy_begin_call (nm_modem_get_proxy (self, MM_DBUS_INTERFACE_MODEM),
	                                      "GetIP4Config", static_stage3_done,
	                                      self, NULL,
	                                      G_TYPE_INVALID);

	return NM_ACT_STAGE_RETURN_POSTPONE;
}

static NMActStageReturn
static_stage4 (NMModem *self,
               NMActRequest *req,
               NMDevice *device,
               NMIP4Config **config,
               NMDeviceStateReason *reason)
{
	NMModemPrivate *priv = NM_MODEM_GET_PRIVATE (self);
	gboolean no_firmware = FALSE;

	if (!nm_device_hw_bring_up (device, TRUE, &no_firmware)) {
		if (no_firmware)
			*reason = NM_DEVICE_STATE_REASON_FIRMWARE_MISSING;
		else
			*reason = NM_DEVICE_STATE_REASON_CONFIG_FAILED;
		return NM_ACT_STAGE_RETURN_FAILURE;
	}

	*config = priv->pending_ip4_config;
	priv->pending_ip4_config = NULL;

	merge_ip4_config (req, *config);

	return NM_ACT_STAGE_RETURN_SUCCESS;
}

/*****************************************************************************/

NMActStageReturn
nm_modem_stage3_ip4_config_start (NMModem *self,
                                  NMDevice *device,
                                  NMDeviceClass *device_class,
                                  NMDeviceStateReason *reason)
{
	NMActRequest *req;
	NMActStageReturn ret;

	g_return_val_if_fail (self != NULL, NM_ACT_STAGE_RETURN_FAILURE);
	g_return_val_if_fail (NM_IS_MODEM (self), NM_ACT_STAGE_RETURN_FAILURE);
	g_return_val_if_fail (device != NULL, NM_ACT_STAGE_RETURN_FAILURE);
	g_return_val_if_fail (NM_IS_DEVICE (device), NM_ACT_STAGE_RETURN_FAILURE);
	g_return_val_if_fail (device_class != NULL, NM_ACT_STAGE_RETURN_FAILURE);
	g_return_val_if_fail (NM_IS_DEVICE_CLASS (device_class), NM_ACT_STAGE_RETURN_FAILURE);
	g_return_val_if_fail (reason != NULL, NM_ACT_STAGE_RETURN_FAILURE);

	req = nm_device_get_act_request (device);
	g_assert (req);

	switch (NM_MODEM_GET_PRIVATE (self)->ip_method) {
	case MM_MODEM_IP_METHOD_PPP:
		ret = ppp_stage3_ip4_config_start (self, req, reason);
		break;
	case MM_MODEM_IP_METHOD_STATIC:
		ret = static_stage3_ip4_config_start (self, req, reason);
		break;
	case MM_MODEM_IP_METHOD_DHCP:
		ret = device_class->act_stage3_ip4_config_start (device, reason);
		break;
	default:
		g_warning ("Invalid IP method");
		ret = NM_ACT_STAGE_RETURN_FAILURE;
		break;
	}

	return ret;
}

NMActStageReturn
nm_modem_stage4_get_ip4_config (NMModem *self,
                                NMDevice *device,
                                NMDeviceClass *device_class,
								NMIP4Config **config,
								NMDeviceStateReason *reason)
{
	NMActRequest *req;
	NMActStageReturn ret;

	g_return_val_if_fail (self != NULL, NM_ACT_STAGE_RETURN_FAILURE);
	g_return_val_if_fail (NM_IS_MODEM (self), NM_ACT_STAGE_RETURN_FAILURE);
	g_return_val_if_fail (device != NULL, NM_ACT_STAGE_RETURN_FAILURE);
	g_return_val_if_fail (NM_IS_DEVICE (device), NM_ACT_STAGE_RETURN_FAILURE);
	g_return_val_if_fail (device_class != NULL, NM_ACT_STAGE_RETURN_FAILURE);
	g_return_val_if_fail (NM_IS_DEVICE_CLASS (device_class), NM_ACT_STAGE_RETURN_FAILURE);
	g_return_val_if_fail (reason != NULL, NM_ACT_STAGE_RETURN_FAILURE);

	req = nm_device_get_act_request (device);
	g_assert (req);

	switch (NM_MODEM_GET_PRIVATE (self)->ip_method) {
	case MM_MODEM_IP_METHOD_PPP:
		ret = ppp_stage4 (self, req, config, reason);
		break;
	case MM_MODEM_IP_METHOD_STATIC:
		ret = static_stage4 (self, req, device, config, reason);
		break;
	case MM_MODEM_IP_METHOD_DHCP:
		ret = device_class->act_stage4_get_ip4_config (device, config, reason);
		break;
	default:
		g_warning ("Invalid IP method");
		ret = NM_ACT_STAGE_RETURN_FAILURE;
		break;
	}

	return ret;
}

gboolean
nm_modem_connection_secrets_updated (NMModem *self,
                                     NMActRequest *req,
                                     NMConnection *connection,
                                     GSList *updated_settings,
                                     RequestSecretsCaller caller)
{
	NMModemPrivate *priv;
	gboolean found = FALSE;
	const char *setting_name;
	GSList *iter;

	g_return_val_if_fail (self != NULL, FALSE);
	g_return_val_if_fail (NM_IS_MODEM (self), FALSE);
	g_return_val_if_fail (req != NULL, FALSE);
	g_return_val_if_fail (NM_IS_ACT_REQUEST (req), FALSE);
	g_return_val_if_fail (connection != NULL, FALSE);
	g_return_val_if_fail (NM_IS_ACT_REQUEST (req), FALSE);

	priv = NM_MODEM_GET_PRIVATE (self);

	if (caller == SECRETS_CALLER_PPP) {
		const char *user = NULL;
		const char *pass = NULL;

		g_return_val_if_fail (priv->ppp_manager != NULL, FALSE);

		if (!NM_MODEM_GET_CLASS (self)->get_user_pass (self, connection, &user, &pass)) {
			/* Shouldn't ever happen */
			nm_ppp_manager_update_secrets (priv->ppp_manager,
										   priv->iface,
										   NULL,
										   NULL,
										   "missing GSM/CDMA setting; no secrets could be found.");
		} else {
			nm_ppp_manager_update_secrets (priv->ppp_manager,
										   priv->iface,
										   user ? user : "",
										   pass ? pass : "",
										   NULL);
		}
		return TRUE;
	}

	g_return_val_if_fail (caller == SECRETS_CALLER_MOBILE_BROADBAND, FALSE);

	g_assert (NM_MODEM_GET_CLASS (self)->get_setting_name);
	setting_name = NM_MODEM_GET_CLASS (self)->get_setting_name (self);

	for (iter = updated_settings; iter; iter = g_slist_next (iter)) {
		const char *candidate_setting_name = (const char *) iter->data;

		if (!strcmp (candidate_setting_name, setting_name))
			found = TRUE;
		else {
			nm_warning ("Ignoring updated secrets for setting '%s'.",
			            candidate_setting_name);
		}
	}

	return found;
}

static NMActStageReturn
real_act_stage1_prepare (NMModem *modem,
                         NMActRequest *req,
                         GPtrArray **out_hints,
                         const char **out_setting_name,
                         NMDeviceStateReason *reason)
{
	*reason = NM_DEVICE_STATE_REASON_UNKNOWN;
	return NM_ACT_STAGE_RETURN_FAILURE;
}

NMActStageReturn
nm_modem_act_stage1_prepare (NMModem *self,
                             NMActRequest *req,
                             NMDeviceStateReason *reason)
{
	NMModemPrivate *priv = NM_MODEM_GET_PRIVATE (self);
	NMActStageReturn ret;
	GPtrArray *hints = NULL;
	const char *setting_name = NULL;

	ret = NM_MODEM_GET_CLASS (self)->act_stage1_prepare (self,
	                                                     req,
	                                                     &hints,
	                                                     &setting_name,
	                                                     reason);
	if ((ret == NM_ACT_STAGE_RETURN_POSTPONE) && setting_name) {
		const char *hint1 = NULL, *hint2 = NULL;

		/* Need some secrets */
		if (hints) {
			if (hints->len > 0)
				hint1 = g_ptr_array_index (hints, 0);
			if (hints->len > 1)
				hint2 = g_ptr_array_index (hints, 1);
		}

		g_signal_emit (self, signals[NEED_AUTH], 0,
		               setting_name, 
	                   priv->secrets_tries++ ? TRUE : FALSE,
	                   SECRETS_CALLER_MOBILE_BROADBAND,
	                   hint1,
	                   hint2);

		if (hints)
			g_ptr_array_free (hints, TRUE);
	}
	
	return ret;
}

NMActStageReturn
nm_modem_act_stage2_config (NMModem *self,
                            NMActRequest *req,
                            NMDeviceStateReason *reason)
{
	NMModemPrivate *priv = NM_MODEM_GET_PRIVATE (self);

	/* Clear secrets tries counter since secrets were successfully used
	 * already if we get here.
	 */
	priv->secrets_tries = 0;

	return NM_ACT_STAGE_RETURN_SUCCESS;
}

NMConnection *
nm_modem_get_best_auto_connection (NMModem *self,
                                   GSList *connections,
                                   char **specific_object)
{
	if (NM_MODEM_GET_CLASS (self)->get_best_auto_connection)
		return NM_MODEM_GET_CLASS (self)->get_best_auto_connection (self, connections, specific_object);
	return NULL;
}

gboolean
nm_modem_check_connection_compatible (NMModem *self,
                                      NMConnection *connection,
                                      GError **error)
{
	if (NM_MODEM_GET_CLASS (self)->check_connection_compatible)
		return NM_MODEM_GET_CLASS (self)->check_connection_compatible (self, connection, error);
	return FALSE;
}

static void
real_deactivate_quickly (NMModem *self, NMDevice *device)
{
	NMModemPrivate *priv;
	const char *iface;

	g_return_if_fail (self != NULL);
	g_return_if_fail (NM_IS_MODEM (self));
	g_return_if_fail (device != NULL);
	g_return_if_fail (NM_IS_DEVICE (device));

	priv = NM_MODEM_GET_PRIVATE (self);

	priv->secrets_tries = 0;

	if (priv->call) {
		dbus_g_proxy_cancel_call (priv->proxy, priv->call);
		priv->call = NULL;
	}

	if (priv->pending_ip4_config) {
		g_object_unref (priv->pending_ip4_config);
		priv->pending_ip4_config = NULL;
	}

	priv->in_bytes = priv->out_bytes = 0;

	switch (priv->ip_method) {
	case MM_MODEM_IP_METHOD_PPP:
		if (priv->ppp_manager) {
			g_object_unref (priv->ppp_manager);
			priv->ppp_manager = NULL;
		}
		break;
	case MM_MODEM_IP_METHOD_STATIC:
	case MM_MODEM_IP_METHOD_DHCP:
		iface = nm_device_get_ip_iface (device);
		nm_system_device_flush_routes_with_iface (iface);
		nm_system_device_flush_addresses_with_iface (iface);
		nm_system_device_set_up_down_with_iface (iface, FALSE, NULL);
		break;
	default:
		g_warning ("Invalid IP method");
		break;
	}

	/* Stop the modem and any ongoing connection... */
	if (nm_device_interface_get_state (NM_DEVICE_INTERFACE (device))) {
		dbus_g_proxy_call_no_reply (nm_modem_get_proxy (self, MM_DBUS_INTERFACE_MODEM),
		                            "Enable",
		                            G_TYPE_BOOLEAN, FALSE,
		                            G_TYPE_INVALID);
	}
}

void
nm_modem_deactivate_quickly (NMModem *self, NMDevice *device)
{
	NM_MODEM_GET_CLASS (self)->deactivate_quickly (self, device);
}

void
nm_modem_device_state_changed (NMModem *self,
                               NMDeviceState new_state,
                               NMDeviceState old_state,
                               NMDeviceStateReason reason)
{
<<<<<<< HEAD
	g_return_if_fail (self != NULL);
	g_return_if_fail (NM_IS_MODEM (self));
=======
	NMModem *self = NM_MODEM (user_data);
	NMModemPrivate *priv = NM_MODEM_GET_PRIVATE (self);
	gboolean was_connected = FALSE;

	if (IS_ACTIVATING_STATE (old_state) || (old_state == NM_DEVICE_STATE_ACTIVATED))
		was_connected = TRUE;
>>>>>>> ac38d65d

	/* Make sure we don't leave the serial device open */
	switch (new_state) {
	case NM_DEVICE_STATE_NEED_AUTH:
		if (NM_MODEM_GET_PRIVATE (self)->ppp_manager)
			break;
		/* else fall through */
	case NM_DEVICE_STATE_UNMANAGED:
	case NM_DEVICE_STATE_UNAVAILABLE:
	case NM_DEVICE_STATE_FAILED:
	case NM_DEVICE_STATE_DISCONNECTED:
<<<<<<< HEAD
		dbus_g_proxy_call_no_reply (nm_modem_get_proxy (self, MM_DBUS_INTERFACE_MODEM),
		                            "Enable",
		                            G_TYPE_BOOLEAN, FALSE,
		                            G_TYPE_INVALID);
=======
		if (was_connected) {
			dbus_g_proxy_call_no_reply (nm_modem_get_proxy (self, MM_DBUS_INTERFACE_MODEM),
			                            "Disconnect",
			                            G_TYPE_INVALID);
		}
>>>>>>> ac38d65d
		break;
	default:
		break;
	}
}

gboolean
nm_modem_hw_is_up (NMModem *self, NMDevice *device)
{
	guint32 ip_method = NM_MODEM_GET_PRIVATE (self)->ip_method;

	if (ip_method == MM_MODEM_IP_METHOD_STATIC || ip_method == MM_MODEM_IP_METHOD_DHCP) {
		NMModemPrivate *priv = NM_MODEM_GET_PRIVATE (self);
		NMDeviceState state;

		state = nm_device_interface_get_state (NM_DEVICE_INTERFACE (device));
		if (priv->pending_ip4_config || state == NM_DEVICE_STATE_IP_CONFIG || state == NM_DEVICE_STATE_ACTIVATED)
			return nm_system_device_is_up (device);
	}

	return TRUE;
}

gboolean
nm_modem_hw_bring_up (NMModem *self, NMDevice *device, gboolean *no_firmware)
{
	guint32 ip_method = NM_MODEM_GET_PRIVATE (self)->ip_method;

	if (ip_method == MM_MODEM_IP_METHOD_STATIC || ip_method == MM_MODEM_IP_METHOD_DHCP) {
		NMModemPrivate *priv = NM_MODEM_GET_PRIVATE (self);
		NMDeviceState state;

		state = nm_device_interface_get_state (NM_DEVICE_INTERFACE (device));
		if (priv->pending_ip4_config || state == NM_DEVICE_STATE_IP_CONFIG || state == NM_DEVICE_STATE_ACTIVATED)
			return nm_system_device_set_up_down (device, TRUE, no_firmware);
	}

	return TRUE;
}

<<<<<<< HEAD
const char *
nm_modem_get_iface (NMModem *self)
{
	g_return_val_if_fail (self != NULL, NULL);
	g_return_val_if_fail (NM_IS_MODEM (self), NULL);

	return NM_MODEM_GET_PRIVATE (self)->iface;
}

const char *
nm_modem_get_path (NMModem *self)
{
	g_return_val_if_fail (self != NULL, NULL);
	g_return_val_if_fail (NM_IS_MODEM (self), NULL);

	return NM_MODEM_GET_PRIVATE (self)->path;
=======
static void
get_mm_enabled_done (DBusGProxy *proxy, DBusGProxyCall *call_id, gpointer user_data)
{
	NMModem *self = NM_MODEM (user_data);
	GError *error = NULL;
	GValue value = { 0, };

	if (!dbus_g_proxy_end_call (proxy, call_id, &error,
	                            G_TYPE_VALUE, &value,
	                            G_TYPE_INVALID)) {
		g_warning ("%s: failed get modem enabled state: (%d) %s",
		           __func__,
		           error ? error->code : -1,
		           error && error->message ? error->message : "(unknown)");
		return;
	}

	if (G_VALUE_HOLDS_BOOLEAN (&value)) {
		NM_MODEM_GET_PRIVATE (self)->mm_enabled = g_value_get_boolean (&value);
		g_object_notify (G_OBJECT (self), NM_MODEM_ENABLED);
	} else
		g_warning ("%s: failed get modem enabled state: unexpected reply type", __func__);

	g_value_unset (&value);
}

static void
query_mm_enabled (NMModem *self)
{
	dbus_g_proxy_begin_call (NM_MODEM_GET_PRIVATE (self)->props_proxy,
	                         "Get", get_mm_enabled_done,
	                         self, NULL,
	                         G_TYPE_STRING, MM_DBUS_INTERFACE_MODEM,
	                         G_TYPE_STRING, "Enabled",
	                         G_TYPE_INVALID);
}

static void
set_mm_enabled_done (DBusGProxy *proxy, DBusGProxyCall *call_id, gpointer user_data)
{
	GError *error = NULL;

	if (!dbus_g_proxy_end_call (proxy, call_id, &error, G_TYPE_INVALID)) {
		g_warning ("%s: failed to enable/disable modem: (%d) %s",
		           __func__,
		           error ? error->code : -1,
		           error && error->message ? error->message : "(unknown)");
	}

	/* Update enabled/disabled state again */
	query_mm_enabled (NM_MODEM (user_data));
}

static void
real_set_enabled (NMDeviceInterface *device, gboolean enabled)
{
	NMModem *self = NM_MODEM (device);
	NMModemPrivate *priv = NM_MODEM_GET_PRIVATE (self);

	/* FIXME: For now this just toggles the ModemManager enabled state.  In the
	 * future we want to tie this into rfkill state instead so that the user can
	 * toggle rfkill status of the WWAN modem.
	 */

	if (priv->mm_enabled != enabled) {
		DBusGProxy *proxy;

		proxy = nm_modem_get_proxy (NM_MODEM (device), MM_DBUS_INTERFACE_MODEM);
		dbus_g_proxy_begin_call (proxy,
		                         "Enable", set_mm_enabled_done,
		                         device, NULL,
		                         G_TYPE_BOOLEAN, enabled,
		                         G_TYPE_INVALID);
	}
}

static void
modem_properties_changed (DBusGProxy *proxy,
                          const char *interface,
                          GHashTable *props,
                          gpointer user_data)
{
	NMModem *self = NM_MODEM (user_data);
	NMModemPrivate *priv = NM_MODEM_GET_PRIVATE (self);
	GValue *value;

	if (strcmp (interface, MM_DBUS_INTERFACE_MODEM))
		return;

	value = g_hash_table_lookup (props, "Enabled");
	if (value && G_VALUE_HOLDS_BOOLEAN (value)) {
		NMDeviceState state;

		priv->mm_enabled = g_value_get_boolean (value);
		g_object_notify (G_OBJECT (self), NM_MODEM_ENABLED);

		state = nm_device_interface_get_state (NM_DEVICE_INTERFACE (self));
		if (IS_ACTIVATING_STATE (state) || (state == NM_DEVICE_STATE_ACTIVATED)) {
			nm_device_state_changed (NM_DEVICE (self),
			                         NM_DEVICE_STATE_DISCONNECTED,
			                         NM_DEVICE_STATE_REASON_NONE);
		}
	}
>>>>>>> ac38d65d
}

/*****************************************************************************/

static void
device_interface_init (NMDeviceInterface *iface_class)
{
    iface_class->set_enabled = real_set_enabled;
}

static void
nm_modem_init (NMModem *self)
{
	NMModemPrivate *priv = NM_MODEM_GET_PRIVATE (self);

	priv->dbus_mgr = nm_dbus_manager_get ();
}

static GObject*
constructor (GType type,
			 guint n_construct_params,
			 GObjectConstructParam *construct_params)
{
	GObject *object;
	NMModemPrivate *priv;
	DBusGConnection *bus;

	object = G_OBJECT_CLASS (nm_modem_parent_class)->constructor (type,
																  n_construct_params,
																  construct_params);
	if (!object)
		return NULL;

	priv = NM_MODEM_GET_PRIVATE (object);

	if (!priv->device) {
		g_warning ("Modem parent device not provided");
		goto err;
	}

	if (!priv->device) {
		g_warning ("Modem command interface not provided");
		goto err;
	}

	if (!priv->path) {
		g_warning ("DBus path not provided");
		goto err;
	}

	bus = nm_dbus_manager_get_connection (priv->dbus_mgr);
	priv->proxy = dbus_g_proxy_new_for_name (bus,
	                                         MM_DBUS_SERVICE,
	                                         priv->path,
	                                         MM_DBUS_INTERFACE_MODEM);

	priv->props_proxy = dbus_g_proxy_new_for_name (bus,
	                                               MM_DBUS_SERVICE,
	                                               priv->path,
	                                               DBUS_INTERFACE_PROPERTIES);
	dbus_g_object_register_marshaller (_nm_marshal_VOID__STRING_BOXED,
	                                   G_TYPE_NONE,
	                                   G_TYPE_STRING, DBUS_TYPE_G_MAP_OF_VARIANT,
	                                   G_TYPE_INVALID);
	dbus_g_proxy_add_signal (priv->props_proxy, "MmPropertiesChanged",
	                         G_TYPE_STRING, DBUS_TYPE_G_MAP_OF_VARIANT,
	                         G_TYPE_INVALID);
	dbus_g_proxy_connect_signal (priv->props_proxy, "MmPropertiesChanged",
	                             G_CALLBACK (modem_properties_changed),
	                             object,
	                             NULL);

<<<<<<< HEAD
=======
	g_signal_connect (object, "state-changed", G_CALLBACK (device_state_changed), object);

	query_mm_enabled (NM_MODEM (object));

>>>>>>> ac38d65d
	return object;

 err:
	g_object_unref (object);
	return NULL;
}

static void
get_property (GObject *object, guint prop_id,
			  GValue *value, GParamSpec *pspec)
{
	NMModemPrivate *priv = NM_MODEM_GET_PRIVATE (object);

	switch (prop_id) {
	case PROP_PATH:
		g_value_set_string (value, priv->path);
		break;
	case PROP_DEVICE:
		g_value_set_string (value, priv->device);
		break;
	case PROP_IFACE:
		g_value_set_string (value, priv->iface);
		break;
	case PROP_IP_METHOD:
		g_value_set_uint (value, priv->ip_method);
		break;
	case PROP_ENABLED:
		g_value_set_boolean (value, priv->mm_enabled);
		break;
	default:
		G_OBJECT_WARN_INVALID_PROPERTY_ID (object, prop_id, pspec);
		break;
	}

}

static void
set_property (GObject *object, guint prop_id,
			  const GValue *value, GParamSpec *pspec)
{
	NMModemPrivate *priv = NM_MODEM_GET_PRIVATE (object);

	switch (prop_id) {
	case PROP_PATH:
		/* Construct only */
		priv->path = g_value_dup_string (value);
		break;
	case PROP_DEVICE:
		/* Construct only */
		priv->device = g_value_dup_string (value);
		break;
	case PROP_IFACE:
		/* Construct only */
		priv->iface = g_value_dup_string (value);
		break;
	case PROP_IP_METHOD:
		/* Construct only */
		priv->ip_method = g_value_get_uint (value);
		break;
	case PROP_ENABLED:
		break;
	default:
		G_OBJECT_WARN_INVALID_PROPERTY_ID (object, prop_id, pspec);
		break;
	}
}

static void
finalize (GObject *object)
{
	NMModemPrivate *priv = NM_MODEM_GET_PRIVATE (object);

	if (priv->proxy)
		g_object_unref (priv->proxy);

	if (priv->props_proxy)
		g_object_unref (priv->props_proxy);

	g_object_unref (priv->dbus_mgr);

	g_free (priv->iface);
	g_free (priv->path);
	g_free (priv->device);

	G_OBJECT_CLASS (nm_modem_parent_class)->finalize (object);
}

static void
nm_modem_class_init (NMModemClass *klass)
{
	GObjectClass *object_class = G_OBJECT_CLASS (klass);

	g_type_class_add_private (object_class, sizeof (NMModemPrivate));

	/* Virtual methods */
	object_class->constructor = constructor;
	object_class->set_property = set_property;
	object_class->get_property = get_property;
	object_class->finalize = finalize;

	klass->act_stage1_prepare = real_act_stage1_prepare;
	klass->deactivate_quickly = real_deactivate_quickly;

	/* Properties */
	g_object_class_install_property
		(object_class, PROP_PATH,
		 g_param_spec_string (NM_MODEM_PATH,
							  "DBus path",
							  "DBus path",
							  NULL,
							  G_PARAM_READWRITE | G_PARAM_CONSTRUCT_ONLY));

	g_object_class_install_property
		(object_class, PROP_DEVICE,
		 g_param_spec_string (NM_MODEM_DEVICE,
		                      "Device",
		                      "Master modem parent device",
		                      NULL,
		                      G_PARAM_READWRITE | G_PARAM_CONSTRUCT_ONLY));

	g_object_class_install_property
		(object_class, PROP_IFACE,
		 g_param_spec_string (NM_MODEM_IFACE,
		                      "Interface",
		                      "Modem command interface",
		                      NULL,
		                      G_PARAM_READWRITE | G_PARAM_CONSTRUCT_ONLY));

	g_object_class_install_property
		(object_class, PROP_IP_METHOD,
		 g_param_spec_uint (NM_MODEM_IP_METHOD,
							"IP method",
							"IP method",
							MM_MODEM_IP_METHOD_PPP,
							MM_MODEM_IP_METHOD_DHCP,
							MM_MODEM_IP_METHOD_PPP,
							G_PARAM_READWRITE | G_PARAM_CONSTRUCT_ONLY));

	g_object_class_install_property
		(object_class, PROP_ENABLED,
		 g_param_spec_boolean (NM_MODEM_ENABLED,
		                       "Enabled",
		                       "Enabled",
		                       TRUE,
		                       G_PARAM_READWRITE | G_PARAM_CONSTRUCT_ONLY | NM_PROPERTY_PARAM_NO_EXPORT));

	/* Signals */
	signals[PPP_STATS] =
		g_signal_new ("ppp-stats",
					  G_OBJECT_CLASS_TYPE (object_class),
					  G_SIGNAL_RUN_FIRST,
					  G_STRUCT_OFFSET (NMModemClass, ppp_stats),
					  NULL, NULL,
					  _nm_marshal_VOID__UINT_UINT,
					  G_TYPE_NONE, 2,
					  G_TYPE_UINT, G_TYPE_UINT);

	signals[PPP_FAILED] =
		g_signal_new ("ppp-failed",
					  G_OBJECT_CLASS_TYPE (object_class),
					  G_SIGNAL_RUN_FIRST,
					  G_STRUCT_OFFSET (NMModemClass, ppp_failed),
					  NULL, NULL,
					  g_cclosure_marshal_VOID__UINT,
					  G_TYPE_NONE, 1, G_TYPE_UINT);

	signals[IP4_CONFIG_RESULT] =
		g_signal_new (NM_MODEM_IP4_CONFIG_RESULT,
					  G_OBJECT_CLASS_TYPE (object_class),
					  G_SIGNAL_RUN_FIRST,
					  G_STRUCT_OFFSET (NMModemClass, ip4_config_result),
					  NULL, NULL,
					  _nm_marshal_VOID__STRING_OBJECT_POINTER,
					  G_TYPE_NONE, 3, G_TYPE_STRING, G_TYPE_OBJECT, G_TYPE_POINTER);

	signals[PREPARE_RESULT] =
		g_signal_new (NM_MODEM_PREPARE_RESULT,
					  G_OBJECT_CLASS_TYPE (object_class),
					  G_SIGNAL_RUN_FIRST,
					  G_STRUCT_OFFSET (NMModemClass, prepare_result),
					  NULL, NULL,
					  _nm_marshal_VOID__BOOLEAN_UINT,
					  G_TYPE_NONE, 2, G_TYPE_BOOLEAN, G_TYPE_UINT);

	signals[NEED_AUTH] =
		g_signal_new (NM_MODEM_NEED_AUTH,
					  G_OBJECT_CLASS_TYPE (object_class),
					  G_SIGNAL_RUN_FIRST,
					  G_STRUCT_OFFSET (NMModemClass, need_auth),
					  NULL, NULL,
					  _nm_marshal_VOID__STRING_BOOLEAN_UINT_STRING_STRING,
					  G_TYPE_NONE, 5,
					  G_TYPE_STRING, G_TYPE_BOOLEAN, G_TYPE_UINT, G_TYPE_STRING, G_TYPE_STRING);
}

const DBusGObjectInfo *
nm_modem_get_serial_dbus_info (void)
{
	return &dbus_glib_nm_serial_device_object_info;
}
<|MERGE_RESOLUTION|>--- conflicted
+++ resolved
@@ -10,21 +10,16 @@
 #include "nm-modem-types.h"
 #include "nm-utils.h"
 #include "NetworkManagerUtils.h"
-<<<<<<< HEAD
 #include "nm-device-private.h"
 #include "nm-device-interface.h"
+#include "nm-dbus-glib-types.h"
 
 #include "nm-serial-device-glue.h"
-
-G_DEFINE_TYPE (NMModem, nm_modem, G_TYPE_OBJECT)
-=======
-#include "nm-dbus-glib-types.h"
 
 static void device_interface_init (NMDeviceInterface *iface_class);
 
 G_DEFINE_TYPE_EXTENDED (NMModem, nm_modem, NM_TYPE_DEVICE, 0,
                         G_IMPLEMENT_INTERFACE (NM_TYPE_DEVICE_INTERFACE, device_interface_init))
->>>>>>> ac38d65d
 
 #define NM_MODEM_GET_PRIVATE(o) (G_TYPE_INSTANCE_GET_PRIVATE ((o), NM_TYPE_MODEM, NMModemPrivate))
 
@@ -676,17 +671,13 @@
                                NMDeviceState old_state,
                                NMDeviceStateReason reason)
 {
-<<<<<<< HEAD
+	gboolean was_connected = FALSE;
+
 	g_return_if_fail (self != NULL);
 	g_return_if_fail (NM_IS_MODEM (self));
-=======
-	NMModem *self = NM_MODEM (user_data);
-	NMModemPrivate *priv = NM_MODEM_GET_PRIVATE (self);
-	gboolean was_connected = FALSE;
 
 	if (IS_ACTIVATING_STATE (old_state) || (old_state == NM_DEVICE_STATE_ACTIVATED))
 		was_connected = TRUE;
->>>>>>> ac38d65d
 
 	/* Make sure we don't leave the serial device open */
 	switch (new_state) {
@@ -698,18 +689,11 @@
 	case NM_DEVICE_STATE_UNAVAILABLE:
 	case NM_DEVICE_STATE_FAILED:
 	case NM_DEVICE_STATE_DISCONNECTED:
-<<<<<<< HEAD
-		dbus_g_proxy_call_no_reply (nm_modem_get_proxy (self, MM_DBUS_INTERFACE_MODEM),
-		                            "Enable",
-		                            G_TYPE_BOOLEAN, FALSE,
-		                            G_TYPE_INVALID);
-=======
 		if (was_connected) {
 			dbus_g_proxy_call_no_reply (nm_modem_get_proxy (self, MM_DBUS_INTERFACE_MODEM),
 			                            "Disconnect",
 			                            G_TYPE_INVALID);
 		}
->>>>>>> ac38d65d
 		break;
 	default:
 		break;
@@ -750,7 +734,6 @@
 	return TRUE;
 }
 
-<<<<<<< HEAD
 const char *
 nm_modem_get_iface (NMModem *self)
 {
@@ -767,7 +750,8 @@
 	g_return_val_if_fail (NM_IS_MODEM (self), NULL);
 
 	return NM_MODEM_GET_PRIVATE (self)->path;
-=======
+}
+
 static void
 get_mm_enabled_done (DBusGProxy *proxy, DBusGProxyCall *call_id, gpointer user_data)
 {
@@ -871,7 +855,6 @@
 			                         NM_DEVICE_STATE_REASON_NONE);
 		}
 	}
->>>>>>> ac38d65d
 }
 
 /*****************************************************************************/
@@ -944,13 +927,8 @@
 	                             object,
 	                             NULL);
 
-<<<<<<< HEAD
-=======
-	g_signal_connect (object, "state-changed", G_CALLBACK (device_state_changed), object);
-
 	query_mm_enabled (NM_MODEM (object));
 
->>>>>>> ac38d65d
 	return object;
 
  err:
