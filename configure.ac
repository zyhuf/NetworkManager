AC_PREREQ([2.63])

dnl The NM version number
m4_define([nm_major_version], [1])
<<<<<<< HEAD
m4_define([nm_minor_version], [4])
=======
m4_define([nm_minor_version], [5])
>>>>>>> bdaa3acf
m4_define([nm_micro_version], [0])
m4_define([nm_version],
          [nm_major_version.nm_minor_version.nm_micro_version])
m4_define([nm_git_sha], [m4_esyscmd([ ( [ -d ./.git/ ] && [ "$(readlink -f ./.git/)" = "$(readlink -f "$(git rev-parse --git-dir 2>/dev/null)" 2>/dev/null)" ] && git rev-parse --verify -q HEAD 2>/dev/null ) || true ])])

AC_INIT([NetworkManager], [nm_version],
        [http://bugzilla.gnome.org/enter_bug.cgi?product=NetworkManager],
        [NetworkManager])

AC_CONFIG_HEADERS([config.h])
AC_CONFIG_MACRO_DIR([m4])
AC_CONFIG_AUX_DIR([build-aux])
AC_REQUIRE_AUX_FILE([tap-driver.sh])

AM_INIT_AUTOMAKE(1.12 tar-ustar no-dist-gzip dist-xz -Wno-portability)  dnl NB: Do not [quote] this parameter.
AM_MAINTAINER_MODE([enable])
AM_SILENT_RULES([yes])

dnl Define _SYSTEM_EXTENSIONS for various things like strcasestr()
AC_USE_SYSTEM_EXTENSIONS

dnl
dnl Require programs
dnl
AC_PROG_CC
AM_PROG_CC_C_O

# C++ only required if --enable-qt=yes
AC_PROG_CXX

AC_PROG_LN_S

# Prefer gcc-* variants; the ones libtool would choose don't work with LTO
AC_CHECK_TOOLS(AR, [gcc-ar ar], false)
AC_CHECK_TOOLS(RANLIB, [gcc-ranlib ranlib], :)

dnl Initialize libtool
LT_PREREQ([2.2])
LT_INIT([disable-static])

dnl Version stuff
NM_MAJOR_VERSION=nm_major_version
NM_MINOR_VERSION=nm_minor_version
NM_MICRO_VERSION=nm_micro_version
NM_VERSION=nm_version
NM_GIT_SHA=nm_git_sha
AC_SUBST(NM_MAJOR_VERSION)
AC_SUBST(NM_MINOR_VERSION)
AC_SUBST(NM_MICRO_VERSION)
AC_SUBST(NM_VERSION)
AC_DEFINE_UNQUOTED(NM_GIT_SHA,"$NM_GIT_SHA",[git commit id of the original source code version])

dnl
dnl Checks for typedefs, structures, and compiler characteristics.
dnl
AC_TYPE_PID_T
AC_CHECK_SIZEOF(dev_t)

dnl
dnl translation support
dnl
IT_PROG_INTLTOOL([0.40.0])

AM_GNU_GETTEXT([external])
AM_GNU_GETTEXT_VERSION([0.17])

GETTEXT_PACKAGE=NetworkManager
AC_SUBST(GETTEXT_PACKAGE)
AC_DEFINE_UNQUOTED(GETTEXT_PACKAGE,"$GETTEXT_PACKAGE", [Gettext package])

dnl
dnl Make sha1.c happy on big endian systems
dnl
AC_C_BIGENDIAN

# Add runstatedir if not specified manually in autoconf < 2.70
AS_IF([test -z "$runstatedir"], runstatedir="$localstatedir/run")
AC_SUBST(runstatedir)

# NetworkManager paths
AC_SUBST(nmbinary, '${sbindir}'/$PACKAGE, [NetworkManager binary executable])
AC_SUBST(nmconfdir, '${sysconfdir}'/$PACKAGE, [NetworkManager configuration directory])
AC_SUBST(nmlibdir, '${prefix}'/lib/$PACKAGE, [NetworkManager library directory])
AC_SUBST(nmdatadir, '${datadir}'/$PACKAGE, [NetworkManager shared data directory])
AC_SUBST(nmstatedir, '${localstatedir}'/lib/$PACKAGE, [NetworkManager persistent state directory])
AC_SUBST(nmrundir, '${runstatedir}'/$PACKAGE, [NetworkManager runtime state directory])

AC_GNU_SOURCE
AC_CHECK_FUNCS([__secure_getenv secure_getenv])

# Alternative configuration plugins
AC_ARG_ENABLE(config-plugin-ibft, AS_HELP_STRING([--enable-config-plugin-ibft], [enable ibft configuration plugin]))
AC_ARG_ENABLE(ifcfg-rh, AS_HELP_STRING([--enable-ifcfg-rh], [enable ifcfg-rh configuration plugin (Fedora/RHEL)]))
AC_ARG_ENABLE(ifcfg-suse, AS_HELP_STRING([--enable-ifcfg-suse], [enable ifcfg-suse configuration plugin (SUSE) (deprecated)]))
AC_ARG_ENABLE(ifupdown, AS_HELP_STRING([--enable-ifupdown], [enable ifupdown configuration plugin (Debian/Ubuntu)]))
AC_ARG_ENABLE(ifnet, AS_HELP_STRING([--enable-ifnet], [enable ifnet configuration plugin (Gentoo)]))
# Default alternative plugins by distribution
AS_IF([test -z "$enable_ifcfg_rh"], AC_CHECK_FILE(/etc/redhat-release, enable_ifcfg_rh=yes))
AS_IF([test -z "$enable_ifcfg_rh"], AC_CHECK_FILE(/etc/fedora-release, enable_ifcfg_rh=yes))
AS_IF([test -z "$enable_ifcfg_rh"], AC_CHECK_FILE(/etc/mandriva-release, enable_ifcfg_rh=yes))
AS_IF([test -z "$enable_ifcfg_suse"], AC_CHECK_FILE(/etc/SuSE-release, enable_ifcfg_suse=yes))
AS_IF([test -z "$enable_ifupdown"], AC_CHECK_FILE(/etc/debian_version, enable_ifupdown=yes))
AS_IF([test -z "$enable_ifnet"], AC_CHECK_FILE(/etc/gentoo-release, enable_ifnet=yes))
# Otherwise plugins default to "no"
AS_IF([test -z "$enable_ifcfg_rh"], enable_ifcfg_rh=no)
AS_IF([test -z "$enable_ifcfg_suse"], enable_ifcfg_suse=no)
AS_IF([test -z "$enable_ifupdown"], enable_ifupdown=no)
AS_IF([test -z "$enable_ifnet"], enable_ifnet=no)
# Enable ibft by default
AS_IF([test -z "$enable_config_plugin_ibft"], enable_config_plugin_ibft="yes")
# Create automake conditionals
AM_CONDITIONAL(CONFIG_PLUGIN_IBFT, test "$enable_config_plugin_ibft" = "yes")
AM_CONDITIONAL(CONFIG_PLUGIN_IFCFG_RH, test "$enable_ifcfg_rh" = "yes")
AM_CONDITIONAL(CONFIG_PLUGIN_IFUPDOWN, test "$enable_ifupdown" = "yes")
AM_CONDITIONAL(CONFIG_PLUGIN_IFNET, test "$enable_ifnet" = "yes")

AC_ARG_WITH(config-plugins-default, AS_HELP_STRING([--with-config-plugins-default=PLUGINS], [Default configuration option for main.plugins setting, used as fallback if the configuration option is unset]), [config_plugins_default="$withval"], [config_plugins_default=""])
if test -z "$config_plugins_default" -o "$config_plugins_default" = no; then
    config_plugins_default=''
    test "$enable_ifcfg_rh" = "yes"           && config_plugins_default="$config_plugins_default,ifcfg-rh"
    test "$enable_ifupdown" = "yes"           && config_plugins_default="$config_plugins_default,ifupdown"
    test "$enable_ifnet" = "yes"              && config_plugins_default="$config_plugins_default,ifnet"
    test "$enable_config_plugin_ibft" = "yes" && config_plugins_default="$config_plugins_default,ibft"
    config_plugins_default="${config_plugins_default#,}"
fi

test "$enable_ifcfg_rh" = "yes"           && distro_plugins="$distro_plugins,ifcfg-rh"
test "$enable_ifcfg_suse" = "yes"         && distro_plugins="$distro_plugins,ifcfg-suse"
test "$enable_ifupdown" = "yes"           && distro_plugins="$distro_plugins,ifupdown"
test "$enable_ifnet" = "yes"              && distro_plugins="$distro_plugins,ifnet"
distro_plugins="${distro_plugins#,}"

AC_DEFINE_UNQUOTED(CONFIG_PLUGINS_DEFAULT, "$config_plugins_default", [Default configuration option for main.plugins setting])
if test "${enable_config_plugin_ibft}" = yes; then
	AC_DEFINE(WITH_SETTINGS_PLUGIN_IBFT, 1, [Whether compilation of ibft setting plugin is enabled])
else
	AC_DEFINE(WITH_SETTINGS_PLUGIN_IBFT, 0, [Whether compilation of ibft setting plugin is enabled])
fi

if test "$enable_ifcfg_rh" = "yes"; then
    DISTRO_NETWORK_SERVICE=network.service
fi
AC_SUBST(DISTRO_NETWORK_SERVICE)

# Code coverage
GNOME_CODE_COVERAGE

dnl
dnl Distribution version string
dnl
AC_ARG_WITH(dist-version, AS_HELP_STRING([--with-dist-version=<NM-distribution-version>], [Define the NM''s distribution version string]), ac_distver=$withval, ac_distver="")
if ! test x"$ac_distver" = x""; then
  AC_DEFINE_UNQUOTED(NM_DIST_VERSION, "$ac_distver", [Define the distribution version string])
fi

AC_ARG_ENABLE(wifi, AS_HELP_STRING([--enable-wifi], [enable Wi-Fi support]))
if test "${enable_wifi}" != "no"; then
	enable_wifi='yes'
	AC_DEFINE(WITH_WIFI, 1, [Define if you have Wi-Fi support])
else
	AC_DEFINE(WITH_WIFI, 0, [Define if you have Wi-Fi support])
fi
AM_CONDITIONAL(WITH_WIFI, test "${enable_wifi}" = "yes")

dnl
dnl Default to using WEXT but allow it to be disabled
dnl
AC_ARG_WITH(wext, AS_HELP_STRING([--with-wext=yes], [Enable or disable Linux Wireless Extensions]), ac_with_wext=$withval, ac_with_wext="$enable_wifi")
if test "$ac_with_wext" != 'no'; then
	ac_with_wext='yes'
fi
if test x"$ac_with_wext" = x"yes"; then
	if test "$enable_wifi" != "yes"; then
		AC_MSG_ERROR(Enabling WEXT support and disabling Wi-Fi makes no sense)
	fi
	AC_MSG_CHECKING([Linux kernel WEXT headers])
	AC_COMPILE_IFELSE(
		[AC_LANG_PROGRAM(
		      [[#ifndef __user
		        #define __user
		        #endif
		        #include <sys/types.h>
		        #include <linux/types.h>
		        #include <sys/socket.h>
		        #include <linux/wireless.h>]],
		      [[#ifndef IWEVGENIE
		        #error "not found"
		        #endif]])],
		[ac_have_iwevgenie=yes],
		[ac_have_iwevgenie=no])
	AC_MSG_RESULT($ac_have_iwevgenie)
	if test "$ac_have_iwevgenie" = no; then
	       AC_MSG_ERROR(Linux kernel development header linux/wireless.h not installed or not functional)
	fi
	AC_DEFINE(HAVE_WEXT, 1, [Define if you have Linux Wireless Extensions support])
else
	AC_DEFINE(HAVE_WEXT, 0, [Define if you have Linux Wireless Extensions support])
fi
AM_CONDITIONAL(WITH_WEXT, test x"${ac_with_wext}" = x"yes")

AC_MSG_CHECKING([Linux kernel nl80211 headers])
AC_COMPILE_IFELSE(
	[AC_LANG_PROGRAM(
              [[#ifndef __user
                #define __user
                #endif
                #include <sys/types.h>
                #include <linux/types.h>
                #include <sys/socket.h>
                #include <linux/nl80211.h>]],
              [[int a = NL80211_RATE_INFO_BITRATE; a++;]])],
        [ac_have_nl80211=yes],
        [ac_have_nl80211=no])
AC_MSG_RESULT($ac_have_nl80211)
if test "$ac_have_nl80211" = no; then
	AC_MSG_ERROR(Linux kernel development header linux/nl80211.h not installed or not functional)
fi

if test "$with_wifi" = "yes"; then
	AC_MSG_CHECKING([Linux kernel nl80211 Critical Protocol Start/Stop])
	AC_COMPILE_IFELSE(
		[AC_LANG_PROGRAM(
                  [[#ifndef __user
                    #define __user
                    #endif
                    #include <sys/types.h>
                    #include <linux/types.h>
                    #include <sys/socket.h>
                    #include <linux/nl80211.h>]],
                  [[unsigned int a = NL80211_CMD_CRIT_PROTOCOL_START; a++;]])],
		[ac_have_nl80211_critproto=yes],
		[ac_have_nl80211_critproto=no])
	AC_MSG_RESULT($ac_have_nl80211_critproto)
else
	ac_have_nl80211_critproto='no'
fi
if test "$ac_have_nl80211_critproto" = yes; then
	AC_DEFINE(HAVE_NL80211_CRITICAL_PROTOCOL_CMDS, 1, [Define if nl80211 has critical protocol support])
else
	AC_DEFINE(HAVE_NL80211_CRITICAL_PROTOCOL_CMDS, 0, [Define if nl80211 has critical protocol support])
fi

dnl
dnl Check for newer VLAN flags
dnl
AC_MSG_CHECKING([Linux kernel VLAN_FLAG_LOOSE_BINDING enum value])
AC_COMPILE_IFELSE(
	[AC_LANG_PROGRAM(
              [[#ifndef __user
                #define __user
                #endif
                #include <sys/types.h>
                #include <linux/types.h>
                #include <linux/if_vlan.h>]],
              [[unsigned int a = VLAN_FLAG_LOOSE_BINDING;]])],
	[ac_have_vlan_flag_loose_binding=yes],
	[ac_have_vlan_flag_loose_binding=no])
AC_MSG_RESULT($ac_have_vlan_flag_loose_binding)
if test "$ac_have_vlan_flag_loose_binding" = yes; then
	AC_DEFINE(HAVE_VLAN_FLAG_LOOSE_BINDING, 1, [Define if you have VLAN_FLAG_LOOSE_BINDING])
else
	AC_DEFINE(HAVE_VLAN_FLAG_LOOSE_BINDING, 0, [Define if you have VLAN_FLAG_LOOSE_BINDING])
fi

dnl
dnl Checks for libm - needed for pow()
dnl
LT_LIB_M

dnl
dnl Checks for libdl - on certain platforms its part of libc
dnl
AC_SEARCH_LIBS([dlopen], [dl dld], [], [ac_cv_search_dlopen=])
AC_SUBST([DL_LIBS], "$ac_cv_search_dlopen")

PKG_CHECK_MODULES(GLIB, [gio-unix-2.0 >= 2.37.6 gmodule-2.0],
	[AC_SUBST(LOG_DRIVER, '$(top_srcdir)/build-aux/tap-driver.sh')
	 AC_SUBST(AM_TESTS_FD_REDIRECT, '--tap')],
	[PKG_CHECK_MODULES(GLIB, gio-unix-2.0 >= 2.32 gmodule-2.0)
	 AC_SUBST(LOG_DRIVER, '$(top_srcdir)/build-aux/test-driver')])

dnl GLIB_VERSION_MIN_REQUIRED should match the version above.
dnl GLIB_VERSION_MAX_ALLOWED should be set to the same version;
dnl nm-glib.h will cause it to be overridden for the functions
dnl we have compat versions of.
GLIB_CFLAGS="$GLIB_CFLAGS -DGLIB_VERSION_MIN_REQUIRED=GLIB_VERSION_2_32 -DGLIB_VERSION_MAX_ALLOWED=GLIB_VERSION_2_32"

AC_SUBST(GLIB_CFLAGS)
AC_SUBST(GLIB_LIBS)

AC_ARG_WITH(libnm-glib, AS_HELP_STRING([--without-libnm-glib], [don't build legacy libraries]))
if test "$with_libnm_glib" != "no"; then
    PKG_CHECK_MODULES(DBUS, dbus-1 >= 1.1 dbus-glib-1 >= 0.94, :,
    			    [AC_MSG_FAILURE([$DBUS_PKG_ERRORS

Configure with --without-libnm-glib if you do not need the legacy libraries])])
    with_libnm_glib=yes
fi
AM_CONDITIONAL(WITH_LEGACY_LIBRARIES, test "$with_libnm_glib" != "no")

PKG_CHECK_MODULES(GUDEV, gudev-1.0 >= 165)

GOBJECT_INTROSPECTION_CHECK([0.9.6])

# Qt4
PKG_CHECK_MODULES(QT, [QtCore >= 4 QtDBus QtNetwork], [have_qt=yes],[have_qt=no])
AC_ARG_ENABLE(qt, AS_HELP_STRING([--enable-qt], [enable Qt examples]),
                     [enable_qt=${enableval}], [enable_qt=${have_qt}])
if (test "${enable_qt}" = "yes"); then
	if test x"$have_qt" = x"no"; then
		AC_MSG_ERROR(Qt development headers are required)
	fi
	# Check for moc-qt4 and if not found then moc
	QT4_BINDIR=`$PKG_CONFIG QtCore --variable moc_location`
	AC_CHECK_PROGS(MOC, [moc-qt4 moc],, [$QT4_BINDIR:$PATH])
fi
AM_CONDITIONAL(WITH_QT, test "${enable_qt}" = "yes")

AC_ARG_WITH(udev-dir, AS_HELP_STRING([--with-udev-dir=DIR], [Absolute path of the udev base directory. Set to 'no' not to install the udev rules]), [], [with_udev_dir="yes"])
if (test "$with_udev_dir" != 'no'); then
	if (test "$with_udev_dir" != 'yes' && printf '%s' "$with_udev_dir" | grep -v -q '^/'); then
		AC_MSG_ERROR([--with-udev-dir must be an absolute path or 'yes' or 'no'. Instead it is '$with_udev_dir'])
	fi
	if (test "$with_udev_dir" = 'yes'); then
		with_udev_dir="\$(prefix)/lib/udev"
	fi
	UDEV_DIR="$with_udev_dir"
	AC_SUBST(UDEV_DIR)
fi
AM_CONDITIONAL(WITH_UDEV_DIR, test "$with_udev_dir" != 'no')

# systemd unit support
AC_ARG_WITH([systemdsystemunitdir], AS_HELP_STRING([--with-systemdsystemunitdir=DIR],
	[Directory for systemd service files]))
# default location
AS_IF([test -z "$with_systemdsystemunitdir" && $PKG_CONFIG systemd],
	with_systemdsystemunitdir="\$(prefix)/lib/systemd/system")
AS_IF([test -z "$with_systemdsystemunitdir"], with_systemdsystemunitdir=no)
# add conditional and subst
AM_CONDITIONAL(HAVE_SYSTEMD, [test "$with_systemdsystemunitdir" != no])
if test "$with_systemdsystemunitdir" != no; then
	AC_SUBST([systemdsystemunitdir], [$with_systemdsystemunitdir])
	AC_DEFINE(HAVE_SYSTEMD, 1, [Define if systemd support is available])
else
	AC_DEFINE(HAVE_SYSTEMD, 0, [Define if systemd support is available])
fi

PKG_CHECK_MODULES(SYSTEMD_200, [systemd >= 200], [have_systemd_200=yes],[have_systemd_200=no])
AM_CONDITIONAL(HAVE_SYSTEMD_200, test "${have_systemd_200}" = "yes")

# Hostname persist mode
AC_ARG_WITH(hostname-persist, AS_HELP_STRING([--with-hostname-persist=default|suse|gentoo|slackware],
	[Hostname persist method]))

AS_IF([test "$with_hostname_persist" = "suse"], hostname_persist=suse)
AS_IF([test "$with_hostname_persist" = "gentoo"], hostname_persist=gentoo)
AS_IF([test "$with_hostname_persist" = "slackware"], hostname_persist=slackware)
AS_IF([test "$with_hostname_persist" = "default"], hostname_persist=default)
# if the method was not explicitly set, try to guess it from the enabled plugins
AS_IF([test -z "$hostname_persist" -a "$distro_plugins" = "ifcfg-suse"], hostname_persist=suse)
AS_IF([test -z "$hostname_persist" -a "$distro_plugins" = "ifnet"], hostname_persist=gentoo)
AS_IF([test -z "$hostname_persist" -a -f /etc/slackware-version], hostname_persist=slackware)
AS_IF([test -z "$hostname_persist"], hostname_persist=default)

if test "$hostname_persist" = suse; then
	AC_DEFINE(HOSTNAME_PERSIST_SUSE, 1, [Enable SuSE hostname persist method])
elif test "$hostname_persist" = gentoo; then
	AC_DEFINE(HOSTNAME_PERSIST_GENTOO, 1, [Enable Gentoo hostname persist method])
elif test "$hostname_persist" = slackware; then
	AC_DEFINE(HOSTNAME_PERSIST_SLACKWARE, 1, [Enable Slackware hostname persist method])
fi

PKG_CHECK_MODULES(LIBSYSTEMD, [libsystemd >= 209],
    [AC_DEFINE([HAVE_LIBSYSTEMD], 1, [Define to 1 if libsystemd is available])],
    [AC_DEFINE([HAVE_LIBSYSTEMD], 0, [Define to 1 if libsystemd is available])])

AC_ARG_WITH(systemd-journal, AS_HELP_STRING([--with-systemd-journal=yes|no], [Use systemd journal for logging]))
have_systemd_journal=no
if test "$with_systemd_journal" != "no"; then
	PKG_CHECK_MODULES(SYSTEMD_JOURNAL,
	                  [libsystemd >= 209],
	                  [have_systemd_journal=yes],
	                  [PKG_CHECK_MODULES(SYSTEMD_JOURNAL,
	                                     [libsystemd-journal],
	                                     [have_systemd_journal=yes],
	                                     [have_systemd_journal=no])])
	if test "$have_systemd_journal" != "yes"; then
		if test "$with_systemd_journal" = "yes"; then
			AC_MSG_ERROR([Missing systemd-journald support])
		fi
	fi
fi
if test "$have_systemd_journal" = "yes"; then
	AC_DEFINE([SYSTEMD_JOURNAL], 1, [Define to 1 if libsystemd-journald is available])
else
	AC_DEFINE([SYSTEMD_JOURNAL], 0, [Define to 1 if libsystemd-journald is available])
fi

AC_ARG_WITH(config-logging-backend-default, AS_HELP_STRING([--with-config-logging-backend-default=backend], [Default value for logging.backend]), nm_config_logging_backend_default="$withval", nm_config_logging_backend_default="")

if test "$nm_config_logging_backend_default" != 'debug' \
     -a "$nm_config_logging_backend_default" != 'syslog' \
     -a "$nm_config_logging_backend_default" != 'journal' \
     -a "$nm_config_logging_backend_default" != 'journal-syslog-style'; then
	# unknown backend. Reset to default. Silently accept the invalid value to
	# be future proof.
	nm_config_logging_backend_default=''
fi
if test "$nm_config_logging_backend_default" = ""; then
	if test "$have_systemd_journal" = "yes"; then
		nm_config_logging_backend_default='journal'
	else
		nm_config_logging_backend_default='syslog'
	fi
fi
AC_DEFINE_UNQUOTED(NM_CONFIG_LOGGING_BACKEND_DEFAULT, "$nm_config_logging_backend_default", [Default configuration option for logging.backend])
NM_CONFIG_LOGGING_BACKEND_DEFAULT_TEXT="$nm_config_logging_backend_default"
AC_SUBST(NM_CONFIG_LOGGING_BACKEND_DEFAULT_TEXT)

# Session tracking support
AC_ARG_WITH(systemd-logind, AS_HELP_STRING([--with-systemd-logind=yes|no],
	[Support systemd session tracking]))
AC_ARG_WITH(consolekit, AS_HELP_STRING([--with-consolekit=yes|no],
	[Support consolekit session tracking]))
AC_ARG_WITH(session-tracking, AS_HELP_STRING([--with-session-tracking=systemd|consolekit|no],
	[Compatibility option to choose one session tracking module]))
# backwards compatibility
AS_IF([test "$with_session_tracking" = "ck"], [use_consolekit="yes" use_systemd_logind="no"])
AS_IF([test "$with_session_tracking" = "consolekit"], [use_consolekit="yes" use_systemd_logind="no"])
AS_IF([test "$with_session_tracking" = "systemd"], [use_consolekit="no" use_systemd_logind="yes"])
AS_IF([test "$with_session_tracking" = "no"], [use_consolekit="no" use_systemd_logind="no"])
AS_IF([test "$with_session_tracking" = "none"], [use_consolekit="no" use_systemd_logind="no"])
# current options
AS_IF([test -n "$with_systemd_logind" ], [use_systemd_logind="$with_systemd_logind"])
AS_IF([test -n "$with_consolekit" ], [use_consolekit="$with_consolekit"])
# defaults
AS_IF([test -z "$use_systemd_logind"], [use_systemd_logind="auto"])
AS_IF([test -z "$use_consolekit"], [use_consolekit="yes"])
# output
session_tracking=
if test "$use_systemd_logind" = "yes" -o "$use_systemd_logind" = "auto"; then
    PKG_CHECK_MODULES(SYSTEMD_LOGIN, [libsystemd], [have_systemd_logind=yes], [PKG_CHECK_MODULES(SYSTEMD_LOGIN, [libsystemd-login], [have_systemd_logind=yes], [have_systemd_logind=no])])
else
    have_systemd_logind=no
fi
if test "$use_systemd_logind" = "yes" -a "$have_systemd_logind" = "no"; then
    AC_MSG_ERROR([You must have libsystemd installed to build with systemd-logind support.])
fi
if test "$have_systemd_logind" = "yes"; then
	AC_DEFINE([SESSION_TRACKING_SYSTEMD], 1, [Define to 1 if libsystemd-login is available])
	session_tracking="$session_tracking, systemd-logind"
fi
if test "$use_consolekit" = "yes"; then
	AC_DEFINE([SESSION_TRACKING_CONSOLEKIT], 1, [Define to 1 if ConsoleKit is available])
	AC_DEFINE([CKDB_PATH], "/var/run/ConsoleKit/database", [Path to ConsoleKit database])
	session_tracking="$session_tracking, consolekit"
fi
session_tracking="$(printf '%s' "${session_tracking}" | sed 's/^, //')"

AC_ARG_WITH(suspend-resume, AS_HELP_STRING([--with-suspend-resume=upower|systemd|consolekit], [Build NetworkManager with specific suspend/resume support]))
if test "z$with_suspend_resume" = "z"; then
    PKG_CHECK_EXISTS([libsystemd >= 209], [have_systemd_inhibit=yes],
                     [PKG_CHECK_EXISTS([libsystemd-login >= 183], [have_systemd_inhibit=yes], [have_systemd_inhibit=no])])
    if test "z${have_systemd_inhibit}" = "zyes"; then
        # Use systemd if it's new enough
        with_suspend_resume="systemd"
    else
        if test "$use_consolekit" = "yes"; then
                # Use consolekit suspend if session tracking is consolekit
                with_suspend_resume="consolekit"
        else
                # Fall back to upower
                with_suspend_resume="upower"
        fi
    fi
fi

case $with_suspend_resume in
    upower)
        AC_DEFINE([SUSPEND_RESUME_UPOWER], 1, [Define to 1 to use UPower suspend api])
	;;
    systemd)
        PKG_CHECK_MODULES(SYSTEMD_INHIBIT, [libsystemd >= 209],,
                          [PKG_CHECK_MODULES(SYSTEMD_INHIBIT, [libsystemd-login >= 183])])
        AC_DEFINE([SUSPEND_RESUME_SYSTEMD], 1, [Define to 1 to use systemd suspend api])
        ;;
    consolekit)
        AC_DEFINE([SUSPEND_RESUME_CONSOLEKIT], 1, [Define to 1 to use ConsoleKit2 suspend api])
        ;;
    *)
        AC_MSG_ERROR(--with-suspend-resume must be one of [upower, systemd, consolekit])
        ;;
esac

# SELinux support
AC_ARG_WITH(selinux, AS_HELP_STRING([--with-selinux=yes|no|auto], [Build with SELinux (default: auto)]),,[with_selinux=auto])
if test "$with_selinux" = "yes" -o "$with_selinux" = "auto"; then
    PKG_CHECK_MODULES(SELINUX, libselinux, [have_selinux=yes], [have_selinux=no])
else
    have_selinux=no
fi
if test "$with_selinux" = "yes" -a "$have_selinux" = "no"; then
    AC_MSG_ERROR([You must have libselinux installed to build --with-selinux=yes.])
fi
if test "$have_selinux" = "yes"; then
    AC_DEFINE(HAVE_SELINUX, 1, [Define if you have SELinux support])
else
    AC_DEFINE(HAVE_SELINUX, 0, [Define if you have SELinux support])
fi

# libaudit support
AC_ARG_WITH(libaudit, AS_HELP_STRING([--with-libaudit=yes|yes-disabled-by-default|no|auto], [Build with audit daemon support (default: auto). yes-disabled-by-default enables support, but disables it unless explicitly configured via NetworkManager.conf]),,[with_libaudit=auto])
if test "$with_libaudit" = "yes" -o "$with_libaudit" = "yes-disabled-by-default" -o "$with_libaudit" = "auto"; then
    PKG_CHECK_MODULES(LIBAUDIT, audit, [have_libaudit=yes], [have_libaudit=no])
    if test "$with_libaudit" != "auto" -a "$have_libaudit" = "no"; then
        AC_MSG_ERROR([You must have libaudit installed to build --with-libaudit=$with_libaudit.])
    fi
else
    have_libaudit=no
fi
if test "$have_libaudit" = "yes"; then
    AC_DEFINE(HAVE_LIBAUDIT, 1, [Define if you have libaudit support])
	if test "$with_libaudit" = "yes-disabled-by-default"; then
		AC_DEFINE(NM_CONFIG_DEFAULT_LOGGING_AUDIT, FALSE, [The default value of the logging.audit configuration option])
		NM_CONFIG_DEFAULT_LOGGING_AUDIT_TEXT='false'
	else
		AC_DEFINE(NM_CONFIG_DEFAULT_LOGGING_AUDIT, TRUE,  [The default value of the logging.audit configuration option])
		NM_CONFIG_DEFAULT_LOGGING_AUDIT_TEXT='true'
	fi
else
    AC_DEFINE(HAVE_LIBAUDIT, 0, [Define if you have libaudit support])
	AC_DEFINE(NM_CONFIG_DEFAULT_LOGGING_AUDIT, FALSE, [The default value of the logging.audit configuration option])
    NM_CONFIG_DEFAULT_LOGGING_AUDIT_TEXT='false'
fi
AC_SUBST(NM_CONFIG_DEFAULT_LOGGING_AUDIT_TEXT)

# libnl support for the linux platform
PKG_CHECK_MODULES(LIBNL, libnl-3.0 >= 3.2.8)

# uuid library
PKG_CHECK_MODULES(UUID, uuid)

# Teamd control checks
PKG_CHECK_MODULES(LIBTEAMDCTL, [libteamdctl >= 1.9], [have_teamdctl=yes],[have_teamdctl=no])
AC_ARG_ENABLE(teamdctl, AS_HELP_STRING([--enable-teamdctl], [enable Teamd control support]),
                     [enable_teamdctl=${enableval}], [enable_teamdctl=${have_teamdctl}])
if (test "${enable_teamdctl}" = "yes"); then
	if test x"$have_teamdctl" = x"no"; then
		AC_MSG_ERROR(Teamd control is required)
	fi
	# temporary bug workaround
	LIBTEAMDCTL_CFLAGS=`echo $LIBTEAMDCTL_CFLAGS | sed -e 's:/teamdctl.h::'`
	AC_DEFINE(WITH_TEAMDCTL, 1, [Define if you have Teamd control support])
else
	AC_DEFINE(WITH_TEAMDCTL, 0, [Define if you have Teamd control support])
fi
AM_CONDITIONAL(WITH_TEAMDCTL, test "${enable_teamdctl}" = "yes")

PKG_CHECK_MODULES(JANSSON, jansson, [have_jansson=yes], [have_jansson=no])
AC_ARG_ENABLE(json-validation, AS_HELP_STRING([--enable-json-validation], [Enable JSON validation in libnm]),
		[enable_json_validation=${enableval}], [enable_json_validation=${have_jansson}])
if (test "${enable_json_validation}" = "yes"); then
	if test x"$have_jansson" = x"no"; then
		AC_MSG_ERROR(Jansson is required for JSON validation)
	fi
	AC_DEFINE(WITH_JANSSON, 1, [Define if JANSSON is enabled])
else
	AC_DEFINE(WITH_JANSSON, 0, [Define if JANSSON is enabled])
fi

# we usually compile with polkit support. --enable-polkit=yes|no only sets the
# default configuration for main.auth-polkit. User can always enable/disable polkit
# autorization via config. Only when specifying --enable-polkit=disabled, we do
# not compile support. In this case, the user cannot enable polkit authorization via
# configuration.
AC_ARG_ENABLE(polkit, AS_HELP_STRING([--enable-polkit=yes|no|disabled], [set default value for auth-polkit configuration option. This value can be overwritten by NM configuration. 'disabled' compiles NM without any support]),
                     [enable_polkit=${enableval}], [enable_polkit=yes])
if (test "${enable_polkit}" != "no" -a "${enable_polkit}" != "disabled"); then
	enable_polkit=yes
	AC_DEFINE(NM_CONFIG_DEFAULT_AUTH_POLKIT, TRUE, [The default value of the auth-polkit configuration option])
	NM_CONFIG_DEFAULT_AUTH_POLKIT_TEXT='true'
else
	AC_DEFINE(NM_CONFIG_DEFAULT_AUTH_POLKIT, FALSE, [The default value of the auth-polkit configuration option])
	NM_CONFIG_DEFAULT_AUTH_POLKIT_TEXT='false'
fi
if (test "${enable_polkit}" != "disabled"); then
	AC_DEFINE(WITH_POLKIT, 1, [whether to compile polkit support])
else
	AC_DEFINE(WITH_POLKIT, 0, [whether to compile polkit support])
fi
AC_SUBST(NM_CONFIG_DEFAULT_AUTH_POLKIT_TEXT)

PKG_CHECK_MODULES(POLKIT, [polkit-agent-1 >= 0.97], [have_pk_agent=yes],[have_pk_agent=no])
AC_ARG_ENABLE(polkit-agent, AS_HELP_STRING([--enable-polkit-agent], [enable polkit agent for clients]),
                     [enable_polkit_agent=${enableval}], [enable_polkit_agent=${have_pk_agent}])
if (test "${enable_polkit_agent}" = "yes"); then
	if test x"$have_pk_agent" = x"no"; then
		AC_MSG_ERROR(Polkit agent is required)
	fi
	AC_DEFINE(WITH_POLKIT_AGENT, 1, [Define if you have polkit agent])
else
	AC_DEFINE(WITH_POLKIT_AGENT, 0, [Define if you have polkit agent])
fi
AM_CONDITIONAL(WITH_POLKIT_AGENT, test "${enable_polkit_agent}" = "yes")

AC_ARG_ENABLE(modify-system,
              AS_HELP_STRING([--enable-modify-system], [Allow users to modify system connections]))
if test "${enable_modify_system}" = "yes"; then
	NM_MODIFY_SYSTEM_POLICY="yes"
else
	NM_MODIFY_SYSTEM_POLICY="auth_admin_keep"
fi
AC_SUBST(NM_MODIFY_SYSTEM_POLICY)

AC_ARG_WITH(crypto, AS_HELP_STRING([--with-crypto=nss|gnutls], [Cryptography library to use for certificate and key operations]),ac_crypto=$withval, ac_crypto=nss)

with_nss=no
with_gnutls=no
if test x"$ac_crypto" = xnss; then
  PKG_CHECK_MODULES(NSS, [nss])

  # Work around a pkg-config bug (fdo #29801) where exists != usable
  FOO=`$PKG_CONFIG --cflags --libs nss`
  if test x"$?" != "x0"; then
    AC_MSG_ERROR([No usable NSS found])
  fi

  AC_DEFINE(HAVE_NSS, 1, [Define if you have NSS])
  with_nss=yes
elif test x"$ac_crypto" = xgnutls; then
  PKG_CHECK_MODULES(GNUTLS, [gnutls >= 2.12])
  AC_DEFINE(HAVE_GNUTLS, 1, [Define if you have libgnutls])
  with_gnutls=yes
else
  AC_MSG_ERROR([Please choose either 'nss' or 'gnutls' for certificate and crypto operations])
fi
AM_CONDITIONAL(WITH_NSS, test x"$with_nss" != xno)
AM_CONDITIONAL(WITH_GNUTLS, test x"$with_gnutls" != xno)

# Shouldn't ever trigger this, but just in case...
if test x"$ac_nss" = xno -a x"$ac_gnutls" = xno; then
  AC_MSG_ERROR([Could not find required development headers and libraries for '$ac_crypto'])
fi

GLIB_MAKEFILE='$(top_srcdir)/Makefile.glib'
AC_SUBST(GLIB_MAKEFILE)
GLIB_GENMARSHAL=`$PKG_CONFIG --variable=glib_genmarshal glib-2.0`
AC_SUBST(GLIB_GENMARSHAL)
GLIB_MKENUMS=`$PKG_CONFIG --variable=glib_mkenums glib-2.0`
AC_SUBST(GLIB_MKENUMS)

AC_ARG_WITH(dbus-sys-dir, AS_HELP_STRING([--with-dbus-sys-dir=DIR], [where D-BUS system.d directory is]))

if test -n "$with_dbus_sys_dir" ; then
    DBUS_SYS_DIR="$with_dbus_sys_dir"
else
    DBUS_SYS_DIR="${sysconfdir}/dbus-1/system.d"
fi
AC_SUBST(DBUS_SYS_DIR)

# pppd
AC_ARG_ENABLE(ppp, AS_HELP_STRING([--enable-ppp], [enable PPP/PPPoE support]),
                     [enable_ppp=${enableval}], [enable_ppp=yes])
if (test "${enable_ppp}" = "yes"); then
	AC_CHECK_HEADERS(pppd/pppd.h,,
		AC_MSG_ERROR("couldn't find pppd.h. pppd development headers are required."))

	AC_DEFINE(WITH_PPP, 1, [Define if you have PPP support])
else
	AC_DEFINE(WITH_PPP, 0, [Define if you have PPP support])
fi
AM_CONDITIONAL(WITH_PPP, test "${enable_ppp}" = "yes")

AC_ARG_WITH([pppd-plugin-dir], AS_HELP_STRING([--with-pppd-plugin-dir=DIR], [path to the pppd plugins directory]))

if test -n "$with_pppd_plugin_dir" ; then
	PPPD_PLUGIN_DIR="$with_pppd_plugin_dir"
else
	PPPD_PLUGIN_DIR="${libdir}/pppd/2.4.5"
fi
AC_SUBST(PPPD_PLUGIN_DIR)

AC_ARG_WITH(pppd, AS_HELP_STRING([--with-pppd=/path/to/pppd], [path to pppd binary]))
if test "x${with_pppd}" = x; then
  AC_PATH_PROG(PPPD_PATH, pppd, [], $PATH:/sbin:/usr/sbin)
else
  PPPD_PATH="$with_pppd"
fi
AC_DEFINE_UNQUOTED(PPPD_PATH, "$PPPD_PATH", [Define to path of pppd binary])
AC_SUBST(PPPD_PATH)

# ModemManager1 with libmm-glib
AC_ARG_WITH(modem-manager-1, AS_HELP_STRING([--with-modem-manager-1], [Enable new ModemManager1 interface support]),,[with_modem_manager_1=auto])
if (test "${with_modem_manager_1}" != "no"); then
    PKG_CHECK_MODULES(MM_GLIB,
                      [mm-glib >= 0.7.991],
                      [have_libmm_glib=yes],
                      [have_libmm_glib=no])

    if (test "${have_libmm_glib}" = "no"); then
        if (test "${with_modem_manager_1}" = "yes"); then
            AC_MSG_ERROR([Couldn't find libmm-glib])
        else
            with_modem_manager_1="no"
        fi
    else
        with_modem_manager_1="yes"
    fi
fi

if (test "${with_modem_manager_1}" = "yes"); then
    AC_DEFINE(WITH_MODEM_MANAGER_1, 1, [Define if you have ModemManager1 support])
else
	AC_DEFINE(WITH_MODEM_MANAGER_1, 0, [Define if you have ModemManager1 support])
fi
AM_CONDITIONAL(WITH_MODEM_MANAGER_1, test "${with_modem_manager_1}" = "yes")

# Bluez5 DUN support
PKG_CHECK_MODULES(BLUEZ5, [bluez >= 5], [have_bluez5=yes],[have_bluez5=no])
AC_ARG_ENABLE(bluez5-dun, AS_HELP_STRING([--enable-bluez5-dun], [enable Bluez5 DUN support]),
		[enable_bluez5_dun=${enableval}], [enable_bluez5_dun=${have_bluez5}])
if (test "${enable_bluez5_dun}" = "yes"); then
	if test x"$have_bluez5" = x"no"; then
		AC_MSG_ERROR(Bluez 5.x development headers are required)
	fi
	AC_DEFINE(WITH_BLUEZ5_DUN, 1, [Define if you have Bluez 5 libraries])
else
	AC_DEFINE(WITH_BLUEZ5_DUN, 0, [Define if you have Bluez 5 libraries])
fi
AM_CONDITIONAL(WITH_BLUEZ5_DUN, test "${enable_bluez5_dun}" = "yes")

# OFONO
AC_ARG_WITH(ofono, AS_HELP_STRING([--with-ofono], [Enable oFono support (experimental)]),,[with_ofono=no])
if (test "${with_ofono}" = "yes"); then
	AC_DEFINE(WITH_OFONO, 1, [Define if you have oFono support (experimental)])
else
	AC_DEFINE(WITH_OFONO, 0, [Define if you have oFono support (experimental)])
fi
AM_CONDITIONAL(WITH_OFONO, test "${with_ofono}" = "yes")

# DHCP client support
AC_ARG_WITH([dhclient], AS_HELP_STRING([--with-dhclient=yes|no|path], [Enable dhclient 4.x support]))
AC_ARG_WITH([dhcpcd], AS_HELP_STRING([--with-dhcpcd=yes|no|path], [Enable dhcpcd 4.x support]))
# Default to "yes"
AS_IF([test -z "$with_dhclient"], with_dhclient=yes)
AS_IF([test -z "$with_dhcpcd"], with_dhcpcd=yes)
# Search and check the executables
if test "$with_dhclient" = "yes"; then
	AC_PATH_PROGS(with_dhclient, dhclient, no, /sbin:/usr/sbin:/usr/local/sbin)
	if test "$with_dhclient" != "no"; then
		if ! $with_dhclient --version 2>&1 | grep -q "^isc-dhclient-4\."; then
			AC_MSG_WARN([Cannot use dhclient, version 4.x is required])
			with_dhclient=no
		fi
	fi
fi
if test "$with_dhcpcd" = "yes"; then
	AC_PATH_PROGS(with_dhcpcd, dhcpcd, no, /sbin:/usr/sbin:/usr/local/sbin)
	if test "$with_dhcpcd" != "no"; then
		if ! $with_dhcpcd --version 2>&1 | grep -q "^dhcpcd [[456789]]\."; then
			AC_MSG_WARN([Cannot use dhcpcd, version 4.x or higher is required])
			with_dhcpcd=no
		elif $with_dhcpcd --version 2>&1 | grep -q "^dhcpcd [[6789]]\."; then
			AC_DEFINE(DHCPCD_SUPPORTS_IPV6, 1, [Define if dhcpcd supports IPv6 (6.x+)])
		fi
	fi
fi
# Fallback
if test "$with_dhclient" = "no" -a "$with_dhcpcd" = "no"; then
	AC_MSG_WARN([Could not find a suitable DHCP client, falling back to dhclient])
	with_dhclient=/sbin/dhclient
fi
# Add substitutions
if test "$with_dhclient" != "no"; then
	AC_DEFINE(WITH_DHCLIENT, TRUE, [Define if you have dhclient])
	AC_SUBST(DHCLIENT_PATH, $with_dhclient)
else
	AC_DEFINE(WITH_DHCLIENT, FALSE, [Define if you have dhclient])
fi
if test "$with_dhcpcd" != "no"; then
	AC_DEFINE(WITH_DHCPCD, TRUE, [Define if you have dhcpcd])
	AC_SUBST(DHCPCD_PATH, $with_dhcpcd)
else
	AC_DEFINE(WITH_DHCPCD, FALSE, [Define if you have dhcpcd])
fi

# resolvconf and netconfig support
AC_ARG_WITH(resolvconf, AS_HELP_STRING([--with-resolvconf=yes|no|path], [Enable resolvconf support]))
AC_ARG_WITH(netconfig, AS_HELP_STRING([--with-netconfig=yes|no], [Enable SUSE netconfig support]))
AC_ARG_WITH(config-dns-rc-manager-default, AS_HELP_STRING([--with-config-dns-rc-manager-default=symlink|file|netconfig|resolvconf], [Configure default value for main.rc-manager setting]), [config_dns_rc_manager_default=$withval])
if test "$config_dns_rc_manager_default" != symlink -a \
        "$config_dns_rc_manager_default" != file -a \
        "$config_dns_rc_manager_default" != netconfig -a \
        "$config_dns_rc_manager_default" != resolvconf; then
	AC_MSG_WARN([Unknown --with-config-dns-rc-manager-default=$config_dns_rc_manager_default setting.])
	config_dns_rc_manager_default=
fi
# Use netconfig by default on SUSE
AS_IF([test -z "$with_netconfig"], AC_CHECK_FILE(/etc/SuSE-release, with_netconfig=yes))
# Otherwise default to "no"
AS_IF([test -z "$with_resolvconf"], with_resolvconf=no)
AS_IF([test -z "$with_netconfig"], with_netconfig=no)
# Find resolvconf and netconfig
if test "$with_resolvconf" = "yes"; then
	AC_PATH_PROGS(with_resolvconf, resolvconf, no, /sbin:/usr/sbin:/usr/local/sbin)
fi
if test "$with_resolvconf" != "no"; then
	AS_IF([test -z "$config_dns_rc_manager_default"], config_dns_rc_manager_default=resolvconf)
fi
if test "$with_netconfig" = "yes"; then
	AC_PATH_PROGS(with_netconfig, netconfig, no, /sbin:/usr/sbin:/usr/local/sbin)
fi
if test "$with_netconfig" != "no"; then
	AS_IF([test -z "$config_dns_rc_manager_default"], config_dns_rc_manager_default=netconfig)
fi
AS_IF([test -z "$config_dns_rc_manager_default"], config_dns_rc_manager_default=symlink)
# Define resolvconf and netconfig paths
if test "$with_resolvconf" != "no"; then
	AC_DEFINE_UNQUOTED(RESOLVCONF_PATH, "$with_resolvconf", [Path to resolvconf])
fi
if test "$with_netconfig" != "no"; then
	AC_DEFINE_UNQUOTED(NETCONFIG_PATH, "$with_netconfig", [Path to netconfig])
fi
AC_DEFINE_UNQUOTED(NM_CONFIG_DEFAULT_DNS_RC_MANAGER, "$config_dns_rc_manager_default", [Default value for main.rc-manager setting (--with-config-dns-rc-manager-default)])
AC_SUBST(NM_CONFIG_DEFAULT_DNS_RC_MANAGER, $config_dns_rc_manager_default)

# iptables path
AC_ARG_WITH(iptables, AS_HELP_STRING([--with-iptables=/path/to/iptables], [path to iptables]))
if test "x${with_iptables}" = x; then
  AC_PATH_PROG(IPTABLES_PATH, iptables, [], $PATH:/sbin:/usr/sbin)
  if ! test -x "$IPTABLES_PATH"; then
        AC_MSG_ERROR(iptables was not installed.)
  fi
else
  IPTABLES_PATH="$with_iptables"
fi
AC_DEFINE_UNQUOTED(IPTABLES_PATH, "$IPTABLES_PATH", [Define to path of iptables binary])
AC_SUBST(IPTABLES_PATH)

# dnsmasq path
AC_ARG_WITH(dnsmasq, AS_HELP_STRING([--with-dnsmasq=/path/to/dnsmasq], [path to dnsmasq]))
if test "x${with_dnsmasq}" = x; then
  AC_PATH_PROG(DNSMASQ_PATH, dnsmasq, [], $PATH:/sbin:/usr/sbin)
else
  DNSMASQ_PATH="$with_dnsmasq"
fi
AC_DEFINE_UNQUOTED(DNSMASQ_PATH, "$DNSMASQ_PATH", [Define to path of dnsmasq binary])
AC_SUBST(DNSMASQ_PATH)

# dnssec-trigger-script path
AC_ARG_WITH(dnssec_trigger, AS_HELP_STRING([--with-dnssec-trigger=/path/to/dnssec-trigger-script], [path to unbound dnssec-trigger-script]))
if test "x${with_dnssec_trigger}" = x; then
  AC_PATH_PROG(DNSSEC_TRIGGER_SCRIPT, dnssec-trigger-script, /usr/libexec/dnssec-trigger-script, /usr/local/libexec:/usr/local/lib:/usr/local/lib/dnssec-trigger:/usr/libexec:/usr/lib:/usr/lib/dnssec-trigger)
else
  DNSSEC_TRIGGER_SCRIPT="$with_dnssec_trigger"
fi
AC_DEFINE_UNQUOTED(DNSSEC_TRIGGER_SCRIPT, "$DNSSEC_TRIGGER_SCRIPT", [Define to path of unbound dnssec-trigger-script])
AC_SUBST(DNSSEC_TRIGGER_SCRIPT)

# system CA certificates path
AC_ARG_WITH(system-ca-path, AS_HELP_STRING([--with-system-ca-path=/path/to/ssl/certs], [path to system CA certificates])) 
if test "x${with_system_ca_path}" = x; then
  SYSTEM_CA_PATH=/etc/ssl/certs
else
  SYSTEM_CA_PATH="$with_system_ca_path"
fi
AC_DEFINE_UNQUOTED(SYSTEM_CA_PATH, "$SYSTEM_CA_PATH", [Define to path to system CA certificates])
AC_SUBST(SYSTEM_CA_PATH)

AC_ARG_WITH(kernel-firmware-dir, AS_HELP_STRING([--with-kernel-firmware-dir=DIR], [where kernel firmware directory is (default is /lib/firmware)]))

if test -n "$with_kernel_firmware_dir" ; then
    KERNEL_FIRMWARE_DIR="$with_kernel_firmware_dir"
else
    KERNEL_FIRMWARE_DIR="/lib/firmware"
fi
AC_DEFINE_UNQUOTED(KERNEL_FIRMWARE_DIR, "$KERNEL_FIRMWARE_DIR", [Define to path of the kernel firmware directory])
AC_SUBST(KERNEL_FIRMWARE_DIR)

PKG_CHECK_MODULES(LIBSOUP, [libsoup-2.4 >= 2.40], [have_libsoup=yes],[have_libsoup=no])
AC_ARG_WITH(libsoup, AS_HELP_STRING([--with-libsoup=yes|no], [Link against libsoup]), [], [with_libsoup=${have_libsoup}])
if test "$with_libsoup" != "no"; then
	if test "$have_libsoup" != "yes"; then
		AC_MSG_ERROR(libsoup library not found)
	fi
	with_libsoup='yes'
	AC_DEFINE(WITH_LIBSOUP, 1, [Define if you have libsoup])
else
	AC_DEFINE(WITH_LIBSOUP, 0, [Define if you have libsoup])
fi
AM_CONDITIONAL(WITH_LIBSOUP, test "$with_libsoup" != "no")
LIBSOUP_CFLAGS="$LIBSOUP_CFLAGS -DSOUP_VERSION_MIN_REQUIRED=SOUP_VERSION_2_40 -DSOUP_VERSION_MAX_ALLOWED=SOUP_VERSION_2_40"

AC_ARG_ENABLE(concheck, AS_HELP_STRING([--enable-concheck], [enable connectivity checking support]),
                     [enable_concheck=${enableval}], [enable_concheck=${with_libsoup}])
if (test "${enable_concheck}" = "yes"); then
	if test x"$with_libsoup" = x"no"; then
		AC_MSG_ERROR(Connectivity checking requires libsoup)
	fi
	AC_DEFINE(WITH_CONCHECK, 1, [Define if you want connectivity checking support])
else
	AC_DEFINE(WITH_CONCHECK, 0, [Define if you want connectivity checking support])
fi
AM_CONDITIONAL(WITH_CONCHECK, test "${enable_concheck}" = "yes")

PKG_CHECK_MODULES(LIBNDP, [libndp])

AC_ARG_WITH(nmcli, AS_HELP_STRING([--with-nmcli=yes|no], [Build nmcli]))
if test "$with_nmcli" != no; then
    AX_LIB_READLINE
    build_nmcli=yes
else
    build_nmcli=no
fi
AM_CONDITIONAL(BUILD_NMCLI, test "$build_nmcli" = yes)

AC_ARG_WITH(nmtui, AS_HELP_STRING([--with-nmtui=yes|no], [Build nmtui]))
if test "$with_nmtui" != no; then
    PKG_CHECK_MODULES(NEWT, [libnewt >= 0.52.15], [build_nmtui=yes], [build_nmtui=no])
else
    build_nmtui=no
fi
if test "$with_nmtui" = yes -a "$build_nmtui" = no; then
    AC_MSG_ERROR([You must have libnewt installed to build nmtui.])
fi
AM_CONDITIONAL(BUILD_NMTUI, test "$build_nmtui" = yes)


NM_COMPILER_WARNINGS

CC_CHECK_FLAGS_APPEND([with_cflags], [CFLAGS], [\
	-fno-strict-aliasing \
])
CFLAGS="$CFLAGS $with_cflags"

AC_ARG_ENABLE(more-asserts,
              AS_HELP_STRING([--enable-more-asserts], [Enable more assertions for debugging (default: no). Deprecated option. Use --with-more-asserts=level]))
more_asserts=0
if test "${enable_more_asserts}" = "yes"; then
    more_asserts=100
fi
AC_ARG_WITH(more-asserts,
            AS_HELP_STRING([--with-more-asserts=level], [Enable more assertions for debugging (default: 0)]),
            [more_asserts=${with_more_asserts}],
            [])
if test "${more_asserts}" = "no"; then
    more_asserts=0
else
    if test "${more_asserts}" = "yes"; then
        more_asserts=100
    fi
fi
AC_DEFINE_UNQUOTED(NM_MORE_ASSERTS, $more_asserts, [Define if more asserts are enabled])

AC_ARG_ENABLE(more-logging,
              AS_HELP_STRING([--enable-more-logging], [Enable more debug logging (default: no)]))
if test "${enable_more_logging}" = "yes"; then
    AC_DEFINE(NM_MORE_LOGGING, [1], [Define if more debug logging is enabled])
fi

AC_ARG_ENABLE(lto, AS_HELP_STRING([--enable-lto], [Enable Link Time Optimization for smaller size (default: no)]))
if (test "${enable_lto}" = "yes"); then
    CFLAGS="-flto $CFLAGS"
else
    enable_lto='no'
fi

AC_ARG_ENABLE(ld-gc, AS_HELP_STRING([--enable-ld-gc], [Enable garbage collection of unused symbols on linking (default: auto)]))
if (test "${enable_ld_gc}" != "no"); then
	CC_CHECK_FLAG_APPEND([ld_gc_flags], [CFLAGS], [-fdata-sections -ffunction-sections -Wl,--gc-sections])
	if (test -n "${ld_gc_flags}"); then
		enable_ld_gc="yes"
		CFLAGS="$CFLAGS $ld_gc_flags"
	else
		if (test "${enable_ld_gc}" = "yes"); then
			AC_MSG_ERROR([Unused symbol eviction requested but not supported.])
		else
			enable_ld_gc="no"
		fi
	fi
fi

AC_ARG_ENABLE(address-sanitizer, AS_HELP_STRING([--enable-address-sanitizer],
	[Compile with address sanitizer (default: no)]))
if (test "${enable_address_sanitizer}" = "yes"); then
	CC_CHECK_FLAGS_APPEND([asan_cflags], [CFLAGS], [-fsanitize=address])
	AS_IF([test -z "$asan_cflags"],
		[AC_MSG_ERROR([*** -fsanitize=address is not supported])])

	sanitizer_cflags="$sanitizer_cflags -fsanitize=address"
	sanitizer_ldflags="$sanitizer_ldflags -Wc,-fsanitize=address"
	sanitizers="${sanitizers}asan "
fi

AC_ARG_ENABLE(undefined-sanitizer, AS_HELP_STRING([--enable-undefined-sanitizer],
	[Compile with undefined behavior sanitizer (default: no)]))
if (test "${enable_undefined_sanitizer}" = "yes"); then
	CC_CHECK_FLAGS_APPEND([ubsan_cflags], [CFLAGS], [-fsanitize=undefined])
	AS_IF([test -z "$ubsan_cflags"],
		[AC_MSG_ERROR([*** -fsanitize=undefined is not supported])])

	sanitizer_cflags="$sanitizer_cflags -fsanitize=undefined"
	sanitizer_ldflags="$sanitizer_ldflags -Wc,-fsanitize=undefined"
	sanitizers="${sanitizers}ubsan "
fi

if test -n "$sanitizers"; then
	CFLAGS="$CFLAGS $sanitizer_cflags -DVALGRIND=1 -fno-omit-frame-pointer"
	LDFLAGS="$LDFLAGS $sanitizer_ldflags"
	sanitizers="${sanitizers% }"
	AC_SUBST(SANITIZER_ENV, [ASAN_OPTIONS=detect_leaks=0])
fi

AC_SUBST(SANITIZERS, [$sanitizers])

dnl -------------------------
dnl Vala bindings
dnl -------------------------

VAPIGEN_CHECK(0.17.1.24)

# Tests, utilities and documentation
AC_ARG_ENABLE(tests, AS_HELP_STRING([--enable-tests=root|yes|no], [Build NetworkManager tests (default: yes)]))
AC_ARG_WITH(valgrind, AS_HELP_STRING([--with-valgrind=yes|no|path], [Use valgrind to memory-check the tests (default: no)]))
# Fallback to --with-tests
AC_ARG_WITH(tests, AS_HELP_STRING([--with-tests], [Build NetworkManager tests (deprecated)]))
AS_IF([test -n "$with_tests"], enable_tests="$with_tests")
# Default to --enable-tests --with-valgrind=no
AS_IF([test -z "$enable_tests"], enable_tests="yes")
AS_IF([test -z "$with_valgrind"], with_valgrind="no")
# Normalize values
AS_IF([test "$enable_tests" != "yes" -a "$enable_tests" != "root"], enable_tests="no")
# Search for tools
AS_IF([test "$with_valgrind" == "yes"],
	[AC_PATH_PROGS(with_valgrind, valgrind, no)])
# Add conditionals and substitutions
AM_CONDITIONAL(ENABLE_TESTS, test "$enable_tests" != "no")
AM_CONDITIONAL(REQUIRE_ROOT_TESTS, test "$enable_tests" == "root")
AC_ARG_WITH(valgrind-suppressions, AS_HELP_STRING([--with-valgrind-suppressions=path], [Use specific valgrind suppression file]))
if test "$with_valgrind" == no; then
	with_valgrind_suppressions=
else
	if test  "$with_valgrind_suppressions" == ""; then
		with_valgrind_suppressions='$(top_srcdir)/valgrind.suppressions'
	fi
fi
AS_IF([test "$with_valgrind" != "no"],
	AC_SUBST(VALGRIND_RULES, 'LOG_COMPILER = "$(top_srcdir)/tools/run-test-valgrind.sh" --called-from-make "$(LIBTOOL)" "$(with_valgrind)" '"$with_valgrind_suppressions"),
	AC_SUBST(VALGRIND_RULES, []))
AM_CONDITIONAL(WITH_VALGRIND, test "${with_valgrind}" != "no")

GTK_DOC_CHECK(1.0)

# check for pregenerated manpages to be installed
install_pregen_manpages=no
if test "$enable_gtk_doc" != "yes" \
	-a -f man/nmcli.1 \
	-a -f man/nmtui.1 \
	-a -f man/nm-online.1 \
	-a -f man/NetworkManager.conf.5 \
	-a -f man/nm-settings.5 \
	-a -f man/nm-settings-keyfile.5 \
	-a -f man/nm-settings-ifcfg-rh.5 \
	-a -f man/nmcli-examples.7 \
	-a -f man/NetworkManager.8; then
	install_pregen_manpages=yes
fi
AM_CONDITIONAL(INSTALL_PREGEN_MANPAGES, test "x${install_pregen_manpages}" = "xyes")

# check if we can build setting property documentation
if test -n "$INTROSPECTION_MAKEFILE" -a "$enable_gtk_doc" = "yes"; then
    # If g-i is installed we know we have python, but we might not have pygobject
    if python -c 'from gi.repository import GObject' >& /dev/null; then
        have_pyobject=yes
    fi

    # gtk-doc depends on perl, but we can check for it anyway
    AC_PATH_PROG(PERL, perl, no)
    # check for needed perl modules (use YAML; YAML::XS is better, but may not be so widespread)
    required_perl_modules="YAML"
    for module in $required_perl_modules; do
      AC_MSG_CHECKING([checking for perl module '$module'])
      if ${PERL} -e 'use '$module 2>/dev/null ; then
          AC_MSG_RESULT([Ok])
          have_perl_modules=yes
      else
          AC_MSG_RESULT([Failed])
          AC_MSG_ERROR([You must have Perl modules to build settings plugin docs: $required_perl_modules.])
      fi
    done

    if test "$have_pyobject" = "yes" -a "$have_perl_modules" = "yes"; then
        AC_DEFINE(BUILD_SETTING_DOCS, [1], [Define if you we can build nm-setting-docs.xml, nm-keyfile-docs.xml and nm-ifcfg-rh-docs.xml])
        build_setting_docs=yes
    fi
fi

# check for pre-built setting docs
if test "$build_setting_docs" != "yes" \
	-a -f man/nm-settings.xml \
	-a -f man/nm-settings-keyfile.xml \
	-a -f man/nm-settings-ifcfg-rh.xml \
	-a -f docs/api/settings-spec.xml \
	-a -f clients/cli/settings-docs.c; then
    AC_DEFINE(HAVE_SETTING_DOCS, [1], [Define if you have pre-built settings docs])
    have_setting_docs=yes
fi

AM_CONDITIONAL(BUILD_SETTING_DOCS, test "$build_setting_docs" = "yes")
AM_CONDITIONAL(SETTING_DOCS_AVAILABLE, test "$build_setting_docs" = "yes" -o "$have_setting_docs" = "yes")

AC_CONFIG_FILES([
Makefile
shared/Makefile
shared/nm-version-macros.h
src/Makefile
src/tests/Makefile
src/tests/config/Makefile
src/dhcp-manager/Makefile
src/dhcp-manager/tests/Makefile
src/dnsmasq-manager/tests/Makefile
src/supplicant-manager/tests/Makefile
src/supplicant-manager/tests/certs/Makefile
src/ppp-manager/Makefile
src/settings/plugins/Makefile
src/settings/plugins/ifupdown/Makefile
src/settings/plugins/ifupdown/tests/Makefile
src/settings/plugins/ifnet/Makefile
src/settings/plugins/ifnet/tests/Makefile
src/settings/plugins/ifcfg-rh/Makefile
src/settings/plugins/ifcfg-rh/tests/Makefile
src/settings/plugins/ifcfg-rh/tests/network-scripts/Makefile
src/settings/plugins/ibft/Makefile
src/settings/plugins/ibft/tests/Makefile
src/settings/plugins/keyfile/Makefile
src/settings/plugins/keyfile/tests/Makefile
src/settings/plugins/keyfile/tests/keyfiles/Makefile
src/platform/Makefile
src/platform/tests/Makefile
src/rdisc/Makefile
src/rdisc/tests/Makefile
src/devices/Makefile
src/devices/tests/Makefile
src/devices/adsl/Makefile
src/devices/bluetooth/Makefile
src/devices/team/Makefile
src/devices/wifi/Makefile
src/devices/wifi/tests/Makefile
src/devices/wwan/Makefile
libnm-core/Makefile
libnm-core/tests/Makefile
libnm/libnm.pc
libnm/Makefile
libnm/tests/Makefile
libnm-util/libnm-util.pc
libnm-util/Makefile
libnm-util/tests/Makefile
libnm-glib/libnm-glib.pc
libnm-glib/libnm-glib-vpn.pc
libnm-glib/Makefile
libnm-glib/tests/Makefile
callouts/Makefile
callouts/tests/Makefile
tools/Makefile
clients/Makefile
clients/cli/Makefile
clients/tui/Makefile
clients/tui/newt/Makefile
introspection/Makefile
man/Makefile
man/common.ent
po/Makefile.in
policy/Makefile
policy/org.freedesktop.NetworkManager.policy.in
data/Makefile
docs/Makefile
docs/api/Makefile
docs/api/version.xml
docs/libnm-glib/Makefile
docs/libnm-glib/version.xml
docs/libnm-util/Makefile
docs/libnm-util/version.xml
docs/libnm/Makefile
docs/libnm/version.xml
NetworkManager.pc
examples/Makefile
examples/shell/Makefile
examples/python/Makefile
examples/python/dbus/Makefile
examples/python/gi/Makefile
examples/python/python-networkmanager/Makefile
examples/ruby/Makefile
examples/lua/Makefile
examples/lua/lgi/Makefile
examples/C/Makefile
examples/C/glib/Makefile
examples/C/qt/Makefile
examples/dispatcher/Makefile
vapi/Makefile
])
AC_CONFIG_SUBDIRS([libndp])
AC_OUTPUT

# Print build configuration
echo
echo "System paths:"
echo "  prefix: $prefix"
echo "  exec_prefix: $exec_prefix"
echo "  systemdunitdir: $with_systemdsystemunitdir"
echo "  nmbinary: $nmbinary"
echo "  nmconfdir: $nmconfdir"
echo "  nmlibdir: $nmlibdir"
echo "  nmdatadir: $nmdatadir"
echo "  nmstatedir: $nmstatedir"
echo "  nmrundir: $nmrundir"
echo

echo "Platform:"
echo "  session tracking: $session_tracking"
echo "  suspend/resume: $with_suspend_resume"
if test "${enable_polkit}" = "yes"; then
	if test "${enable_modify_system}" = "yes"; then
		echo "  policykit: yes (permissive modify.system) (default: main.auth-polkit=${enable_polkit})"
	else
		echo "  policykit: yes (restrictive modify.system) (default: main.auth-polkit=${enable_polkit})"
	fi
else
	echo  "  policykit: no"
fi
echo "  polkit agent: ${enable_polkit_agent}"
echo "  selinux: $have_selinux"
echo "  systemd-journald: $have_systemd_journal (default: logging.backend=${nm_config_logging_backend_default})"
echo "  hostname persist: ${hostname_persist}"
echo "  libaudit: $have_libaudit (default: logging.audit=${NM_CONFIG_DEFAULT_LOGGING_AUDIT_TEXT})"
echo

echo "Features:"
echo "  wext: $ac_with_wext"
echo "  wifi: $enable_wifi"
echo "  ppp: $enable_ppp ${PPPD_PLUGIN_DIR}"
echo "  modemmanager-1: $with_modem_manager_1"
echo "  ofono: $with_ofono"
echo "  concheck: $enable_concheck"
echo "  libteamdctl: $enable_teamdctl"
echo "  libnm-glib: $with_libnm_glib"
echo "  nmcli: $build_nmcli"
echo "  nmtui: $build_nmtui"
echo

echo "Configuration plugins (main.plugins=${config_plugins_default})"
echo "  ibft: ${enable_config_plugin_ibft}"
echo "  ifcfg-rh: ${enable_ifcfg_rh}"
echo "  ifupdown: ${enable_ifupdown}"
echo "  ifnet: ${enable_ifnet}"
echo

echo "Handlers for /etc/resolv.conf:"
echo "  resolvconf: ${with_resolvconf}"
echo "  netconfig: ${with_netconfig}"
echo "  config-dns-rc-manager-default: ${config_dns_rc_manager_default}"
echo

echo "DHCP clients:"
echo "  dhclient: $with_dhclient"
echo "  dhcpcd: $with_dhcpcd"
echo

echo "Miscellaneous:"
echo "  documentation: $enable_gtk_doc"
echo "  tests: $enable_tests"
echo "  more-asserts: $more_asserts"
echo "  valgrind: $with_valgrind   $with_valgrind_suppressions"
echo "  code coverage: $enable_code_coverage"
echo "  LTO: $enable_lto"
echo "  linker garbage collection: $enable_ld_gc"
echo "  JSON validation: $enable_json_validation"
echo "  sanitizers: $sanitizers"
echo<|MERGE_RESOLUTION|>--- conflicted
+++ resolved
@@ -2,12 +2,8 @@
 
 dnl The NM version number
 m4_define([nm_major_version], [1])
-<<<<<<< HEAD
-m4_define([nm_minor_version], [4])
-=======
 m4_define([nm_minor_version], [5])
->>>>>>> bdaa3acf
-m4_define([nm_micro_version], [0])
+m4_define([nm_micro_version], [1])
 m4_define([nm_version],
           [nm_major_version.nm_minor_version.nm_micro_version])
 m4_define([nm_git_sha], [m4_esyscmd([ ( [ -d ./.git/ ] && [ "$(readlink -f ./.git/)" = "$(readlink -f "$(git rev-parse --git-dir 2>/dev/null)" 2>/dev/null)" ] && git rev-parse --verify -q HEAD 2>/dev/null ) || true ])])
