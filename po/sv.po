--- conflicted
+++ resolved
@@ -7,14 +7,9 @@
 msgid ""
 msgstr ""
 "Project-Id-Version: NetworkManager\n"
-<<<<<<< HEAD
-"Report-Msgid-Bugs-To: \n"
-"POT-Creation-Date: 2017-11-10 15:29+0100\n"
-=======
 "Report-Msgid-Bugs-To: https://bugzilla.gnome.org/enter_bug.cgi?"
 "product=NetworkManager&keywords=I18N+L10N&component=Translations\n"
 "POT-Creation-Date: 2017-11-06 15:24+0000\n"
->>>>>>> 1e02ee4d
 "PO-Revision-Date: 2017-11-07 15:38+0100\n"
 "Last-Translator: Josef Andersson <l10nl18nsweja@gmail.com>\n"
 "Language-Team: Swedish <tp-sv@listor.tp-sv.se>\n"
@@ -5688,11 +5683,7 @@
 msgid "VLAN connection"
 msgstr "VLAN-anslutning"
 
-<<<<<<< HEAD
-#: ../clients/common/nm-meta-setting-desc.c:6818 ../src/nm-manager.c:4191
-=======
 #: ../clients/common/nm-meta-setting-desc.c:6818 ../src/nm-manager.c:4213
->>>>>>> 1e02ee4d
 msgid "VPN connection"
 msgstr "VPN-anslutning"
 
@@ -9507,7 +9498,6 @@
 #: ../clients/tui/nmt-page-ip6.c:191
 msgid "Require IPv6 addressing for this connection"
 msgstr "Kräv IPv6-adressering för denna anslutning"
-<<<<<<< HEAD
 
 #. The order must match the NM_IP_TUNNEL_MODE_* enum
 #: ../clients/tui/nmt-page-ip-tunnel.c:78
@@ -9634,134 +9624,6 @@
 msgid "TEAM"
 msgstr "GRUPP"
 
-=======
-
-#. The order must match the NM_IP_TUNNEL_MODE_* enum
-#: ../clients/tui/nmt-page-ip-tunnel.c:78
-msgid "IPIP"
-msgstr "IPIP"
-
-#: ../clients/tui/nmt-page-ip-tunnel.c:79
-msgid "GRE"
-msgstr "GRE"
-
-#: ../clients/tui/nmt-page-ip-tunnel.c:80
-msgid "SIT"
-msgstr "SIT"
-
-#: ../clients/tui/nmt-page-ip-tunnel.c:81
-msgid "ISATAP"
-msgstr "ISATAP"
-
-#: ../clients/tui/nmt-page-ip-tunnel.c:82
-msgid "VTI"
-msgstr "VTI"
-
-#: ../clients/tui/nmt-page-ip-tunnel.c:83
-msgid "IP6IP6"
-msgstr "IP6IP6"
-
-#: ../clients/tui/nmt-page-ip-tunnel.c:84
-msgid "IPIP6"
-msgstr "IPIP6"
-
-#: ../clients/tui/nmt-page-ip-tunnel.c:85
-msgid "IP6GRE"
-msgstr "IP6GRE"
-
-#: ../clients/tui/nmt-page-ip-tunnel.c:86
-msgid "VTI6"
-msgstr "VTI6"
-
-#: ../clients/tui/nmt-page-ip-tunnel.c:150 ../clients/tui/nmt-page-vlan.c:87
-msgid "Parent"
-msgstr "Överordnad"
-
-#: ../clients/tui/nmt-page-ip-tunnel.c:157
-msgid "Local IP"
-msgstr "Lokal-IP"
-
-#: ../clients/tui/nmt-page-ip-tunnel.c:163
-msgid "Remote IP"
-msgstr "Fjärr-IP"
-
-#: ../clients/tui/nmt-page-ip-tunnel.c:169
-msgid "Input key"
-msgstr "Indatanyckel"
-
-#: ../clients/tui/nmt-page-ip-tunnel.c:176
-msgid "Output key"
-msgstr "Utdatanyckel"
-
-#: ../clients/tui/nmt-page-ppp.c:131
-msgid "PPP CONFIGURATION"
-msgstr "PPP-KONFIGURATION"
-
-#: ../clients/tui/nmt-page-ppp.c:140
-msgid "Allowed authentication methods:"
-msgstr "Tillåtna autentiseringsmetoder:"
-
-#: ../clients/tui/nmt-page-ppp.c:147
-msgid "EAP"
-msgstr "EAP"
-
-#: ../clients/tui/nmt-page-ppp.c:155
-msgid "PAP"
-msgstr "PAP"
-
-#: ../clients/tui/nmt-page-ppp.c:163
-msgid "CHAP"
-msgstr "CHAP"
-
-#: ../clients/tui/nmt-page-ppp.c:171
-msgid "MSCHAPv2"
-msgstr "MSCHAPv2"
-
-#: ../clients/tui/nmt-page-ppp.c:179
-msgid "MSCHAP"
-msgstr "MSCHAP"
-
-#: ../clients/tui/nmt-page-ppp.c:195
-msgid "Use point-to-point encryption (MPPE)"
-msgstr "Använd punkt-till-punkt-kryptering (MPPE)"
-
-#: ../clients/tui/nmt-page-ppp.c:207
-msgid "Require 128-bit encryption"
-msgstr "Kräv 128-bitars kryptering"
-
-#: ../clients/tui/nmt-page-ppp.c:217
-msgid "Use stateful MPPE"
-msgstr "Använd MPPE med tillstånd"
-
-#: ../clients/tui/nmt-page-ppp.c:229
-msgid "Allow BSD data compression"
-msgstr "Tillåt BSD-datakomprimering"
-
-#: ../clients/tui/nmt-page-ppp.c:237
-msgid "Allow Deflate data compression"
-msgstr "Tillåt Deflate-datakomprimering"
-
-#: ../clients/tui/nmt-page-ppp.c:245
-msgid "Use TCP header compression"
-msgstr "Använd TCP-huvudkomprimering"
-
-#: ../clients/tui/nmt-page-ppp.c:255
-msgid "Send PPP echo packets"
-msgstr "Skicka PPP-ekopaket"
-
-#: ../clients/tui/nmt-page-team-port.c:92
-msgid "TEAM PORT"
-msgstr "GRUPP-PORT"
-
-#: ../clients/tui/nmt-page-team-port.c:99 ../clients/tui/nmt-page-team.c:163
-msgid "JSON configuration"
-msgstr "JSON-konfiguration"
-
-#: ../clients/tui/nmt-page-team.c:145
-msgid "TEAM"
-msgstr "GRUPP"
-
->>>>>>> 1e02ee4d
 #: ../clients/tui/nmt-page-vlan.c:102
 msgid "VLAN id"
 msgstr "VLAN-ID"
@@ -9774,7 +9636,6 @@
 #: ../clients/tui/nmt-page-wifi.c:58
 msgid "Access Point"
 msgstr "Accesspunkt"
-<<<<<<< HEAD
 
 #: ../clients/tui/nmt-page-wifi.c:59
 msgid "Ad-Hoc Network"
@@ -10016,249 +9877,6 @@
 msgid "Unable to delete connection: %s"
 msgstr "Kunde inte ta bort anslutningen: %s"
 
-=======
-
-#: ../clients/tui/nmt-page-wifi.c:59
-msgid "Ad-Hoc Network"
-msgstr "Ad-Hoc-nätverk"
-
-#: ../clients/tui/nmt-page-wifi.c:64
-msgctxt "Wi-Fi"
-msgid "Automatic"
-msgstr "Automatisk"
-
-#. 802.11a Wi-Fi network
-#: ../clients/tui/nmt-page-wifi.c:66
-msgid "A (5 GHz)"
-msgstr "A (5 GHz)"
-
-#. 802.11b / 802.11g Wi-Fi network
-#: ../clients/tui/nmt-page-wifi.c:68
-msgid "B/G (2.4 GHz)"
-msgstr "B/G (2.4 GHz)"
-
-#: ../clients/tui/nmt-page-wifi.c:73
-msgctxt "Wi-Fi security"
-msgid "None"
-msgstr "Ingen"
-
-#: ../clients/tui/nmt-page-wifi.c:74
-msgid "WPA & WPA2 Personal"
-msgstr "WPA & WPA2 Personal"
-
-#: ../clients/tui/nmt-page-wifi.c:75
-msgid "WPA & WPA2 Enterprise"
-msgstr "WPA & WPA2 Enterprise"
-
-#: ../clients/tui/nmt-page-wifi.c:76
-msgid "WEP 40/128-bit Key (Hex or ASCII)"
-msgstr "WEP 40/128-bit nyckel (Hex eller ASCII)"
-
-#: ../clients/tui/nmt-page-wifi.c:77
-msgid "WEP 128-bit Passphrase"
-msgstr "WEP 128-bit lösenfras"
-
-#: ../clients/tui/nmt-page-wifi.c:78
-msgid "Dynamic WEP (802.1x)"
-msgstr "Dynamisk WEP (802.1x)"
-
-#: ../clients/tui/nmt-page-wifi.c:79
-msgid "LEAP"
-msgstr "LEAP"
-
-#: ../clients/tui/nmt-page-wifi.c:84
-msgctxt "WEP key index"
-msgid "1 (Default)"
-msgstr "1 (Standard)"
-
-#: ../clients/tui/nmt-page-wifi.c:85
-msgctxt "WEP key index"
-msgid "2"
-msgstr "2"
-
-#: ../clients/tui/nmt-page-wifi.c:86
-msgctxt "WEP key index"
-msgid "3"
-msgstr "3"
-
-#: ../clients/tui/nmt-page-wifi.c:87
-msgctxt "WEP key index"
-msgid "4"
-msgstr "4"
-
-#: ../clients/tui/nmt-page-wifi.c:92
-msgid "Open System"
-msgstr "Öppet system"
-
-#: ../clients/tui/nmt-page-wifi.c:93
-msgid "Shared Key"
-msgstr "Delad nyckel"
-
-#: ../clients/tui/nmt-page-wifi.c:202
-msgid "WI-FI"
-msgstr "TRÅDLÖS"
-
-#: ../clients/tui/nmt-page-wifi.c:244
-msgid "Channel"
-msgstr "Kanal"
-
-#: ../clients/tui/nmt-page-wifi.c:249
-msgid "Security"
-msgstr "Säkerhet"
-
-#. "wpa-enterprise"
-#. FIXME
-#: ../clients/tui/nmt-page-wifi.c:270
-msgid "(No support for wpa-enterprise yet...)"
-msgstr "(Inget stöd för wpa-enterprise än…)"
-
-#: ../clients/tui/nmt-page-wifi.c:280 ../clients/tui/nmt-page-wifi.c:299
-msgid "WEP index"
-msgstr "WEP-index"
-
-#: ../clients/tui/nmt-page-wifi.c:288 ../clients/tui/nmt-page-wifi.c:307
-msgid "Authentication"
-msgstr "Autentisering"
-
-#. "dynamic-wep"
-#. FIXME
-#: ../clients/tui/nmt-page-wifi.c:313
-msgid "(No support for dynamic-wep yet...)"
-msgstr "(Inget stöd för dynamic-wep än…)"
-
-#: ../clients/tui/nmt-page-wifi.c:346
-msgid "BSSID"
-msgstr "BSSID"
-
-#: ../clients/tui/nmt-password-fields.c:128
-msgid "Ask for this password every time"
-msgstr "Fråga alltid efter lösenord"
-
-#: ../clients/tui/nmt-password-fields.c:129
-msgid "Show password"
-msgstr "Visa lösenord"
-
-#: ../clients/tui/nmt-route-table.c:191
-msgid "Destination"
-msgstr "Destination"
-
-#: ../clients/tui/nmt-route-table.c:191
-msgid "Prefix"
-msgstr "Prefix"
-
-#: ../clients/tui/nmt-route-table.c:200
-msgid "Next Hop"
-msgstr "Nästa hopp"
-
-#: ../clients/tui/nmt-route-table.c:208
-msgid "Metric"
-msgstr "Mätvärde"
-
-#: ../clients/tui/nmt-route-table.c:228
-msgid "No custom routes are defined."
-msgstr "Inga anpassade rutter är definierade."
-
-#: ../clients/tui/nmt-slave-list.c:136
-msgid "Select the type of slave connection you wish to add."
-msgstr "Välj den typ av slavanslutning du vill lägga till."
-
-#: ../clients/tui/nmt-widget-list.c:139
-msgid "Add..."
-msgstr "Lägg till…"
-
-#: ../clients/tui/nmt-widget-list.c:202
-msgid "Remove"
-msgstr "Ta bort"
-
-#: ../clients/tui/nmtui-connect.c:55
-msgid ""
-"openconnect will be run to authenticate.\n"
-"It will return to nmtui when completed."
-msgstr ""
-"openconnect kommer köras för att autentisera.\n"
-"Det kommer återgå till nmtui då det är klart."
-
-#: ../clients/tui/nmtui-connect.c:69
-#, c-format
-msgid "Error: openconnect failed: %s"
-msgstr "Fel: openconnect misslyckades: %s"
-
-#: ../clients/tui/nmtui-connect.c:76
-#, c-format
-msgid "openconnect failed with status %d"
-msgstr "openconnect misslyckades med status %d"
-
-#: ../clients/tui/nmtui-connect.c:80
-#, c-format
-msgid "openconnect failed with signal %d"
-msgstr "openconnect misslyckades med signal %d"
-
-#: ../clients/tui/nmtui-connect.c:186
-#, c-format
-msgid "Activation failed: %s"
-msgstr "Aktivering misslyckades: %s"
-
-#: ../clients/tui/nmtui-connect.c:257
-msgid "Connecting..."
-msgstr "Ansluter…"
-
-#: ../clients/tui/nmtui-connect.c:295 ../clients/tui/nmtui-connect.c:332
-#, c-format
-msgid "Could not activate connection: %s"
-msgstr "Kunde inte aktivera anslutningen: %s"
-
-#: ../clients/tui/nmtui-connect.c:394 ../clients/tui/nmtui-connect.c:443
-msgid "Activate"
-msgstr "Aktivera"
-
-#: ../clients/tui/nmtui-connect.c:396
-msgid "Deactivate"
-msgstr "Inaktivera"
-
-#: ../clients/tui/nmtui-connect.c:448 ../clients/tui/nmtui-edit.c:120
-#: ../clients/tui/nmtui.c:130
-msgid "Quit"
-msgstr "Avsluta"
-
-#: ../clients/tui/nmtui-connect.c:448 ../clients/tui/nmtui-edit.c:120
-msgid "Back"
-msgstr "Bakåt"
-
-#: ../clients/tui/nmtui-connect.c:471
-#, c-format
-msgid "No such connection '%s'"
-msgstr "Ingen sådan anslutning ”%s”"
-
-#: ../clients/tui/nmtui-connect.c:473
-msgid "Connection is already active"
-msgstr "Anslutningen är redan aktiv"
-
-#: ../clients/tui/nmtui-edit.c:230
-msgid "Create"
-msgstr "Skapa"
-
-#: ../clients/tui/nmtui-edit.c:372
-msgid "Select the type of connection you wish to create."
-msgstr "Välj den typ av anslutning du vill skapa."
-
-#: ../clients/tui/nmtui-edit.c:380
-msgid ""
-"If you are creating a VPN, and the VPN connection you wish to create does "
-"not appear in the list, you may not have the correct VPN plugin installed."
-msgstr ""
-"Om du skapar ett VPN, och VPN-konfigurationen du vill skapa inte visas i "
-"listan kanske du inte har rätt VPN-insticksmodul installerad."
-
-#: ../clients/tui/nmtui-edit.c:416 ../clients/tui/nmtui-edit.c:432
-msgid "New Connection"
-msgstr "Ny anslutning"
-
-#: ../clients/tui/nmtui-edit.c:471
-#, c-format
-msgid "Unable to delete connection: %s"
-msgstr "Kunde inte ta bort anslutningen: %s"
-
->>>>>>> 1e02ee4d
 #: ../clients/tui/nmtui-edit.c:510
 #, c-format
 msgid "Could not delete connection '%s': %s"
@@ -10272,7 +9890,6 @@
 #: ../clients/tui/nmtui-hostname.c:45
 msgid "Set Hostname"
 msgstr "Sätt värdnamn"
-<<<<<<< HEAD
 
 #: ../clients/tui/nmtui-hostname.c:53
 msgid "Hostname"
@@ -11145,880 +10762,6 @@
 msgid "the mask can't contain bits 0 (STP), 1 (MAC) or 2 (LACP)"
 msgstr "masken kan inte innehålla bit 0 (STP), 1 (MAC) eller 2 (LACP)"
 
-=======
-
-#: ../clients/tui/nmtui-hostname.c:53
-msgid "Hostname"
-msgstr "Värdnamn"
-
-#. Translators: this indicates the result. ie, "I have set the hostname to ..."
-#: ../clients/tui/nmtui-hostname.c:116
-#, c-format
-msgid "Set hostname to '%s'"
-msgstr "Värdnamnet sattes till ”%s”"
-
-#: ../clients/tui/nmtui-hostname.c:118
-#, c-format
-msgid "Unable to set hostname: %s"
-msgstr "Kunde inte sätta värdnamnet: %s"
-
-#: ../clients/tui/nmtui.c:53 ../clients/tui/nmtui.c:56
-msgid "connection"
-msgstr "anslutning"
-
-#: ../clients/tui/nmtui.c:54
-msgid "Edit a connection"
-msgstr "Redigera en anslutning"
-
-#: ../clients/tui/nmtui.c:57
-msgid "Activate a connection"
-msgstr "Aktivera en anslutning"
-
-#: ../clients/tui/nmtui.c:59
-msgid "new hostname"
-msgstr "nytt värdnamn"
-
-#: ../clients/tui/nmtui.c:60
-msgid "Set system hostname"
-msgstr "Ange systemvärdnamn"
-
-#: ../clients/tui/nmtui.c:104
-msgid "NetworkManager TUI"
-msgstr "Nätverkshanterare TUI"
-
-#: ../clients/tui/nmtui.c:112
-msgid "Please select an option"
-msgstr "Vänligen välj ett alternativ"
-
-#: ../clients/tui/nmtui.c:160
-msgid "Usage"
-msgstr "Användning"
-
-#: ../clients/tui/nmtui.c:241
-msgid "Could not parse arguments"
-msgstr "Kunde inte tolka argument"
-
-#: ../clients/tui/nmtui.c:251
-#, c-format
-msgid "Could not contact NetworkManager: %s.\n"
-msgstr "Kunde inte kontakta Nätverkshanteraren: %s.\n"
-
-#: ../clients/tui/nmtui.c:256
-msgid "NetworkManager is not running."
-msgstr "Nätverkshanteraren är inte startad."
-
-#: ../libnm-core/crypto.c:118 ../libnm-util/crypto.c:131
-#, c-format
-msgid "PEM key file had no end tag '%s'."
-msgstr "PEM-nyckelfilen hade ingen sluttagg ”%s”."
-
-#: ../libnm-core/crypto.c:131 ../libnm-util/crypto.c:144
-#, c-format
-msgid "Doesn't look like a PEM private key file."
-msgstr "Ser inte ut som en privat PEM-nyckelfil."
-
-#: ../libnm-core/crypto.c:148 ../libnm-util/crypto.c:161
-#, c-format
-msgid "Malformed PEM file: Proc-Type was not first tag."
-msgstr "Felformulerad PEM-fil: Proc-Type var inte första taggen."
-
-#: ../libnm-core/crypto.c:156 ../libnm-util/crypto.c:169
-#, c-format
-msgid "Malformed PEM file: unknown Proc-Type tag '%s'."
-msgstr "Felformulerad PEM-fil: okänd Proc-Type-tagg ”%s”."
-
-#: ../libnm-core/crypto.c:166 ../libnm-util/crypto.c:179
-#, c-format
-msgid "Malformed PEM file: DEK-Info was not the second tag."
-msgstr "Felformulerad PEM-fil: DEK-Info var inte andra taggen."
-
-#: ../libnm-core/crypto.c:177 ../libnm-util/crypto.c:190
-#, c-format
-msgid "Malformed PEM file: no IV found in DEK-Info tag."
-msgstr "Felformulerad PEM-fil: ingen IV hittades i DEK-Info-taggen."
-
-#: ../libnm-core/crypto.c:184 ../libnm-util/crypto.c:197
-#, c-format
-msgid "Malformed PEM file: invalid format of IV in DEK-Info tag."
-msgstr "Felformulerad PEM-fil: ogiltigt format för IV i DEK-Info-taggen."
-
-#: ../libnm-core/crypto.c:199 ../libnm-util/crypto.c:212
-#, c-format
-msgid "Malformed PEM file: unknown private key cipher '%s'."
-msgstr "Felformulerad PEM-fil: okänt chiffer för privat nyckel ”%s”."
-
-#: ../libnm-core/crypto.c:218 ../libnm-util/crypto.c:231
-#, c-format
-msgid "Could not decode private key."
-msgstr "Kunde inte avkoda privat nyckel."
-
-#: ../libnm-core/crypto.c:272 ../libnm-util/crypto.c:283
-msgid "Failed to find expected PKCS#8 start tag."
-msgstr "Misslyckades med att hitta förväntad PKCS#8-starttagg."
-
-#: ../libnm-core/crypto.c:280 ../libnm-util/crypto.c:291
-#, c-format
-msgid "Failed to find expected PKCS#8 end tag '%s'."
-msgstr "Misslyckades med att hitta förväntad PKCS#8-sluttagg ”%s”."
-
-#: ../libnm-core/crypto.c:299 ../libnm-util/crypto.c:310
-msgid "Failed to decode PKCS#8 private key."
-msgstr "Misslyckades med att avkoda privat PKCS#8-nyckel."
-
-#: ../libnm-core/crypto.c:341 ../libnm-util/crypto.c:352
-#, c-format
-msgid "IV must be an even number of bytes in length."
-msgstr "IV måste vara ett jämnt antal byte i längd."
-
-#: ../libnm-core/crypto.c:355 ../libnm-util/crypto.c:366
-#, c-format
-msgid "IV contains non-hexadecimal digits."
-msgstr "IV innehåller icke-hexadecimala siffror."
-
-#: ../libnm-core/crypto.c:395 ../libnm-core/crypto_gnutls.c:91
-#: ../libnm-core/crypto_gnutls.c:197 ../libnm-core/crypto_nss.c:112
-#: ../libnm-core/crypto_nss.c:277 ../libnm-util/crypto.c:406
-#: ../libnm-util/crypto_gnutls.c:151 ../libnm-util/crypto_gnutls.c:256
-#: ../libnm-util/crypto_nss.c:162 ../libnm-util/crypto_nss.c:323
-#, c-format
-msgid "Private key cipher '%s' was unknown."
-msgstr "Privata nyckelchiffret ”%s” var okänt."
-
-#: ../libnm-core/crypto.c:494 ../libnm-util/crypto.c:516
-#, c-format
-msgid "Unable to determine private key type."
-msgstr "Kunde inte bestämma typ av privat nyckel."
-
-#: ../libnm-core/crypto.c:502
-#, c-format
-msgid "Password provided, but key was not encrypted."
-msgstr "Lösenord tillhandahållet, men nyckeln var inte krypterad."
-
-#: ../libnm-core/crypto.c:555 ../libnm-util/crypto.c:571
-#, c-format
-msgid "PEM certificate had no start tag '%s'."
-msgstr "PEM-certifikatet hade ingen starttagg ”%s”."
-
-#: ../libnm-core/crypto.c:564 ../libnm-util/crypto.c:580
-#, c-format
-msgid "PEM certificate had no end tag '%s'."
-msgstr "PEM-certifikatet hade ingen sluttagg ”%s”."
-
-#: ../libnm-core/crypto.c:582 ../libnm-util/crypto.c:598
-#, c-format
-msgid "Failed to decode certificate."
-msgstr "Misslyckades med att avkoda certifikat."
-
-#: ../libnm-core/crypto_gnutls.c:48 ../libnm-util/crypto_gnutls.c:48
-msgid "Failed to initialize the crypto engine."
-msgstr "Misslyckades med att initiera krypteringsmotorn."
-
-#: ../libnm-core/crypto_gnutls.c:99 ../libnm-util/crypto_gnutls.c:159
-#, c-format
-msgid "Invalid IV length (must be at least %zd)."
-msgstr "Ogiltig IV-längd (måste vara minst %zd)."
-
-#: ../libnm-core/crypto_gnutls.c:115 ../libnm-util/crypto_gnutls.c:175
-#, c-format
-msgid "Failed to initialize the decryption cipher context: %s (%s)"
-msgstr ""
-"Misslyckades med att initiera chifferkontexten för dekryptering: %s (%s)"
-
-#: ../libnm-core/crypto_gnutls.c:124 ../libnm-util/crypto_gnutls.c:184
-#, c-format
-msgid "Failed to decrypt the private key: %s (%s)"
-msgstr "Misslyckades med att dekryptera den privata nyckeln: %s (%s)"
-
-#: ../libnm-core/crypto_gnutls.c:134 ../libnm-core/crypto_nss.c:202
-#: ../libnm-util/crypto_gnutls.c:194 ../libnm-util/crypto_nss.c:252
-#, c-format
-msgid "Failed to decrypt the private key: unexpected padding length."
-msgstr ""
-"Misslyckades med att dekryptera privata nyckeln: oväntad utfyllningslängd."
-
-#: ../libnm-core/crypto_gnutls.c:145 ../libnm-core/crypto_nss.c:213
-#: ../libnm-util/crypto_gnutls.c:205 ../libnm-util/crypto_nss.c:263
-#, c-format
-msgid "Failed to decrypt the private key."
-msgstr "Misslyckades med att dekryptera privata nyckeln."
-
-#: ../libnm-core/crypto_gnutls.c:224 ../libnm-util/crypto_gnutls.c:283
-#, c-format
-msgid "Failed to initialize the encryption cipher context: %s (%s)"
-msgstr "Misslyckades med att initiera chifferkontexten för kryptering: %s (%s)"
-
-#: ../libnm-core/crypto_gnutls.c:233 ../libnm-util/crypto_gnutls.c:292
-#, c-format
-msgid "Failed to encrypt the data: %s (%s)"
-msgstr "Misslyckades med att kryptera data: %s (%s)"
-
-#: ../libnm-core/crypto_gnutls.c:276 ../libnm-util/crypto_gnutls.c:332
-#, c-format
-msgid "Error initializing certificate data: %s"
-msgstr "Fel vid initiering av certifikatdata: %s"
-
-#: ../libnm-core/crypto_gnutls.c:298 ../libnm-util/crypto_gnutls.c:354
-#, c-format
-msgid "Couldn't decode certificate: %s"
-msgstr "Kunde inte avkoda certifikat: %s"
-
-#: ../libnm-core/crypto_gnutls.c:326 ../libnm-util/crypto_gnutls.c:378
-#, c-format
-msgid "Couldn't initialize PKCS#12 decoder: %s"
-msgstr "Kunde inte initiera PKCS#12-avkodare: %s"
-
-#: ../libnm-core/crypto_gnutls.c:339 ../libnm-util/crypto_gnutls.c:391
-#, c-format
-msgid "Couldn't decode PKCS#12 file: %s"
-msgstr "Kunde inte avkoda PKCS#12-fil: %s"
-
-#: ../libnm-core/crypto_gnutls.c:351 ../libnm-util/crypto_gnutls.c:403
-#, c-format
-msgid "Couldn't verify PKCS#12 file: %s"
-msgstr "Kunde inte verifiera PKCS#12-fil: %s"
-
-#: ../libnm-core/crypto_gnutls.c:383 ../libnm-util/crypto_gnutls.c:431
-#, c-format
-msgid "Couldn't initialize PKCS#8 decoder: %s"
-msgstr "Kunde inte initiera PKCS#8-avkodare: %s"
-
-#: ../libnm-core/crypto_gnutls.c:406 ../libnm-util/crypto_gnutls.c:454
-#, c-format
-msgid "Couldn't decode PKCS#8 file: %s"
-msgstr "Kunde inte avkoda PKCS#8-fil: %s"
-
-#: ../libnm-core/crypto_nss.c:54 ../libnm-util/crypto_nss.c:53
-#, c-format
-msgid "Failed to initialize the crypto engine: %d."
-msgstr "Misslyckades med att initiera krypteringsmotorn: %d."
-
-#: ../libnm-core/crypto_nss.c:120 ../libnm-util/crypto_nss.c:170
-#, c-format
-msgid "Invalid IV length (must be at least %d)."
-msgstr "Ogiltig IV-längd (måste vara minst %d)."
-
-#: ../libnm-core/crypto_nss.c:131 ../libnm-util/crypto_nss.c:181
-#, c-format
-msgid "Failed to initialize the decryption cipher slot."
-msgstr "Misslyckades med att initiera dekrypteringschifferplatsen."
-
-#: ../libnm-core/crypto_nss.c:141 ../libnm-util/crypto_nss.c:191
-#, c-format
-msgid "Failed to set symmetric key for decryption."
-msgstr "Misslyckades med att ställa in symmetrisk nyckel för dekryptering."
-
-#: ../libnm-core/crypto_nss.c:151 ../libnm-util/crypto_nss.c:201
-#, c-format
-msgid "Failed to set IV for decryption."
-msgstr "Misslyckades med att ställa in IV för dekryptering."
-
-#: ../libnm-core/crypto_nss.c:159 ../libnm-util/crypto_nss.c:209
-#, c-format
-msgid "Failed to initialize the decryption context."
-msgstr "Misslyckades med att initiera dekrypteringskontexten."
-
-#: ../libnm-core/crypto_nss.c:172 ../libnm-util/crypto_nss.c:222
-#, c-format
-msgid "Failed to decrypt the private key: %d."
-msgstr "Misslyckades med att dekryptera privata nyckeln: %d."
-
-#: ../libnm-core/crypto_nss.c:180 ../libnm-util/crypto_nss.c:230
-#, c-format
-msgid "Failed to decrypt the private key: decrypted data too large."
-msgstr ""
-"Misslyckades med att dekryptera privata nyckeln: dekrypterat data är för "
-"stort."
-
-#: ../libnm-core/crypto_nss.c:191 ../libnm-util/crypto_nss.c:241
-#, c-format
-msgid "Failed to finalize decryption of the private key: %d."
-msgstr ""
-"Misslyckades med att färdigställa dekryptering av den privata nyckeln: %d."
-
-#: ../libnm-core/crypto_nss.c:299 ../libnm-util/crypto_nss.c:345
-#, c-format
-msgid "Failed to initialize the encryption cipher slot."
-msgstr "Misslyckades med att initiera krypteringschifferplatsen."
-
-#: ../libnm-core/crypto_nss.c:307 ../libnm-util/crypto_nss.c:353
-#, c-format
-msgid "Failed to set symmetric key for encryption."
-msgstr "Misslyckades med att ställa in symmetrisk nyckel för kryptering."
-
-#: ../libnm-core/crypto_nss.c:315 ../libnm-util/crypto_nss.c:361
-#, c-format
-msgid "Failed to set IV for encryption."
-msgstr "Misslyckades med att ställa in IV för kryptering."
-
-#: ../libnm-core/crypto_nss.c:323 ../libnm-util/crypto_nss.c:369
-#, c-format
-msgid "Failed to initialize the encryption context."
-msgstr "Misslyckades med att initiera krypteringskontexten."
-
-#: ../libnm-core/crypto_nss.c:331 ../libnm-util/crypto_nss.c:377
-#, c-format
-msgid "Failed to encrypt: %d."
-msgstr "Misslyckades med att kryptera: %d."
-
-#: ../libnm-core/crypto_nss.c:339 ../libnm-util/crypto_nss.c:385
-#, c-format
-msgid "Unexpected amount of data after encrypting."
-msgstr "Oväntad mängd data efter kryptering."
-
-#: ../libnm-core/crypto_nss.c:382 ../libnm-util/crypto_nss.c:425
-#, c-format
-msgid "Couldn't decode certificate: %d"
-msgstr "Kunde inte avkoda certifikat: %d"
-
-#: ../libnm-core/crypto_nss.c:420
-#, c-format
-msgid "Password must be UTF-8"
-msgstr "Lösenord måste vara i UTF-8"
-
-#: ../libnm-core/crypto_nss.c:450 ../libnm-util/crypto_nss.c:488
-#, c-format
-msgid "Couldn't initialize PKCS#12 decoder: %d"
-msgstr "Kunde inte initiera PKCS#12-avkodare: %d"
-
-#: ../libnm-core/crypto_nss.c:459 ../libnm-util/crypto_nss.c:497
-#, c-format
-msgid "Couldn't decode PKCS#12 file: %d"
-msgstr "Kunde inte avkoda PKCS#12-fil: %d"
-
-#: ../libnm-core/crypto_nss.c:468 ../libnm-util/crypto_nss.c:506
-#, c-format
-msgid "Couldn't verify PKCS#12 file: %d"
-msgstr "Kunde inte verifiera PKCS#12-fil: %d"
-
-#: ../libnm-core/crypto_nss.c:519 ../libnm-util/crypto_nss.c:550
-msgid "Could not generate random data."
-msgstr "Kunde inte generera slumpmässigt data."
-
-#: ../libnm-core/nm-connection.c:249
-msgid "wrong type; should be a list of strings."
-msgstr "fel typ; borde vara en lista av strängar."
-
-#: ../libnm-core/nm-connection.c:319
-msgid "unknown setting name"
-msgstr "okänt inställningsnamn"
-
-#: ../libnm-core/nm-connection.c:331
-msgid "duplicate setting name"
-msgstr "duplicerat inställningsnamn"
-
-#: ../libnm-core/nm-connection.c:1233
-msgid "setting not found"
-msgstr "inställningen hittades inte"
-
-#: ../libnm-core/nm-connection.c:1300
-msgid "setting not allowed in slave connection"
-msgstr "inställningen finns inte i slavanslutningen"
-
-#: ../libnm-core/nm-connection.c:1316
-msgid "setting is required for non-slave connections"
-msgstr "inställning krävs för anslutningar som inte är slavar"
-
-#: ../libnm-core/nm-connection.c:1412
-msgid "Unexpected failure to verify the connection"
-msgstr "Oväntat misslyckande med att verifiera anslutningen"
-
-#: ../libnm-core/nm-connection.c:1454
-msgid "Unexpected failure to normalize the connection"
-msgstr "Oväntat misslyckande med att normalisera anslutningen"
-
-#: ../libnm-core/nm-connection.c:1973 ../libnm-core/nm-setting-8021x.c:2881
-#: ../libnm-core/nm-setting-8021x.c:2898 ../libnm-core/nm-setting-8021x.c:2929
-#: ../libnm-core/nm-setting-8021x.c:2946 ../libnm-core/nm-setting-8021x.c:2988
-#: ../libnm-core/nm-setting-8021x.c:3000 ../libnm-core/nm-setting-8021x.c:3018
-#: ../libnm-core/nm-setting-8021x.c:3030 ../libnm-core/nm-setting-8021x.c:3054
-#: ../libnm-core/nm-setting-8021x.c:3235 ../libnm-core/nm-setting-adsl.c:189
-#: ../libnm-core/nm-setting-bluetooth.c:138
-#: ../libnm-core/nm-setting-bluetooth.c:196
-#: ../libnm-core/nm-setting-bluetooth.c:210 ../libnm-core/nm-setting-cdma.c:159
-#: ../libnm-core/nm-setting-connection.c:894
-#: ../libnm-core/nm-setting-connection.c:937
-#: ../libnm-core/nm-setting-connection.c:1066
-#: ../libnm-core/nm-setting-ip-config.c:2513
-#: ../libnm-core/nm-setting-ip-tunnel.c:352
-#: ../libnm-core/nm-setting-olpc-mesh.c:120
-#: ../libnm-core/nm-setting-ovs-patch.c:95 ../libnm-core/nm-setting-pppoe.c:161
-#: ../libnm-core/nm-setting-vpn.c:419 ../libnm-core/nm-setting-vxlan.c:360
-#: ../libnm-core/nm-setting-wimax.c:126
-#: ../libnm-core/nm-setting-wireless-security.c:900
-#: ../libnm-core/nm-setting-wireless.c:750 ../libnm-util/nm-setting.c:1357
-#: ../libnm-util/nm-setting.c:1376 ../libnm-util/nm-setting.c:1394
-#: ../libnm-util/nm-setting-8021x.c:2325 ../libnm-util/nm-setting-8021x.c:2342
-#: ../libnm-util/nm-setting-8021x.c:2383 ../libnm-util/nm-setting-8021x.c:2400
-#: ../libnm-util/nm-setting-8021x.c:2452 ../libnm-util/nm-setting-8021x.c:2464
-#: ../libnm-util/nm-setting-8021x.c:2482 ../libnm-util/nm-setting-8021x.c:2494
-#: ../libnm-util/nm-setting-8021x.c:2518 ../libnm-util/nm-setting-8021x.c:2680
-#: ../libnm-util/nm-setting-adsl.c:209 ../libnm-util/nm-setting-bluetooth.c:142
-#: ../libnm-util/nm-setting-bluetooth.c:160 ../libnm-util/nm-setting-cdma.c:162
-#: ../libnm-util/nm-setting-connection.c:768
-#: ../libnm-util/nm-setting-connection.c:784
-#: ../libnm-util/nm-setting-connection.c:845
-#: ../libnm-util/nm-setting-ip4-config.c:869
-#: ../libnm-util/nm-setting-ip6-config.c:833
-#: ../libnm-util/nm-setting-ip6-config.c:899
-#: ../libnm-util/nm-setting-olpc-mesh.c:123
-#: ../libnm-util/nm-setting-pppoe.c:163 ../libnm-util/nm-setting-vpn.c:423
-#: ../libnm-util/nm-setting-wimax.c:150
-#: ../libnm-util/nm-setting-wireless-security.c:891
-#: ../libnm-util/nm-setting-wireless.c:769
-msgid "property is missing"
-msgstr "egenskapen saknas"
-
-#: ../libnm-core/nm-connection.c:2117
-msgid "IP Tunnel"
-msgstr "IP-tunnel"
-
-#: ../libnm-core/nm-dbus-utils.c:188
-#, c-format
-msgid "Method returned type '%s', but expected '%s'"
-msgstr "Metoden returnerade typen ”%s” men förväntade sig ”%s”"
-
-#: ../libnm-core/nm-keyfile-reader.c:143
-msgid "ignoring missing number"
-msgstr "ignorerar saknad siffra"
-
-#: ../libnm-core/nm-keyfile-reader.c:151
-#, c-format
-msgid "ignoring invalid number '%s'"
-msgstr "ignorerar ogiltigt tal ”%s”"
-
-#: ../libnm-core/nm-keyfile-reader.c:172
-#, c-format
-msgid "ignoring invalid %s address: %s"
-msgstr "ignorerar ogiltig %s-adress: %s"
-
-#: ../libnm-core/nm-keyfile-reader.c:214
-#, c-format
-msgid "ignoring invalid gateway '%s' for %s route"
-msgstr "ignorerar ogiltig gateway ”%s” för rutten %s"
-
-#: ../libnm-core/nm-keyfile-reader.c:235
-#, c-format
-msgid "ignoring invalid %s route: %s"
-msgstr "ignorerar ogiltig %s-rutt: %s"
-
-#: ../libnm-core/nm-keyfile-reader.c:361
-#, c-format
-msgid "unexpected character '%c' for address %s: '%s' (position %td)"
-msgstr "oväntat tecken ”%c” för adressen %s: ”%s” (position %td)"
-
-#: ../libnm-core/nm-keyfile-reader.c:371
-#, c-format
-msgid "unexpected character '%c' for %s: '%s' (position %td)"
-msgstr "oväntat tecken ”%c” för %s: ”%s” (position %td)"
-
-#: ../libnm-core/nm-keyfile-reader.c:380
-#, c-format
-msgid "unexpected character '%c' in prefix length for %s: '%s' (position %td)"
-msgstr "oväntat tecken ”%c” i prefixlängden för %s: ”%s” (position %td)"
-
-#: ../libnm-core/nm-keyfile-reader.c:391
-#, c-format
-msgid "garbage at the end of value %s: '%s'"
-msgstr "skräp vid slutet av värdet %s: ”%s”"
-
-#: ../libnm-core/nm-keyfile-reader.c:397
-#, c-format
-msgid "deprecated semicolon at the end of value %s: '%s'"
-msgstr "föråldrat semikolon vid slutet av värdet %s: ”%s”"
-
-#: ../libnm-core/nm-keyfile-reader.c:412
-#, c-format
-msgid "invalid prefix length for %s '%s', defaulting to %d"
-msgstr "ogiltig prefixlängd för %s ”%s”, återgår till standard %d"
-
-#: ../libnm-core/nm-keyfile-reader.c:419
-#, c-format
-msgid "missing prefix length for %s '%s', defaulting to %d"
-msgstr "saknar prefixlängd för %s ”%s”, återgår till standard %d"
-
-#: ../libnm-core/nm-keyfile-reader.c:553
-#, c-format
-msgid "ignoring invalid DNS server IPv4 address '%s'"
-msgstr "ignorerar ogiltig DNS-server IPv4-adress ”%s”"
-
-#: ../libnm-core/nm-keyfile-reader.c:592
-#, c-format
-msgid "ignoring invalid DNS server IPv6 address '%s'"
-msgstr "ignorerar ogiltig DNS-server IPv6-adress ”%s”"
-
-#: ../libnm-core/nm-keyfile-reader.c:686 ../libnm-core/nm-keyfile-reader.c:1613
-#, c-format
-msgid "ignoring invalid byte element '%d' (not between 0 and 255 inclusive)"
-msgstr ""
-"ignorerar ogiltigt byteelement ”%d” (inte mellan 0 och 255 inkluderande)"
-
-#: ../libnm-core/nm-keyfile-reader.c:697
-msgid "ignoring invalid MAC address"
-msgstr "ignorerar ogiltig MAC-adress"
-
-#: ../libnm-core/nm-keyfile-reader.c:934
-msgid "ignoring invalid SSID"
-msgstr "ignorerar ogiltigt SSID"
-
-#: ../libnm-core/nm-keyfile-reader.c:950
-msgid "ignoring invalid raw password"
-msgstr "ignorerar ogiltigt rått lösenord"
-
-#: ../libnm-core/nm-keyfile-reader.c:1025
-#: ../libnm-core/nm-keyfile-reader.c:1201
-#, c-format
-msgid "certificate or key file '%s' does not exist"
-msgstr "certifikatet eller nyckelfilen ”%s” finns inte"
-
-#: ../libnm-core/nm-keyfile-reader.c:1030
-#, c-format
-msgid "invalid key/cert value path \"%s\""
-msgstr "ogiltig nyckel-/certvärde-sökväg ”%s”"
-
-#: ../libnm-core/nm-keyfile-reader.c:1040
-#, c-format
-msgid "invalid PKCS#11 URI \"%s\""
-msgstr "ogiltig PKCS#11 URI ”%s”"
-
-#: ../libnm-core/nm-keyfile-reader.c:1078
-msgid "invalid key/cert value data:;base64, is not base64"
-msgstr "ogiltig nyckel-/cert-värdedata:;base64, är inte base64"
-
-#: ../libnm-core/nm-keyfile-reader.c:1091
-msgid "invalid key/cert value data:;base64,file://"
-msgstr "ogiltig nyckel-/cert-värdedata:;base64,file://"
-
-#: ../libnm-core/nm-keyfile-reader.c:1238
-msgid "invalid key/cert value is not a valid blob"
-msgstr "ogiltigt nyckel-/certvärde är inte en giltig blob"
-
-#: ../libnm-core/nm-keyfile-reader.c:1243
-msgid "invalid key/cert value"
-msgstr "ogiltigt nyckel-/certvärde"
-
-#: ../libnm-core/nm-keyfile-reader.c:1290
-#, c-format
-msgid "invalid parity value '%s'"
-msgstr "ogiltigt paritetsvärde ”%s”"
-
-#: ../libnm-core/nm-keyfile-reader.c:1308
-#, c-format
-msgid "ignoring invalid team configuration: %s"
-msgstr "ignorerar ogiltig gruppkonfiguration: %s"
-
-#: ../libnm-core/nm-keyfile-reader.c:1514
-#, c-format
-msgid "error loading setting value: %s"
-msgstr "fel vid inläsning av inställningsvärdet: %s"
-
-#: ../libnm-core/nm-keyfile-reader.c:1546
-#, c-format
-msgid "invalid negative value (%i)"
-msgstr "ogiltigt negativt värde (%i)"
-
-#: ../libnm-core/nm-keyfile-reader.c:1567
-#, c-format
-msgid "invalid char value (%i)"
-msgstr "ogiltigt teckenvärde (%i)"
-
-#: ../libnm-core/nm-keyfile-reader.c:1590
-#, c-format
-msgid "invalid int64 value (%s)"
-msgstr "ogiltigt int64-värde (%s)"
-
-#: ../libnm-core/nm-keyfile-reader.c:1649
-#, c-format
-msgid "too large FLAGS property '%s' (%llu)"
-msgstr "för stor FLAGS-egenskap ”%s” (%llu)"
-
-#: ../libnm-core/nm-keyfile-reader.c:1662
-#, c-format
-msgid "unhandled setting property type '%s'"
-msgstr "ohanterad inställning för egenskapstypen ”%s”"
-
-#: ../libnm-core/nm-keyfile-reader.c:1693
-#, c-format
-msgid "invalid setting name '%s'"
-msgstr "ogiltigt namn på inställningen ”%s”"
-
-#: ../libnm-core/nm-setting-8021x.c:436
-msgid "data missing"
-msgstr "data saknas"
-
-#: ../libnm-core/nm-setting-8021x.c:472
-msgid "binary data missing"
-msgstr "binär data saknas"
-
-#: ../libnm-core/nm-setting-8021x.c:500
-msgid "URI not NUL terminated"
-msgstr "URI är inte NUL-terminerad"
-
-#: ../libnm-core/nm-setting-8021x.c:509
-msgid "URI is empty"
-msgstr "URI är tom"
-
-#: ../libnm-core/nm-setting-8021x.c:517
-msgid "URI is not valid UTF-8"
-msgstr "URI är inte giltig UTF-8"
-
-#: ../libnm-core/nm-setting-8021x.c:753 ../libnm-util/nm-setting-8021x.c:639
-msgid "CA certificate must be in X.509 format"
-msgstr "CA-certifikat måste vara i X.509-format"
-
-#: ../libnm-core/nm-setting-8021x.c:1158 ../libnm-core/nm-setting-8021x.c:1512
-#: ../libnm-core/nm-setting-8021x.c:1923 ../libnm-util/nm-setting-8021x.c:957
-#: ../libnm-util/nm-setting-8021x.c:1220 ../libnm-util/nm-setting-8021x.c:1543
-msgid "invalid certificate format"
-msgstr "ogiltigt certifikatformat"
-
-#: ../libnm-core/nm-setting-8021x.c:2275 ../libnm-util/nm-setting-8021x.c:1812
-msgid "invalid private key"
-msgstr "ogiltig privat nyckel"
-
-#: ../libnm-core/nm-setting-8021x.c:2622 ../libnm-util/nm-setting-8021x.c:2123
-msgid "invalid phase2 private key"
-msgstr "ogiltig privat nyckel för phase2"
-
-#: ../libnm-core/nm-setting-8021x.c:2888 ../libnm-core/nm-setting-8021x.c:2905
-#: ../libnm-core/nm-setting-8021x.c:2936 ../libnm-core/nm-setting-8021x.c:2953
-#: ../libnm-core/nm-setting-8021x.c:2994 ../libnm-core/nm-setting-8021x.c:3006
-#: ../libnm-core/nm-setting-8021x.c:3024 ../libnm-core/nm-setting-8021x.c:3036
-#: ../libnm-core/nm-setting-8021x.c:3061 ../libnm-core/nm-setting-adsl.c:196
-#: ../libnm-core/nm-setting-cdma.c:166 ../libnm-core/nm-setting-cdma.c:175
-#: ../libnm-core/nm-setting-connection.c:901
-#: ../libnm-core/nm-setting-connection.c:949 ../libnm-core/nm-setting-gsm.c:299
-#: ../libnm-core/nm-setting-gsm.c:356 ../libnm-core/nm-setting-gsm.c:393
-#: ../libnm-core/nm-setting-gsm.c:402 ../libnm-core/nm-setting-ip-config.c:2520
-#: ../libnm-core/nm-setting-ip4-config.c:198
-#: ../libnm-core/nm-setting-ip4-config.c:205
-#: ../libnm-core/nm-setting-pppoe.c:168 ../libnm-core/nm-setting-pppoe.c:177
-#: ../libnm-core/nm-setting-vpn.c:428 ../libnm-core/nm-setting-vpn.c:438
-#: ../libnm-core/nm-setting-wimax.c:135
-#: ../libnm-core/nm-setting-wireless-security.c:930
-#: ../libnm-core/nm-setting-wireless-security.c:954
-#: ../libnm-core/nm-setting.c:1118 ../libnm-util/nm-setting-8021x.c:2332
-#: ../libnm-util/nm-setting-8021x.c:2349 ../libnm-util/nm-setting-8021x.c:2390
-#: ../libnm-util/nm-setting-8021x.c:2407 ../libnm-util/nm-setting-8021x.c:2458
-#: ../libnm-util/nm-setting-8021x.c:2470 ../libnm-util/nm-setting-8021x.c:2488
-#: ../libnm-util/nm-setting-8021x.c:2500 ../libnm-util/nm-setting-8021x.c:2525
-#: ../libnm-util/nm-setting-adsl.c:216 ../libnm-util/nm-setting-cdma.c:169
-#: ../libnm-util/nm-setting-cdma.c:178
-#: ../libnm-util/nm-setting-connection.c:775
-#: ../libnm-util/nm-setting-connection.c:852 ../libnm-util/nm-setting-gsm.c:282
-#: ../libnm-util/nm-setting-gsm.c:339 ../libnm-util/nm-setting-ip4-config.c:934
-#: ../libnm-util/nm-setting-ip4-config.c:943
-#: ../libnm-util/nm-setting-pppoe.c:170 ../libnm-util/nm-setting-pppoe.c:179
-#: ../libnm-util/nm-setting-vpn.c:432 ../libnm-util/nm-setting-vpn.c:442
-#: ../libnm-util/nm-setting-wimax.c:159
-#: ../libnm-util/nm-setting-wireless-security.c:921
-#: ../libnm-util/nm-setting-wireless-security.c:945
-msgid "property is empty"
-msgstr "egenskap är tom"
-
-#: ../libnm-core/nm-setting-8021x.c:2918 ../libnm-core/nm-setting-8021x.c:2966
-#: ../libnm-util/nm-setting-8021x.c:2360 ../libnm-util/nm-setting-8021x.c:2372
-#: ../libnm-util/nm-setting-8021x.c:2418 ../libnm-util/nm-setting-8021x.c:2430
-#, c-format
-msgid "has to match '%s' property for PKCS#12"
-msgstr "måste matcha ”%s”-egenskapen för PKCS#12"
-
-#: ../libnm-core/nm-setting-8021x.c:3197
-#, c-format
-msgid "certificate is invalid: %s"
-msgstr "certifikatet är ogiltigt: %s"
-
-#: ../libnm-core/nm-setting-8021x.c:3207
-#, c-format
-msgid "password is not supported when certificate is not on a PKCS#11 token"
-msgstr "lösenordet stöds ej när certifikat inte på ett PKCS#11-token"
-
-#: ../libnm-core/nm-setting-8021x.c:3244
-#: ../libnm-core/nm-setting-bluetooth.c:123
-#: ../libnm-core/nm-setting-infiniband.c:192
-#: ../libnm-core/nm-setting-infiniband.c:207
-#: ../libnm-core/nm-setting-ip4-config.c:189
-#: ../libnm-core/nm-setting-ip6-config.c:215
-#: ../libnm-core/nm-setting-ip6-config.c:226
-#: ../libnm-core/nm-setting-olpc-mesh.c:149
-#: ../libnm-core/nm-setting-wimax.c:144 ../libnm-core/nm-setting-wired.c:678
-#: ../libnm-core/nm-setting-wired.c:688
-#: ../libnm-core/nm-setting-wireless-security.c:973
-#: ../libnm-core/nm-setting-wireless-security.c:982
-#: ../libnm-core/nm-setting-wireless-security.c:991
-#: ../libnm-core/nm-setting-wireless-security.c:1027
-#: ../libnm-core/nm-setting-wireless-security.c:1037
-#: ../libnm-core/nm-setting-wireless-security.c:1060
-#: ../libnm-core/nm-setting-wireless-security.c:1085
-#: ../libnm-core/nm-setting-wireless-security.c:1112
-#: ../libnm-core/nm-setting-wireless-security.c:1151
-#: ../libnm-core/nm-setting-wireless.c:811
-#: ../libnm-core/nm-setting-wireless.c:820
-#: ../libnm-core/nm-setting-wireless.c:831 ../libnm-util/nm-setting.c:1367
-#: ../libnm-util/nm-setting.c:1385 ../libnm-util/nm-setting.c:1404
-#: ../libnm-util/nm-setting-8021x.c:2655 ../libnm-util/nm-setting-8021x.c:2689
-#: ../libnm-util/nm-setting-bluetooth.c:151
-#: ../libnm-util/nm-setting-infiniband.c:205
-#: ../libnm-util/nm-setting-infiniband.c:221
-#: ../libnm-util/nm-setting-ip4-config.c:925
-#: ../libnm-util/nm-setting-ip6-config.c:890
-#: ../libnm-util/nm-setting-olpc-mesh.c:151
-#: ../libnm-util/nm-setting-wimax.c:168 ../libnm-util/nm-setting-wired.c:658
-#: ../libnm-util/nm-setting-wired.c:667
-#: ../libnm-util/nm-setting-wireless-security.c:964
-#: ../libnm-util/nm-setting-wireless-security.c:973
-#: ../libnm-util/nm-setting-wireless-security.c:982
-#: ../libnm-util/nm-setting-wireless-security.c:1018
-#: ../libnm-util/nm-setting-wireless-security.c:1028
-#: ../libnm-util/nm-setting-wireless.c:829
-#: ../libnm-util/nm-setting-wireless.c:838
-#: ../libnm-util/nm-setting-wireless.c:847
-msgid "property is invalid"
-msgstr "ogiltig egenskap"
-
-#: ../libnm-core/nm-setting-8021x.c:3269 ../libnm-core/nm-setting-8021x.c:3279
-#: ../libnm-core/nm-setting-8021x.c:3289 ../libnm-core/nm-setting-8021x.c:3308
-#: ../libnm-core/nm-setting-8021x.c:3318 ../libnm-core/nm-setting-adsl.c:208
-#: ../libnm-core/nm-setting-adsl.c:220 ../libnm-core/nm-setting-bluetooth.c:151
-#: ../libnm-core/nm-setting-wireless-security.c:909
-#: ../libnm-util/nm-setting-8021x.c:2714 ../libnm-util/nm-setting-8021x.c:2724
-#: ../libnm-util/nm-setting-8021x.c:2734 ../libnm-util/nm-setting-8021x.c:2744
-#: ../libnm-util/nm-setting-8021x.c:2754 ../libnm-util/nm-setting-adsl.c:228
-#: ../libnm-util/nm-setting-adsl.c:240 ../libnm-util/nm-setting-bluetooth.c:168
-#: ../libnm-util/nm-setting-wireless-security.c:900
-#, c-format
-msgid "'%s' is not a valid value for the property"
-msgstr "Fel: ”%s” är inte ett giltigt värde för egenskapen"
-
-#: ../libnm-core/nm-setting-8021x.c:3299
-msgid "invalid auth flags"
-msgstr "ogiltiga auth-flaggor"
-
-#: ../libnm-core/nm-setting-bluetooth.c:173
-#, c-format
-msgid "'%s' connection requires '%s' or '%s' setting"
-msgstr "”%s”-anslutning kräver ”%s” eller ”%s”-inställning"
-
-#: ../libnm-core/nm-setting-bluetooth.c:219
-#, c-format
-msgid "'%s' connection requires '%s' setting"
-msgstr "”%s”-anslutning kräver inställningen ”%s”"
-
-#: ../libnm-core/nm-setting-bond.c:568 ../libnm-util/nm-setting-bond.c:517
-#, c-format
-msgid "invalid option '%s' or its value '%s'"
-msgstr "ogiltigt alternativ ”%s” eller dess värde ”%s”"
-
-#: ../libnm-core/nm-setting-bond.c:593 ../libnm-util/nm-setting-bond.c:536
-#, c-format
-msgid "only one of '%s' and '%s' can be set"
-msgstr "endast en av ”%s” och ”%s” kan sättas"
-
-#: ../libnm-core/nm-setting-bond.c:606 ../libnm-util/nm-setting-bond.c:547
-#, c-format
-msgid "mandatory option '%s' is missing"
-msgstr "obligatoriskt värde ”%s” saknas"
-
-#: ../libnm-core/nm-setting-bond.c:616 ../libnm-util/nm-setting-bond.c:556
-#, c-format
-msgid "'%s' is not a valid value for '%s'"
-msgstr "”%s” är inte ett giltigt värde för ”%s”"
-
-#: ../libnm-core/nm-setting-bond.c:630 ../libnm-util/nm-setting-bond.c:569
-#, c-format
-msgid "'%s=%s' is incompatible with '%s > 0'"
-msgstr "”%s=%s” är inte kompatibel med ”%s > 0”"
-
-#: ../libnm-core/nm-setting-bond.c:645
-#, c-format
-msgid "'%s' is not valid for the '%s' option: %s"
-msgstr "”%s” är inte giltig för flaggan ”%s”: %s"
-
-#: ../libnm-core/nm-setting-bond.c:656 ../libnm-util/nm-setting-bond.c:592
-#, c-format
-msgid "'%s' option is only valid for '%s=%s'"
-msgstr "”%s”-alternativet är endast giltigt då ”%s=%s”"
-
-#: ../libnm-core/nm-setting-bond.c:669 ../libnm-util/nm-setting-bond.c:605
-#, c-format
-msgid "'%s=%s' is not a valid configuration for '%s'"
-msgstr "”%s=%s” är inte en giltig konfiguration ”%s”"
-
-#: ../libnm-core/nm-setting-bond.c:682 ../libnm-core/nm-setting-bond.c:691
-#: ../libnm-core/nm-setting-bond.c:711 ../libnm-core/nm-setting-bond.c:747
-#: ../libnm-util/nm-setting-bond.c:618 ../libnm-util/nm-setting-bond.c:627
-#: ../libnm-util/nm-setting-bond.c:647 ../libnm-util/nm-setting-bond.c:683
-#, c-format
-msgid "'%s' option requires '%s' option to be set"
-msgstr "”%s”-alternativet kräver att ”%s”-alternativet är satt"
-
-#: ../libnm-core/nm-setting-bond.c:722 ../libnm-util/nm-setting-bond.c:658
-#, c-format
-msgid "'%s' option is empty"
-msgstr "”%s”-alternativet är tomt"
-
-#: ../libnm-core/nm-setting-bond.c:734 ../libnm-util/nm-setting-bond.c:670
-#, c-format
-msgid "'%s' is not a valid IPv4 address for '%s' option"
-msgstr "”%s” är inte en giltig IPv4-adress för flaggan ”%s”"
-
-#: ../libnm-core/nm-setting-bond.c:762 ../libnm-util/nm-setting-bond.c:697
-#, c-format
-msgid "'%s' option is only valid with mode '%s'"
-msgstr "”%s”-alternativet är endast giltigt med läget ”%s”"
-
-#: ../libnm-core/nm-setting-bond.c:773
-#, c-format
-msgid "'%s' and '%s' cannot have different values"
-msgstr "”%s” och ”%s” kan inte ha olika värden"
-
-#: ../libnm-core/nm-setting-bond.c:789
-#, c-format
-msgid "'%s' option should be string"
-msgstr "”%s”-alternativet bör vara en sträng"
-
-#: ../libnm-core/nm-setting-bond.c:805
-#, c-format
-msgid "'%s' option is not valid with mode '%s'"
-msgstr "”%s”-alternativet är inte giltigt med läget ”%s”"
-
-#: ../libnm-core/nm-setting-bridge-port.c:127
-#: ../libnm-core/nm-setting-ovs-interface.c:262
-#: ../libnm-core/nm-setting-ovs-port.c:189
-#: ../libnm-core/nm-setting-ovs-bridge.c:152
-#: ../libnm-core/nm-setting-team-port.c:99
-#, c-format
-msgid "missing setting"
-msgstr "saknar inställning"
-
-#: ../libnm-core/nm-setting-bridge-port.c:138
-#: ../libnm-core/nm-setting-ovs-interface.c:283
-#: ../libnm-core/nm-setting-ovs-port.c:210
-#: ../libnm-core/nm-setting-team-port.c:110
-#, c-format
-msgid ""
-"A connection with a '%s' setting must have the slave-type set to '%s'. "
-"Instead it is '%s'"
-msgstr ""
-"En anslutning med ”%s”-inställning måste ha slavtypen satt till ”%s”. "
-"Istället är den ”%s”"
-
-#: ../libnm-core/nm-setting-bridge.c:245 ../libnm-util/nm-setting-bridge.c:269
-#, c-format
-msgid "value '%d' is out of range <%d-%d>"
-msgstr "värdet ”%d” är utanför intervallet <%d-%d>"
-
-#: ../libnm-core/nm-setting-bridge.c:262 ../libnm-core/nm-setting-wired.c:652
-#: ../libnm-core/nm-setting-wired.c:714 ../libnm-core/nm-setting-wired.c:756
-#: ../libnm-util/nm-setting-bridge.c:286 ../libnm-util/nm-setting-wired.c:633
-#: ../libnm-util/nm-setting-wired.c:691
-msgid "is not a valid MAC address"
-msgstr "är inte en giltigt MAC-adress"
-
-#: ../libnm-core/nm-setting-bridge.c:303
-msgid "the mask can't contain bits 0 (STP), 1 (MAC) or 2 (LACP)"
-msgstr "masken kan inte innehålla bit 0 (STP), 1 (MAC) eller 2 (LACP)"
-
->>>>>>> 1e02ee4d
 #: ../libnm-core/nm-setting-connection.c:871
 #, c-format
 msgid "setting required for connection of type '%s'"
@@ -12863,7 +11606,6 @@
 #, c-format
 msgid "Plugin is not a valid file (%s)"
 msgstr "Insticksmodul är inte en giltig fil (%s)"
-<<<<<<< HEAD
 
 #: ../libnm-core/nm-utils.c:2505
 #, c-format
@@ -12893,37 +11635,6 @@
 msgid "interface name is reserved"
 msgstr "gränssnittsnamnet är reserverat"
 
-=======
-
-#: ../libnm-core/nm-utils.c:2505
-#, c-format
-msgid "libtool archives are not supported (%s)"
-msgstr "libtool-arkiv stöds inte (%s)"
-
-#: ../libnm-core/nm-utils.c:2587 ../libnm-util/nm-utils.c:1798
-#, c-format
-msgid "Could not find \"%s\" binary"
-msgstr "Kunde inte hitta binären ”%s”"
-
-#: ../libnm-core/nm-utils.c:3633
-#, c-format
-msgid "not a valid ethernet MAC address for mask at position %lld"
-msgstr "inte en giltig ethernet MAC-adress för mask vid position %lld"
-
-#: ../libnm-core/nm-utils.c:3648
-#, c-format
-msgid "not a valid ethernet MAC address #%u at position %lld"
-msgstr "inte en giltig ethernet MAC-adress #%u vid position %lld"
-
-#: ../libnm-core/nm-utils.c:3684
-msgid "interface name is too short"
-msgstr "gränssnittsnamnet är för kort"
-
-#: ../libnm-core/nm-utils.c:3693
-msgid "interface name is reserved"
-msgstr "gränssnittsnamnet är reserverat"
-
->>>>>>> 1e02ee4d
 #: ../libnm-core/nm-utils.c:3705
 msgid "interface name contains an invalid character"
 msgstr "gränssnittsnamnet innehållet ett ogiltigt tecken"
@@ -13371,7 +12082,6 @@
 #: ../libnm/nm-device-vlan.c:135
 msgid "The VLAN identifiers of the device and the connection didn't match."
 msgstr "VLAN-identifierarna för enheten och anslutningen matchar inte."
-<<<<<<< HEAD
 
 #: ../libnm/nm-device-vlan.c:150
 msgid "The hardware address of the device and the connection didn't match."
@@ -13540,176 +12250,6 @@
 msgid "Modify personal network connections"
 msgstr "Ändra personliga nätverksanslutningar"
 
-=======
-
-#: ../libnm/nm-device-vlan.c:150
-msgid "The hardware address of the device and the connection didn't match."
-msgstr "Hårdvaruadressen för enheten och anslutningen matchar inte."
-
-#: ../libnm/nm-device-vxlan.c:386
-msgid "The connection was not a VXLAN connection."
-msgstr "Anslutningen var inte en VXLAN-anslutning."
-
-#: ../libnm/nm-device-vxlan.c:393
-msgid "The VXLAN identifiers of the device and the connection didn't match."
-msgstr "VXLAN-identifierarna för enheten och anslutningen matchar inte."
-
-#: ../libnm/nm-device-wifi.c:590
-msgid "The connection was not a Wi-Fi connection."
-msgstr "Anslutningen var inte en Wi-Fi-anslutning."
-
-#: ../libnm/nm-device-wifi.c:626
-msgid "The device is lacking WPA capabilities required by the connection."
-msgstr "Enheten saknar WPA-förmågorna som krävs av anslutningen."
-
-#: ../libnm/nm-device-wifi.c:633
-msgid "The device is lacking WPA2/RSN capabilities required by the connection."
-msgstr "Enheten saknar WPA2/RSN-förmågorna som krävs av anslutningen."
-
-#: ../libnm/nm-device-wimax.c:315
-msgid "The connection was not a WiMAX connection."
-msgstr "Anslutningen var inte en WiMAX-anslutning."
-
-#: ../libnm/nm-device.c:1529
-msgid "OpenVSwitch Interface"
-msgstr "OpenVSwitch-gränssnitt"
-
-#: ../libnm/nm-device.c:1531
-msgid "OpenVSwitch Port"
-msgstr "OpenVSwitch-port"
-
-#: ../libnm/nm-device.c:1533
-msgid "OpenVSwitch Bridge"
-msgstr "OpenVSwitch-brygga"
-
-#: ../libnm/nm-device.c:1561
-msgid "MACsec"
-msgstr "MACsec"
-
-#: ../libnm/nm-device.c:1563
-msgid "Dummy"
-msgstr "Attrapp"
-
-#: ../libnm/nm-device.c:1565
-msgid "PPP"
-msgstr "PPP"
-
-#: ../libnm/nm-device.c:2456
-#, c-format
-msgid "The connection was not valid: %s"
-msgstr "Anslutningen var inte giltig: %s"
-
-#: ../libnm/nm-device.c:2465
-#, c-format
-msgid "The interface names of the device and the connection didn't match."
-msgstr "Gränssnittsnamnen på enheten och anslutningen matchar inte."
-
-#: ../libnm/nm-manager.c:870
-msgid "Active connection removed before it was initialized"
-msgstr "Aktiv anslutning togs bort innan den blev initialiserad"
-
-#: ../libnm/nm-remote-settings.c:256
-msgid "Connection removed before it was initialized"
-msgstr "Anslutning togs bort innan den blev initialiserad"
-
-#: ../libnm/nm-vpn-plugin-old.c:957 ../libnm/nm-vpn-service-plugin.c:979
-msgid "No service name specified"
-msgstr "Inget tjänstenamn angivet"
-
-#: ../data/org.freedesktop.NetworkManager.policy.in.in.h:1
-msgid "Enable or disable system networking"
-msgstr "Aktivera eller inaktivera systemnätverk"
-
-#: ../data/org.freedesktop.NetworkManager.policy.in.in.h:2
-msgid "System policy prevents enabling or disabling system networking"
-msgstr ""
-"Systemets policy förhindrar aktivering eller inaktivering av systemnätverk"
-
-#: ../data/org.freedesktop.NetworkManager.policy.in.in.h:3
-msgid "Reload NetworkManager configuration"
-msgstr "Läs om konfiguration för Nätverkshanteraren"
-
-#: ../data/org.freedesktop.NetworkManager.policy.in.in.h:4
-msgid "System policy prevents reloading NetworkManager"
-msgstr "Systemets policy förhindrar att läsa om Nätverkshanteraren"
-
-#: ../data/org.freedesktop.NetworkManager.policy.in.in.h:5
-msgid ""
-"Put NetworkManager to sleep or wake it up (should only be used by system "
-"power management)"
-msgstr ""
-"Försätt Nätverkshanterare i vänteläge eller återställ efter det (bör endast "
-"användas av systemets strömhantering)"
-
-#: ../data/org.freedesktop.NetworkManager.policy.in.in.h:6
-msgid "System policy prevents putting NetworkManager to sleep or waking it up"
-msgstr ""
-"Systemets policy förhindrar att Nätverkshanterare försätts i vänteläge eller "
-"återställs efter det"
-
-#: ../data/org.freedesktop.NetworkManager.policy.in.in.h:7
-msgid "Enable or disable WiFi devices"
-msgstr "Aktivera eller inaktivera trådlösa enheter"
-
-#: ../data/org.freedesktop.NetworkManager.policy.in.in.h:8
-msgid "System policy prevents enabling or disabling WiFi devices"
-msgstr ""
-"Systemets policy förhindrar aktivering eller inaktivering av trådlösa enheter"
-
-#: ../data/org.freedesktop.NetworkManager.policy.in.in.h:9
-msgid "Enable or disable mobile broadband devices"
-msgstr "Aktivera eller inaktivera mobila bredbandsenheter"
-
-#: ../data/org.freedesktop.NetworkManager.policy.in.in.h:10
-msgid "System policy prevents enabling or disabling mobile broadband devices"
-msgstr ""
-"Systemets policy förhindrar aktivering eller inaktivering av mobila "
-"bredbandsenheter"
-
-#: ../data/org.freedesktop.NetworkManager.policy.in.in.h:11
-msgid "Enable or disable WiMAX mobile broadband devices"
-msgstr "Aktivera eller inaktivera mobila WiMAX-bredbandsenheter"
-
-#: ../data/org.freedesktop.NetworkManager.policy.in.in.h:12
-msgid ""
-"System policy prevents enabling or disabling WiMAX mobile broadband devices"
-msgstr ""
-"Systemets policy förhindrar aktivering eller inaktivering av mobila WiMAX-"
-"bredbandsenheter"
-
-#: ../data/org.freedesktop.NetworkManager.policy.in.in.h:13
-msgid "Allow control of network connections"
-msgstr "Tillåt kontroll av nätverksanslutningar"
-
-#: ../data/org.freedesktop.NetworkManager.policy.in.in.h:14
-msgid "System policy prevents control of network connections"
-msgstr "Systemets policy förhindrar kontroll av nätverksanslutningar"
-
-#: ../data/org.freedesktop.NetworkManager.policy.in.in.h:15
-msgid "Connection sharing via a protected WiFi network"
-msgstr "Anslutningsdelning via ett skyddat trådlöst nätverk"
-
-#: ../data/org.freedesktop.NetworkManager.policy.in.in.h:16
-msgid "System policy prevents sharing connections via a protected WiFi network"
-msgstr ""
-"Systemets policy förhindrar delning av anslutningar via ett skyddat trådlöst "
-"nätverk"
-
-#: ../data/org.freedesktop.NetworkManager.policy.in.in.h:17
-msgid "Connection sharing via an open WiFi network"
-msgstr "Anslutningsdelning via ett öppet trådlöst nätverk"
-
-#: ../data/org.freedesktop.NetworkManager.policy.in.in.h:18
-msgid "System policy prevents sharing connections via an open WiFi network"
-msgstr ""
-"Systemets policy förhindrar delning av anslutningar via ett öppet trådlöst "
-"nätverk"
-
-#: ../data/org.freedesktop.NetworkManager.policy.in.in.h:19
-msgid "Modify personal network connections"
-msgstr "Ändra personliga nätverksanslutningar"
-
->>>>>>> 1e02ee4d
 #: ../data/org.freedesktop.NetworkManager.policy.in.in.h:20
 msgid "System policy prevents modification of personal network settings"
 msgstr ""
@@ -13925,19 +12465,11 @@
 #, c-format
 msgid "You must be root to run %s!\n"
 msgstr "Du måste vara root för att köra %s!\n"
-<<<<<<< HEAD
 
 #: ../src/dhcp/nm-dhcp-dhclient-utils.c:280
 msgid "# Created by NetworkManager\n"
 msgstr "# Skapad av Nätverkshanteraren\n"
 
-=======
-
-#: ../src/dhcp/nm-dhcp-dhclient-utils.c:280
-msgid "# Created by NetworkManager\n"
-msgstr "# Skapad av Nätverkshanteraren\n"
-
->>>>>>> 1e02ee4d
 #: ../src/dhcp/nm-dhcp-dhclient-utils.c:290
 #, c-format
 msgid ""
@@ -14001,7 +12533,6 @@
 #: ../src/devices/nm-device-bridge.c:130
 msgid "Bridge connection"
 msgstr "Brygganslutning"
-<<<<<<< HEAD
 
 #: ../src/devices/nm-device-dummy.c:70
 msgid "Dummy connection"
@@ -14011,17 +12542,6 @@
 msgid "PPPoE connection"
 msgstr "PPPoE-anslutning"
 
-=======
-
-#: ../src/devices/nm-device-dummy.c:70
-msgid "Dummy connection"
-msgstr "Attrappanslutning"
-
-#: ../src/devices/nm-device-ethernet.c:1389
-msgid "PPPoE connection"
-msgstr "PPPoE-anslutning"
-
->>>>>>> 1e02ee4d
 #: ../src/devices/nm-device-ethernet.c:1389
 msgid "Wired connection"
 msgstr "Trådbunden anslutning"
@@ -14047,11 +12567,7 @@
 msgid "Team connection"
 msgstr "Gruppanslutning"
 
-<<<<<<< HEAD
-#: ../src/devices/wifi/nm-device-olpc-mesh.c:152
-=======
 #: ../src/devices/wifi/nm-device-olpc-mesh.c:156
->>>>>>> 1e02ee4d
 msgid "Mesh"
 msgstr "Mesh"
 
@@ -14125,7 +12641,6 @@
 #: ../src/devices/wifi/nm-wifi-utils.c:266
 msgid "Dynamic WEP requires 'ieee8021x' key management"
 msgstr "Dynamisk WEP kräver ”ieee8021x”-nyckelhantering"
-<<<<<<< HEAD
 
 #: ../src/devices/wifi/nm-wifi-utils.c:313
 msgid "WPA-PSK authentication is incompatible with 802.1x"
@@ -14373,255 +12888,6 @@
 
 #: ../src/nm-iface-helper.c:385
 #, c-format
-=======
-
-#: ../src/devices/wifi/nm-wifi-utils.c:313
-msgid "WPA-PSK authentication is incompatible with 802.1x"
-msgstr "WPA-PSK-autentisering är inkompatibelt med 802.1x"
-
-#: ../src/devices/wifi/nm-wifi-utils.c:323
-msgid "WPA-PSK requires 'open' authentication"
-msgstr "WPA-PSK kräver ”open”-autentisering"
-
-#: ../src/devices/wifi/nm-wifi-utils.c:335
-msgid "WPA Ad-Hoc authentication requires an Ad-Hoc mode AP"
-msgstr "WPA Ad-Hoc-autentisering kräver en Ad-Hoc-läges-AP"
-
-#: ../src/devices/wifi/nm-wifi-utils.c:348
-msgid "WPA Ad-Hoc authentication requires 'wpa' protocol"
-msgstr "WPA Ad-Hoc-autentisering kräver ”wpa”-protokoll"
-
-#: ../src/devices/wifi/nm-wifi-utils.c:360
-msgid "WPA Ad-Hoc authentication requires 'none' pairwise cipher"
-msgstr "WPA Ad-Hoc-autentisering kräver parvisa chiffret ”none”"
-
-#: ../src/devices/wifi/nm-wifi-utils.c:372
-msgid "WPA Ad-Hoc requires 'tkip' group cipher"
-msgstr "WPA Ad-Hoc kräver ”tkip”-gruppchiffer"
-
-#: ../src/devices/wifi/nm-wifi-utils.c:386
-msgid "Access point does not support PSK but setting requires it"
-msgstr "Accesspunkten stöder inte PSK men inställningen kräver det"
-
-#: ../src/devices/wifi/nm-wifi-utils.c:416
-msgid "WPA-EAP authentication requires an 802.1x setting"
-msgstr "WPA-EAP-autentisering kräver en 802.1x-inställning"
-
-#: ../src/devices/wifi/nm-wifi-utils.c:426
-msgid "WPA-EAP requires 'open' authentication"
-msgstr "WPA-EAP kräver ”open”-autentisering"
-
-#: ../src/devices/wifi/nm-wifi-utils.c:437
-msgid "802.1x setting requires 'wpa-eap' key management"
-msgstr "802.1x-inställning kräver ”wpa-eap”-nyckelhantering"
-
-#: ../src/devices/wifi/nm-wifi-utils.c:450
-msgid "Access point does not support 802.1x but setting requires it"
-msgstr "Accesspunktsläget stödjer inte 802.1x men inställningen kräver det"
-
-#: ../src/devices/wifi/nm-wifi-utils.c:478
-msgid ""
-"Access point mode is Ad-Hoc but setting requires Infrastructure security"
-msgstr ""
-"Accesspunktsläget är Ad-Hoc men inställningen kräver infrastrukturssäkerhet"
-
-#: ../src/devices/wifi/nm-wifi-utils.c:488
-msgid "Ad-Hoc mode is incompatible with 802.1x security"
-msgstr "Ad-Hoc-läge är inkompatibelt med 802.1x-säkerhet"
-
-#: ../src/devices/wifi/nm-wifi-utils.c:497
-msgid "Ad-Hoc mode is incompatible with LEAP security"
-msgstr "Ad-Hoc-läge är inkompatibelt med LEAP-säkerhet"
-
-#: ../src/devices/wifi/nm-wifi-utils.c:507
-msgid "Ad-Hoc mode requires 'open' authentication"
-msgstr "Ad-Hoc-läge kräver ”open”-autentisering"
-
-#: ../src/devices/wifi/nm-wifi-utils.c:517
-msgid ""
-"Access point mode is Infrastructure but setting requires Ad-Hoc security"
-msgstr ""
-"Accesspunktsläge är infrastruktur men inställning kräver Ad-Hoc-säkerhet"
-
-#: ../src/devices/wifi/nm-wifi-utils.c:559
-#: ../src/devices/wifi/nm-wifi-utils.c:589
-#, c-format
-msgid "connection does not match access point"
-msgstr "anslutningen matchar inte med accesspunkten"
-
-#: ../src/devices/wifi/nm-wifi-utils.c:613
-msgid "Access point is unencrypted but setting specifies security"
-msgstr "Accesspunkt är okrypterad men inställning specificerar säkerhet"
-
-#: ../src/devices/wifi/nm-wifi-utils.c:702
-msgid ""
-"WPA authentication is incompatible with non-EAP (original) LEAP or Dynamic "
-"WEP"
-msgstr ""
-"WPA-autentisering är inkompatibel med icke-EAP (original) LEAP eller "
-"dynamisk WEP"
-
-#: ../src/devices/wifi/nm-wifi-utils.c:712
-msgid "WPA authentication is incompatible with Shared Key authentication"
-msgstr "WPA-autentisering är inkompatibelt med delad nyckelautentisering"
-
-#: ../src/devices/wifi/nm-wifi-utils.c:759
-msgid "Failed to determine AP security information"
-msgstr "Misslyckades med att bestämma AP-säkerhetsinformation"
-
-#: ../src/devices/wwan/nm-modem-broadband.c:695
-msgid "GSM mobile broadband connection requires a 'gsm' setting"
-msgstr "GSM-mobil bredbandsanslutning kräver en ”gsm”-inställning"
-
-#: ../src/nm-config.c:486
-msgid "Config file location"
-msgstr "Plats för konfigurationsfil"
-
-#: ../src/nm-config.c:487
-msgid "Config directory location"
-msgstr "Plats för konfigurationskatalog"
-
-#: ../src/nm-config.c:488
-msgid "System config directory location"
-msgstr "Plats för systemkonfigurationskatalog"
-
-#: ../src/nm-config.c:489
-msgid "Internal config file location"
-msgstr "Plats för intern konfigurationsfil"
-
-#: ../src/nm-config.c:490
-msgid "State file location"
-msgstr "Plats för tillståndsfil"
-
-#: ../src/nm-config.c:491
-msgid "State file for no-auto-default devices"
-msgstr "Tillståndsfil för no-auto-default-enheter"
-
-#: ../src/nm-config.c:492
-msgid "List of plugins separated by ','"
-msgstr "Lista över insticksmoduler separerade med ”,”"
-
-#: ../src/nm-config.c:493
-msgid "Quit after initial configuration"
-msgstr "Avsluta efter initial konfiguration"
-
-#: ../src/nm-config.c:494 ../src/nm-iface-helper.c:294
-msgid "Don't become a daemon, and log to stderr"
-msgstr "Bli inte en demon, och logga till stderr"
-
-#. These three are hidden for now, and should eventually just go away.
-#: ../src/nm-config.c:497
-msgid "An http(s) address for checking internet connectivity"
-msgstr "En http(s)-adress för att kontrollera internetanslutning"
-
-#: ../src/nm-config.c:498
-msgid "The interval between connectivity checks (in seconds)"
-msgstr "Intervallet mellan anslutningskontroller (i sekunder)"
-
-#: ../src/nm-config.c:499
-msgid "The expected start of the response"
-msgstr "Den förväntade starten på svaret"
-
-#. Interface/IP config
-#: ../src/nm-iface-helper.c:274
-msgid "The interface to manage"
-msgstr "Gränssnittet att hantera"
-
-#: ../src/nm-iface-helper.c:275
-msgid "Connection UUID"
-msgstr "UUID för anslutning"
-
-#: ../src/nm-iface-helper.c:276
-msgid "Connection Token for Stable IDs"
-msgstr "Anslutningstoken för stabila ID:n"
-
-#: ../src/nm-iface-helper.c:277
-msgid "Whether to manage IPv6 SLAAC"
-msgstr "Huruvida IPv6 SLAAC ska hanteras"
-
-#: ../src/nm-iface-helper.c:278
-msgid "Whether SLAAC must be successful"
-msgstr "Huruvida SLAAC måste lyckas"
-
-#: ../src/nm-iface-helper.c:279
-msgid "Use an IPv6 temporary privacy address"
-msgstr "Använd en temporär IPv6-adress för sekretess"
-
-#: ../src/nm-iface-helper.c:280
-msgid "Current DHCPv4 address"
-msgstr "Aktuell DHCPv4-adress"
-
-#: ../src/nm-iface-helper.c:281
-msgid "Whether DHCPv4 must be successful"
-msgstr "Huruvida DHCPv4 måste lyckas"
-
-#: ../src/nm-iface-helper.c:282
-msgid "Hex-encoded DHCPv4 client ID"
-msgstr "Hexkodat DHCPv4 klient-ID"
-
-#: ../src/nm-iface-helper.c:283
-msgid "Hostname to send to DHCP server"
-msgstr "Värdnamn att skicka till DHCP-server"
-
-#: ../src/nm-iface-helper.c:283
-msgid "barbar"
-msgstr "barbar"
-
-#: ../src/nm-iface-helper.c:284
-msgid "FQDN to send to DHCP server"
-msgstr "FQDN att skicka till DHCP-server"
-
-#: ../src/nm-iface-helper.c:284
-msgid "host.domain.org"
-msgstr "host.domain.org"
-
-#: ../src/nm-iface-helper.c:285
-msgid "Route priority for IPv4"
-msgstr "Ruttprioritet för IPv4"
-
-#: ../src/nm-iface-helper.c:285
-msgid "0"
-msgstr "0"
-
-#: ../src/nm-iface-helper.c:286
-msgid "Route priority for IPv6"
-msgstr "Ruttprioritet för IPv6"
-
-#: ../src/nm-iface-helper.c:286
-msgid "1024"
-msgstr "1024"
-
-#: ../src/nm-iface-helper.c:287
-msgid "Hex-encoded Interface Identifier"
-msgstr "Hexkodad gränssnittsidentifierare"
-
-#: ../src/nm-iface-helper.c:288
-msgid "IPv6 SLAAC address generation mode"
-msgstr "SLAAC-adressgenereringsläge för IPv6"
-
-#: ../src/nm-iface-helper.c:289
-msgid ""
-"The logging backend configuration value. See logging.backend in "
-"NetworkManager.conf"
-msgstr ""
-"Loggbakändens konfigurationsvärde. Se logging.backend i NetworkManager.conf"
-
-#: ../src/nm-iface-helper.c:309
-msgid ""
-"nm-iface-helper is a small, standalone process that manages a single network "
-"interface."
-msgstr ""
-"nm-iface-helper är en liten fristående process som hanterar ett enstaka "
-"nätverksgränssnitt."
-
-#: ../src/nm-iface-helper.c:379
-#, c-format
-msgid "An interface name and UUID are required\n"
-msgstr "Kräver ett gränssnittsnamn och UUID\n"
-
-#: ../src/nm-iface-helper.c:385
-#, c-format
->>>>>>> 1e02ee4d
 msgid "Failed to find interface index for %s (%s)\n"
 msgstr "Misslyckades med att hitta gränssnittsindex för %s (%s)\n"
 
@@ -14821,7 +13087,6 @@
 #~ msgstr ""
 #~ "andra komponenten på rutten (”%s”) är varken nästa hoppadress eller ett "
 #~ "mätvärde"
-<<<<<<< HEAD
 
 #~ msgid "invalid metric '%s'"
 #~ msgstr "ogiltigt mätvärde ”%s”"
@@ -15782,967 +14047,5 @@
 #~ msgid "ibft: read connection '%s'"
 #~ msgstr "ibft: läste anslutning ”%s”"
 
-=======
-
-#~ msgid "invalid metric '%s'"
-#~ msgstr "ogiltigt mätvärde ”%s”"
-
-#~ msgid "NAME"
-#~ msgstr "NAMN"
-
-#~ msgid "UUID"
-#~ msgstr "UUID"
-
-#~ msgid "TYPE"
-#~ msgstr "TYP"
-
-#~ msgid "TIMESTAMP"
-#~ msgstr "TIDSSTÄMPEL"
-
-#~ msgid "TIMESTAMP-REAL"
-#~ msgstr "TIDSSTÄMPEL-REELL"
-
-#~ msgid "AUTOCONNECT"
-#~ msgstr "AUTOANSLUT"
-
-#~ msgid "AUTOCONNECT-PRIORITY"
-#~ msgstr "AUTOANSLUT-PRIORITET"
-
-#~ msgid "READONLY"
-#~ msgstr "SKRIVSKYDDAD"
-
-#~ msgid "DBUS-PATH"
-#~ msgstr "DBUS-SÖKVÄG"
-
-#~ msgid "ACTIVE"
-#~ msgstr "AKTIV"
-
-#~ msgid "DEVICE"
-#~ msgstr "ENHET"
-
-#~ msgid "STATE"
-#~ msgstr "TILLSTÅND"
-
-#~ msgid "ACTIVE-PATH"
-#~ msgstr "AKTIV-SÖKVÄG"
-
-#~ msgid "DEVICES"
-#~ msgstr "ENHETER"
-
-#~ msgid "DEFAULT"
-#~ msgstr "STANDARD"
-
-#~ msgid "DEFAULT6"
-#~ msgstr "STANDARD6"
-
-#~ msgid "SPEC-OBJECT"
-#~ msgstr "SPEC-OBJEKT"
-
-#~ msgid "CON-PATH"
-#~ msgstr "ANSL-SÖKV"
-
-#~ msgid "ZONE"
-#~ msgstr "ZON"
-
-#~ msgid "MASTER-PATH"
-#~ msgstr "HUVUDSÖKVÄG"
-
-#~ msgid "USERNAME"
-#~ msgstr "ANVÄNDARNAMN"
-
-#~ msgid "BANNER"
-#~ msgstr "BANDEROLL"
-
-#~ msgid "VPN-STATE"
-#~ msgstr "VPN-TILLSTÅND"
-
-#~ msgid "CFG"
-#~ msgstr "KFG"
-
-#~ msgid "GENERAL"
-#~ msgstr "ALLMÄNT"
-
-#~ msgid "IP4"
-#~ msgstr "IP4"
-
-#~ msgid "DHCP4"
-#~ msgstr "DHCP4"
-
-#~ msgid "IP6"
-#~ msgstr "IP6"
-
-#~ msgid "DHCP6"
-#~ msgstr "DHCP6"
-
-#~ msgid "the user was disconnected"
-#~ msgstr "användaren kopplades från"
-
-#~ msgid "Error: Connection activation failed."
-#~ msgstr "Fel: Aktivering av anslutning misslyckades."
-
-#~ msgid "VPN connection successfully activated (D-Bus active path: %s)\n"
-#~ msgstr "VPN-anslutning aktiverad (aktiv sökväg för D-Bus: %s)\n"
-
-#~ msgid "Error: Connection activation failed: %s."
-#~ msgstr "Fel: Aktivering av anslutning misslyckades: %s."
-
-#~ msgid "Error: Connection '%s' does not exist."
-#~ msgstr "Fel: anslutningen ”%s” finns inte."
-
-#~ msgid "Error: '%s': '%s' is not a valid %s MAC address."
-#~ msgstr "Fel: ”%s”: ”%s” är inte en giltig %s-MAC-adress."
-
-#~ msgid "Error: 'mtu': '%s' is not a valid MTU."
-#~ msgstr "Fel: ”mtu”: ”%s” är inte ett giltigt MTU."
-
-#~ msgid "Error: 'parent': '%s' is not a valid interface name."
-#~ msgstr "Fel: ”parent”: ”%s” är inte ett giltigt gränssnittsnamn."
-
-#~ msgid "Error: 'p-key': '%s' is not a valid InfiniBand P_KEY."
-#~ msgstr "Fel: ”p-key”: ”%s” är inte en giltig InfiniBand P_KEY."
-
-#~ msgid "Error: '%s' is not a valid UID/GID."
-#~ msgstr "Fel: ”%s” är inte ett giltigt UID/GID."
-
-#~ msgid "Error: '%s': '%s' is not a valid %s %s."
-#~ msgstr "Fel: ”%s”: ”%s” är inte en giltig %s %s."
-
-#~ msgid "InfiniBand transport mode"
-#~ msgstr "InfiniBand transportläge"
-
-#~ msgid "Error: 'flags': '%s' is not valid; use <0-7>."
-#~ msgstr "Fel: ”flags”: ”%s” är inte giltig; använd <0-7>."
-
-#~ msgid "Error: '%s': '%s' is not valid; %s "
-#~ msgstr "Fel: ”%s”: ”%s” är inte giltig; %s "
-
-#~ msgid "Error: '%s': '%s' is not valid; use <%u-%u>."
-#~ msgstr "Fel: ”%s”: ”%s” är inte giltig; använd <%u-%u>."
-
-#~ msgid "ethernet"
-#~ msgstr "ethernet"
-
-#~ msgid "Transport mode %s"
-#~ msgstr "Transportläge %s"
-
-#~ msgid "Error: 'p-key' is mandatory when 'parent' is specified.\n"
-#~ msgstr "Fel: ”p-key” är obligatoriskt när ”parent” är angett.\n"
-
-#~ msgid "Mode %s"
-#~ msgstr "Läge %s"
-
-#~ msgid "mobile broadband"
-#~ msgstr "mobilt bredband"
-
-#~ msgid "bluetooth"
-#~ msgstr "bluetooth"
-
-#~ msgid "Error: 'bt-type': '%s' is not a valid bluetooth type.\n"
-#~ msgstr "Fel: ”bt-type”: ”%s” är inte en giltig Bluetoothtyp.\n"
-
-#~ msgid "Bonding mode [balance-rr]: "
-#~ msgstr "Kombineringsläge [balance-rr]: "
-
-#~ msgid "bond"
-#~ msgstr "kombinera"
-
-#~ msgid "Error: 'primary': '%s' is not a valid interface name.\n"
-#~ msgstr "Fel: ”primary”: ”%s” är inte ett giltigt gränssnittsnamn.\n"
-
-#~ msgid "Error: 'miimon': '%s' is not a valid number <0-%u>.\n"
-#~ msgstr "Fel: ”miimon” :  ”%s” är inte ett giltigt nummer <0-%u>.\n"
-
-#~ msgid "Error: 'downdelay': '%s' is not a valid number <0-%u>.\n"
-#~ msgstr "Fel: ”downdelay”:  ”%s” är inte ett giltigt nummer <0-%u>.\n"
-
-#~ msgid "Error: 'updelay': '%s' is not a valid number <0-%u>.\n"
-#~ msgstr "Fel: ”updelay”:  ”%s” är inte ett giltigt nummer <0-%u>.\n"
-
-#~ msgid "Error: 'arp-interval': '%s' is not a valid number <0-%u>.\n"
-#~ msgstr "Fel: ”arp-interval”:  ”%s” är inte ett giltigt nummer <0-%u>.\n"
-
-#~ msgid "Error: 'lacp_rate': '%s' is invalid ('slow' or 'fast').\n"
-#~ msgstr "Fel: ”lacp-rate”: ”%s” är ogiltig (”slow” eller ”fast”).\n"
-
-#~ msgid "team"
-#~ msgstr "grupp"
-
-#~ msgid "team-slave"
-#~ msgstr "grupp-slav"
-
-#~ msgid "bridge"
-#~ msgstr "brygga"
-
-#~ msgid "Error: 'stp': %s.\n"
-#~ msgstr "Fel: ”stp”: %s.\n"
-
-#~ msgid "Error: 'priority': '%s' is not a valid number <0-%d>.\n"
-#~ msgstr "Fel: ”priority”:  ”%s” är inte ett giltigt nummer <0-%d>.\n"
-
-#~ msgid "Error: 'forward-delay': '%s' is not a valid number <2-30>.\n"
-#~ msgstr "Fel: ”forward-delay”:  ”%s” är inte ett giltigt nummer <2-30>.\n"
-
-#~ msgid "Error: 'hello-time': '%s' is not a valid number <1-10>.\n"
-#~ msgstr "Fel: ”hello-time”:  ”%s” är inte ett giltigt nummer <1-10>.\n"
-
-#~ msgid "Error: 'max-age': '%s' is not a valid number <6-40>.\n"
-#~ msgstr "Fel: ”max-age”:  ”%s” är inte ett giltig nummer <6-40>.\n"
-
-#~ msgid "Error: 'ageing-time': '%s' is not a valid number <0-1000000>.\n"
-#~ msgstr "Fel: ”ageing-time”:  ”%s” är inte ett giltig nummer <0-1000000>.\n"
-
-#~ msgid "Enable IGMP snooping %s"
-#~ msgstr "Aktivera IGMP-avlyssning %s"
-
-#~ msgid "Error: 'multicast-snooping': %s.\n"
-#~ msgstr "Fel: ”multicast-avlyssning”: %s.\n"
-
-#~ msgid "bridge-slave"
-#~ msgstr "brygga-slav"
-
-#~ msgid "Hairpin %s"
-#~ msgstr "Hårnål %s"
-
-#~ msgid "Error: 'hairpin': %s.\n"
-#~ msgstr "Fel: ”hairpin”: %s.\n"
-
-#~ msgid "Error: 'channel': '%s' is not a valid number <1-13>.\n"
-#~ msgstr "Fel: ”channel”: ”%s” är inte ett giltigt nummer <1-13>.\n"
-
-#~ msgid "ADSL encapsulation %s"
-#~ msgstr "ADSL-inkapsling %s"
-
-#~ msgid "macvlan"
-#~ msgstr "macvlan"
-
-#~ msgid "Tap %s"
-#~ msgstr "Tap %s"
-
-#~ msgid "Error: 'tap': %s.\n"
-#~ msgstr "Fel: ”tap”: %s.\n"
-
-#~ msgid "Error: 'dev': '%s' is neither UUID nor interface name.\n"
-#~ msgstr "Fel: ”dev”: ”%s” är varken UUID eller gränssnittsnamn.\n"
-
-#~ msgid "Error: 'local': '%s' is not a valid IP address.\n"
-#~ msgstr "Fel: ”local”: ”%s” är inte en giltig IP-adress.\n"
-
-#~ msgid "Error: 'source-port-min': '%s' is not a valid number <0-65535>.\n"
-#~ msgstr ""
-#~ "Fel: ”source-port-min”:  ”%s” är inte ett giltigt nummer <0-65535>.\n"
-
-#~ msgid "Error: 'source-port-max': '%s' is not a valid number <0-65535>.\n"
-#~ msgstr ""
-#~ "Fel: ”source-port-max”:  ”%s” är inte ett giltigt nummer <0-65535>.\n"
-
-#~ msgid "Error: 'destination-port': '%s' is not a valid number <0-65535>.\n"
-#~ msgstr ""
-#~ "Fel: ”destination-port” :  ”%s” är inte ett giltigt nummer <0-65535>.\n"
-
-#~ msgid "  Address successfully added: %s\n"
-#~ msgstr "  Adress lades till: %s\n"
-
-#~ msgid "  Warning: address already present: %s\n"
-#~ msgstr "  Varning: adressen finns redan: %s\n"
-
-#~ msgid "  Warning: ignoring garbage at the end: '%s'\n"
-#~ msgstr "  Varning: ignorerar skräp på slutet: ”%s”\n"
-
-#~ msgid "Error: "
-#~ msgstr "Fel: "
-
-#~ msgid "Error: invalid gateway address '%s'\n"
-#~ msgstr "Fel: ogiltig gateway-adress ”%s”\n"
-
-#~ msgid "Do you want to add IP addresses? %s"
-#~ msgstr "Vill du lägga till IP-adresser? %s"
-
-#~ msgid "Press <Enter> to finish adding addresses.\n"
-#~ msgstr "Tryck <Retur> för att sluta lägga till adresser.\n"
-
-#~ msgid "Error: 'pi': %s.\n"
-#~ msgstr "Fel: ”pi”: %s.\n"
-
-#~ msgid "Error: 'vnet-hdr': %s.\n"
-#~ msgstr "Fel: ”vnet-hdr”: %s.\n"
-
-#~ msgid "Error: 'multi-queue': %s.\n"
-#~ msgstr "Fel: ”multi-queue”: %s.\n"
-
-#~ msgid "Error: 'local': '%s' is not valid; must be an IP address\n"
-#~ msgstr "Fel: ”local”: ”%s” är inte giltig, måste vara en IP-adress\n"
-
-#~ msgid ""
-#~ "Warning: 'type' is ignored. Use 'nmcli connection add \"%s\" ...' instead."
-#~ msgstr ""
-#~ "Varning: ”type” ignoreras. Använd ”nmcli connection add \"%s\"…” istället."
-
-#~ msgid "Error: redundant 'master' option."
-#~ msgstr "Fel: redundant ”master”-flagga."
-
-#~ msgid "Error: 'parent': not valid without 'p-key'."
-#~ msgstr "Fel: ”parent”: inte giltig utan ”p-key”."
-
-#~ msgid "SSID: "
-#~ msgstr "SSID: "
-
-#~ msgid "Error: 'ssid' is required."
-#~ msgstr "Fel: ”ssid” krävs."
-
-#~ msgid "Error: 'nsp' is required."
-#~ msgstr "Fel: ”nsp” krävs."
-
-#~ msgid "Error: 'username' is required."
-#~ msgstr "Fel: ”username” krävs."
-
-#~ msgid "APN: "
-#~ msgstr "APN: "
-
-#~ msgid "Error: 'apn' is required."
-#~ msgstr "Fel: ”apn” krävs."
-
-#~ msgid "Error: 'addr' is required."
-#~ msgstr "Fel: ”addr” krävs."
-
-#~ msgid "Error: 'dev' is required."
-#~ msgstr "Fel: ”dev” krävs."
-
-#~ msgid "Error: 'id' is required."
-#~ msgstr "Fel: ”id” krävs."
-
-#~ msgid "Error: 'id': '%s' is not valid; use <0-4094>."
-#~ msgstr "Fel: ”id”: ”%s” är inte giltigt: använd <0-4094>."
-
-#~ msgid "Error: 'dev': '%s' is neither UUID, interface name, nor MAC."
-#~ msgstr "Fel: ”dev”: ”%s” är varken UUID, gränssnittsnamn eller MAC."
-
-#~ msgid "Error: 'mode': %s."
-#~ msgstr "Fel: ”mode”: %s."
-
-#~ msgid "Error: 'primary': '%s' is not a valid interface name."
-#~ msgstr "Fel: ”primary”: ”%s” är inte ett giltigt gränssnittsnamn."
-
-#~ msgid "Error: 'stp': %s."
-#~ msgstr "Fel: ”stp”: %s."
-
-#~ msgid "Error: 'multicast-snooping': %s."
-#~ msgstr "Fel: ”multicast-avlyssning”: %s."
-
-#~ msgid "Error: 'hairpin': %s."
-#~ msgstr "Fel: ”hairpin”: %s."
-
-#~ msgid "Error: 'vpn-type' is required."
-#~ msgstr "Fel: ”vpn-type” krävs."
-
-#~ msgid "Warning: 'vpn-type': %s not known.\n"
-#~ msgstr "Varning: ”vpn-type”: %s okänd.\n"
-
-#~ msgid "Error: 'channel': '%s' is not valid; use <1-13>."
-#~ msgstr "Fel: ”channel”: ”%s” är inte giltigt; använd <1-13>."
-
-#~ msgid "Username: "
-#~ msgstr "Användarnamn: "
-
-#~ msgid "Error: 'protocol' is required."
-#~ msgstr "Fel: ”protocol” krävs."
-
-#~ msgid "Error: 'mode' is required."
-#~ msgstr "Fel: ”mode” krävs."
-
-#~ msgid "Error: 'mode' is not valid."
-#~ msgstr "Fel: ”mode” är inte giltigt."
-
-#~ msgid "Error: 'tap': %s."
-#~ msgstr "Fel: ”tap”: %s."
-
-#~ msgid "Error: 'pi': %s."
-#~ msgstr "Fel: ”pi”: %s."
-
-#~ msgid "Error: 'vnet-hdr': %s."
-#~ msgstr "Fel: ”vnet-hdr”: %s."
-
-#~ msgid "Error: 'multi-queue': %s."
-#~ msgstr "Fel: ”multi-queue”: %s."
-
-#~ msgid "Error: 'mode': '%s' is not valid, use one of %s"
-#~ msgstr "Fel: ”mode”: ”%s” är inte giltigt, använd ett av %s"
-
-#~ msgid "Remote endpoint: "
-#~ msgstr "Fjärrändpunkt: "
-
-#~ msgid "Error: 'remote' is required."
-#~ msgstr "Fel: ”remote” krävs."
-
-#~ msgid "Error: 'remote': '%s' is not valid; must be an IP address"
-#~ msgstr "Fel: ”remote”: ”%s” är inte giltig, måste vara en IP-adress"
-
-#~ msgid "Error: 'local': '%s' is not valid; must be an IP address"
-#~ msgstr "Fel: ”local”: ”%s” är inte giltig, måste vara en IP-adress"
-
-#~ msgid "Error: 'dev': '%s' is neither UUID nor interface name."
-#~ msgstr "Fel: ”dev”: ”%s” är varken UUID eller gränssnittsnamn."
-
-#~ msgid "Error: 'id': '%s' is not valid; use <0-16777215>."
-#~ msgstr "Fel: ”id”: ”%s” är inte giltigt: använd <0-16777215>."
-
-#~ msgid "Error: 'remote': '%s' is not a valid IP address"
-#~ msgstr "Fel: ”remote”: ”%s” är inte en giltig IP-adress"
-
-#~ msgid "Error: 'local': '%s' is not a valid IP address"
-#~ msgstr "Fel: ”local”: ”%s” är inte en giltig IP-adress"
-
-#~ msgid "Error: 'source-port-min': %s is not valid; use <0-65535>."
-#~ msgstr "Fel: ”source-port-min”: %s är inte giltig; använd <0-65535>."
-
-#~ msgid "Error: 'source-port-max': %s is not valid; use <0-65535>."
-#~ msgstr "Fel: ”source-port-max”: %s är inte giltig; använd <0-65535>."
-
-#~ msgid "Error: 'destination-port': %s is not valid; use <0-65535>."
-#~ msgstr "Fel: ”destination-port”: %s är inte giltig: använd <0-65535>."
-
-#~ msgid "Error: IPv4 gateway specified without IPv4 addresses"
-#~ msgstr "Fel: IPv4-gateway angiven utan IPv4-adresser"
-
-#~ msgid "Error: multiple IPv4 gateways specified"
-#~ msgstr "Fel: flera IPv4-gateways angivna"
-
-#~ msgid "Error: Invalid IPv4 gateway '%s'"
-#~ msgstr "Fel: ogiltig IPv4-gateway ”%s”"
-
-#~ msgid "Error: IPv6 gateway specified without IPv6 addresses"
-#~ msgstr "Fel: IPv6-gateway angiven utan IPv6-adresser"
-
-#~ msgid "Error: multiple IPv6 gateways specified"
-#~ msgstr "Fel: flera IPv6-gateways angivna"
-
-#~ msgid "Error: Invalid IPv6 gateway '%s'"
-#~ msgstr "Fel: ogiltig IPv6-gateway ”%s”"
-
-#~ msgid "Error: 'ifname' argument is required."
-#~ msgstr "Fel: ”ifname”-argument krävs."
-
-#~ msgid "Error: mandatory 'ifname' not seen before '%s'."
-#~ msgstr "Fel: obligatoriskt ”ifname” inte sett innan ”%s”."
-
-#~ msgid "Error: 'ifname': '%s' is not a valid interface nor '*'."
-#~ msgstr ""
-#~ "Fel: ”ifname”: ”%s” är inte ett giltigt gränssnittsnamn, inte heller ”*”."
-
-#~ msgid "Error: connection ID is missing."
-#~ msgstr "Fel: anslutnings-ID saknas."
-
-#~ msgid "Error: unexpected extra argument '%s'."
-#~ msgstr "Fel: oväntat extra argument ”%s”."
-
-#~ msgid "Error: no connection provided."
-#~ msgstr "Fel: ingen anslutning tillhandahållen."
-
-#~ msgid "Error: '%s' is not valid 'connection' command."
-#~ msgstr "Fel: ”%s” är inte ett giltigt ”connection”-kommando."
-
-#~ msgid "CONNECTION"
-#~ msgstr "ANSLUTNING"
-
-#~ msgid "CON-UUID"
-#~ msgstr "CON-UUID"
-
-#~ msgid "NM-TYPE"
-#~ msgstr "NH-TYP"
-
-#~ msgid "VENDOR"
-#~ msgstr "TILLVERKARE"
-
-#~ msgid "PRODUCT"
-#~ msgstr "PRODUKT"
-
-#~ msgid "DRIVER"
-#~ msgstr "DRIVRUTIN"
-
-#~ msgid "DRIVER-VERSION"
-#~ msgstr "DRIVRUTINS-VERSION"
-
-#~ msgid "FIRMWARE-VERSION"
-#~ msgstr "FAST-PROGRAMVARA-VERSION"
-
-#~ msgid "HWADDR"
-#~ msgstr "HVADR"
-
-#~ msgid "REASON"
-#~ msgstr "ANLEDNING"
-
-#~ msgid "UDI"
-#~ msgstr "UDI"
-
-#~ msgid "IP-IFACE"
-#~ msgstr "IP-GRÄNS"
-
-#~ msgid "IS-SOFTWARE"
-#~ msgstr "IS-SOFTWARE"
-
-#~ msgid "NM-MANAGED"
-#~ msgstr "NH-HANTERAD"
-
-#~ msgid "FIRMWARE-MISSING"
-#~ msgstr "FAST-PROGRAMVARA-SAKNAS"
-
-#~ msgid "NM-PLUGIN-MISSING"
-#~ msgstr "NH-INSTICK-SAKNAS"
-
-#~ msgid "PHYS-PORT-ID"
-#~ msgstr "FYSI-PORT-ID"
-
-#~ msgid "METERED"
-#~ msgstr "UPPMÄTT"
-
-#~ msgid "AVAILABLE-CONNECTION-PATHS"
-#~ msgstr "TILLGÄNGLIGA-ANSLUTNINGS-SÖKVÄGAR"
-
-#~ msgid "AVAILABLE-CONNECTIONS"
-#~ msgstr "TILLGÄNGLIGA-ANSLUTNINGAR"
-
-#~ msgid "CARRIER-DETECT"
-#~ msgstr "BÄRARE-UPPTÄCK"
-
-#~ msgid "SPEED"
-#~ msgstr "HASTIGHET"
-
-#~ msgid "CARRIER"
-#~ msgstr "BÄRARE"
-
-#~ msgid "S390-SUBCHANNELS"
-#~ msgstr "S390-UNDERKANALER"
-
-#~ msgid "WPA"
-#~ msgstr "WPA"
-
-#~ msgid "TKIP"
-#~ msgstr "TKIP"
-
-#~ msgid "CCMP"
-#~ msgstr "CCMP"
-
-#~ msgid "ADHOC"
-#~ msgstr "ADHOC"
-
-#~ msgid "2GHZ"
-#~ msgstr "2GHZ"
-
-#~ msgid "5GHZ"
-#~ msgstr "5GHZ"
-
-#~ msgid "CTR-FREQ"
-#~ msgstr "CTR-FREQ"
-
-#~ msgid "RSSI"
-#~ msgstr "RSSI"
-
-#~ msgid "CINR"
-#~ msgstr "CINR"
-
-#~ msgid "TX-POW"
-#~ msgstr "TX-POW"
-
-#~ msgid "BSID"
-#~ msgstr "BSID"
-
-#~ msgid "SSID-HEX"
-#~ msgstr "SSID-HEX"
-
-#~ msgid "MODE"
-#~ msgstr "LÄGE"
-
-#~ msgid "CHAN"
-#~ msgstr "CHAN"
-
-#~ msgid "FREQ"
-#~ msgstr "FREK"
-
-#~ msgid "RATE"
-#~ msgstr "FREKVENS"
-
-#~ msgid "SIGNAL"
-#~ msgstr "SIGNAL"
-
-#~ msgid "BARS"
-#~ msgstr "BARS"
-
-#~ msgid "SECURITY"
-#~ msgstr "SÄKERHET"
-
-#~ msgid "WPA-FLAGS"
-#~ msgstr "WPA-FLAGGOR"
-
-#~ msgid "RSN-FLAGS"
-#~ msgstr "RSN-FLAGGOR"
-
-#~ msgid "*"
-#~ msgstr "*"
-
-#~ msgid "NSP"
-#~ msgstr "NSP"
-
-#~ msgid "SLAVES"
-#~ msgstr "SLAVAR"
-
-#~ msgid "PARENT"
-#~ msgstr "ÖVERORDNAD"
-
-#~ msgid "ID"
-#~ msgstr "ID"
-
-#~ msgid "CAPABILITIES"
-#~ msgstr "FÖRMÅGOR"
-
-#~ msgid "WIFI-PROPERTIES"
-#~ msgstr "WIFI-EGENSKAPER"
-
-#~ msgid "WIRED-PROPERTIES"
-#~ msgstr "TRÅDADE-EGENSKAPER"
-
-#~ msgid "WIMAX-PROPERTIES"
-#~ msgstr "WIMAX-EGENSKAPER"
-
-#~ msgid "BLUETOOTH"
-#~ msgstr "BLUETOOTH"
-
-#~ msgid "CONNECTIONS"
-#~ msgstr "ANSLUTNINGAR"
-
-#~ msgid "CHASSIS-ID"
-#~ msgstr "CHASSI-ID"
-
-#~ msgid "PORT-ID"
-#~ msgstr "PORT-ID"
-
-#~ msgid "PORT-DESCRIPTION"
-#~ msgstr "PORTBESKRIVNING"
-
-#~ msgid "SYSTEM-NAME"
-#~ msgstr "SYSTEMNAMN"
-
-#~ msgid "SYSTEM-DESCRIPTION"
-#~ msgstr "SYSTEMBESKRIVNING"
-
-#~ msgid "SYSTEM-CAPABILITIES"
-#~ msgstr "SYSTEMFÖRMÅGOR"
-
-#~ msgid "IEEE-802-1-PVID"
-#~ msgstr "IEEE-802-1-PVID"
-
-#~ msgid "IEEE-802-1-PPVID"
-#~ msgstr "IEEE-802-1-PPVID"
-
-#~ msgid "IEEE-802-1-PPVID-FLAGS"
-#~ msgstr "IEEE-802-1-PPVID-FLAGGOR"
-
-#~ msgid "IEEE-802-1-VID"
-#~ msgstr "IEEE-802-1-VID"
-
-#~ msgid "IEEE-802-1-VLAN-NAME"
-#~ msgstr "IEEE-802-1-VLAN-NAMN"
-
-#~ msgid "DESTINATION"
-#~ msgstr "DESTINATION"
-
-#~ msgid "CHASSIS-ID-TYPE"
-#~ msgstr "CHASSI-ID-TYP"
-
-#~ msgid "PORT-ID-TYPE"
-#~ msgstr "PORT-ID-TYP"
-
-#~ msgid "Error: device '%s' not found."
-#~ msgstr "Fel: enheten ”%s” hittades inte."
-
-#~ msgid "Error: 'device wifi' command '%s' is not valid."
-#~ msgstr "Fel: ”device wifi”-kommandot ”%s” är inte giltigt."
-
-#~ msgid "Error: 'device lldp' command '%s' is not valid."
-#~ msgstr "Fel: ”device lldp”-kommandot ”%s” är inte giltigt."
-
-#~ msgid "Error: 'dev' command '%s' is not valid."
-#~ msgstr "Fel: ”dev”-kommandot ”%s” är inte giltigt."
-
-#~ msgid "RUNNING"
-#~ msgstr "KÖR"
-
-#~ msgid "VERSION"
-#~ msgstr "VERSION"
-
-#~ msgid "STARTUP"
-#~ msgstr "UPPSTART"
-
-#~ msgid "CONNECTIVITY"
-#~ msgstr "ANSLUTNING"
-
-#~ msgid "NETWORKING"
-#~ msgstr "NÄTVERK"
-
-#~ msgid "WIFI-HW"
-#~ msgstr "WIFI-HW"
-
-#~ msgid "WIFI"
-#~ msgstr "WIFI"
-
-#~ msgid "WWAN-HW"
-#~ msgstr "WWAN-HW"
-
-#~ msgid "WWAN"
-#~ msgstr "WWAN"
-
-#~ msgid "WIMAX-HW"
-#~ msgstr "WIMAX_HW"
-
-#~ msgid "WIMAX"
-#~ msgstr "WIMAX"
-
-#~ msgid "PERMISSION"
-#~ msgstr "TILLSTÅND"
-
-#~ msgid "VALUE"
-#~ msgstr "VÄRDE"
-
-#~ msgid "LEVEL"
-#~ msgstr "NIVÅ"
-
-#~ msgid "DOMAINS"
-#~ msgstr "DOMÄN"
-
-#~ msgid "Error: 'general' command '%s' is not valid."
-#~ msgstr "Fel: ”general”-kommandot ”%s” är inte giltigt."
-
-#~ msgid "Error: 'networking connectivity' command '%s' is not valid."
-#~ msgstr "Fel: ”networking connectivity”-kommandot ”%s” är inte giltigt."
-
-#~ msgid "Error: 'radio' command '%s' is not valid."
-#~ msgstr "Fel: ”radio”-kommandot ”%s” är inte giltigt."
-
-#~ msgid "Error: Object '%s' is unknown, try 'nmcli help'."
-#~ msgstr "Fel: Objektet ”%s” är okänt, prova ”nmcli help”."
-
-#~ msgid "Failed to set signal mask: %d\n"
-#~ msgstr "Misslyckades med att sätta signalmasken: %d\n"
-
-#~ msgid "Failed to create signal handling thread: %d\n"
-#~ msgstr "Misslyckades med att skapa signalhanteringstråd: %d\n"
-
-#~ msgid "private key password not provided"
-#~ msgstr "lösenord för privat nyckel inte angivet"
-
-#~ msgid "'%s' is not a valid InfiniBand MAC"
-#~ msgstr "”%s” är inte en giltig InfiniBand MAC"
-
-#~ msgid "(not available)"
-#~ msgstr "(ej tillgänglig)"
-
-#~ msgid "<hidden>"
-#~ msgstr "<dold>"
-
-#~ msgid "Option '--terse' requires specifying '--fields'"
-#~ msgstr "Flaggan ”--terse” kräver att ”--fields” anges"
-
-#~ msgid ""
-#~ "Option '--terse' requires specific '--fields' option values , not '%s'"
-#~ msgstr ""
-#~ "Flaggan ”--terse” kräver angivna värden för ”--fields”-flaggan , inte ”%s”"
-
-#~ msgid "Network name"
-#~ msgstr "Nätverksnamn"
-
-#~ msgid "could not get VPN plugin info"
-#~ msgstr "kunde inte hämta VPN-insticksinfo"
-
-#~ msgid "ignoring invalid binary property"
-#~ msgstr "ignorerar ogiltig binäregenskap"
-
-#~ msgid "'%d' is not a valid value for the property (should be <= %d)"
-#~ msgstr "”%d” är inte ett giltigt värde för egenskapen (ska vara <=%d)"
-
-#~ msgid "secret flags property not found"
-#~ msgstr "hemliga flaggegenskaper hittades inte"
-
-#~ msgid "Active connection could not be attached to the device"
-#~ msgstr "Aktiv anslutning kunde inte fästas på enheten"
-
-#~ msgid "Caller did not specify D-Bus path for object"
-#~ msgstr "Anroparen angav inte D-Bus-sökvägen för objektet"
-
-#~ msgid "eth0"
-#~ msgstr "eth0"
-
-#~ msgid "661e8cd0-b618-46b8-9dc9-31a52baaa16b"
-#~ msgstr "661e8cd0-b618-46b8-9dc9-31a52baaa16b"
-
-#~ msgid "NetworkManager needs to turn off networks"
-#~ msgstr "Nätverkshanteraren behöver stänga av nätverk"
-
-#~ msgid "System"
-#~ msgstr "System"
-
-#~ msgid "Error: not all connections reapplied."
-#~ msgstr "Fel: alla anslutningar har inte uppdaterats."
-
-#~ msgid "Error: no valid device provided."
-#~ msgstr "Fel: ingen giltig enhet tillhandahållen."
-
-#~ msgid "Error converting IP4 address '0x%X' to text form"
-#~ msgstr "Fel vid konvertering av IP4-adress ”0x%X” till textformat"
-
-#~ msgid "Error converting IP6 address '%s' to text form"
-#~ msgstr "Fel vid konvertering av IP6-adress ”%s” till textformat"
-
-#~ msgid "Error: unknown parameter: %s"
-#~ msgstr "Fel: okänd parameter: %s"
-
-#~ msgid "'%s' is not a valid powersave value"
-#~ msgstr "”%s” är inte ett giltigt värde för powersave"
-
-#~ msgid "Failed to read configuration: (%d) %s\n"
-#~ msgstr "Misslyckades med att läsa konfiguration: (%d) %s\n"
-
-#~ msgid "'%s' support not found or not enabled."
-#~ msgstr "stöd för ”%s” kunde inte hittas eller var inaktiverat."
-
-#~ msgid "no usable DHCP client could be found."
-#~ msgstr "ingen användbar DHCP-klient hittades."
-
-#~ msgid "NOTE: the libc resolver may not support more than 3 nameservers."
-#~ msgstr ""
-#~ "OBSERVERA: uppslag via glibc kanske inte har stöd för fler än 3 "
-#~ "namnservrar."
-
-#~ msgid "The nameservers listed below may not be recognized."
-#~ msgstr "Namnservrarna listade nedan kanske inte kommer att kännas igen."
-
-#~ msgid "Error: Device '%s' is a hardware device. It can't be deleted.\n"
-#~ msgstr "Fel: Enheten ”%s” är en hårdvaruenhet. Den kan inte tas bort.\n"
-
-#~ msgid "Error: not all devices valid."
-#~ msgstr "Fel: alla enheter är inte giltiga."
-
-#~ msgid "Error: Argument missing."
-#~ msgstr "Fel: Argument saknas."
-
-#~ msgid "property is empty'"
-#~ msgstr "egenskap är tom'"
-
-#~ msgid "Bond master: "
-#~ msgstr "Master för kombinering: "
-
-#~ msgid "Team master: "
-#~ msgstr "Master för grupp: "
-
-#~ msgid "Bridge master: "
-#~ msgstr "Master för brygga: "
-
-#~ msgid ""
-#~ "Warning: 'type' is currently ignored. We only support ethernet slaves for "
-#~ "now.\n"
-#~ msgstr ""
-#~ "Varning: ”type” ignoreras för närvarande. Vi stöder bara trådbundna "
-#~ "slavar för tillfället.\n"
-
-#~ msgid "Error: bad color number: '%s'; use <0-8>\n"
-#~ msgstr "Fel: dåligt färgnummer: ”%s”; använd <0-8>\n"
-
-#~ msgid "Home"
-#~ msgstr "Hem"
-
-#~ msgid "Partner"
-#~ msgstr "Partner"
-
-#~ msgid "Roaming"
-#~ msgstr "Roaming"
-
-#~ msgid "WiMAX NSP list"
-#~ msgstr "WiMAX NSP-lista"
-
-#~ msgid "Error: 'device wimax': %s"
-#~ msgstr "Fel: ”device wimax”: %s"
-
-#~ msgid "Error: NSP with name '%s' not found."
-#~ msgstr "Fel: NSP med namnet ”%s” hittades inte."
-
-#~ msgid "Error: Device '%s' is not a WiMAX device."
-#~ msgstr "Fel: Enheten ”%s” är inte en WiMAX-enhet."
-
-#~ msgid "Error: Access point with nsp '%s' not found."
-#~ msgstr "Fel: Accesspunkt med nsp ”%s” hittades inte."
-
-#~ msgid "Error: 'device wimax' command '%s' is not valid."
-#~ msgstr "Fel: ”device wimax”-kommandot ”%s” är inte giltigt."
-
-#~ msgid ""
-#~ "Usage: nmcli radio wimax { ARGUMENTS | help }\n"
-#~ "\n"
-#~ "ARGUMENTS := [on | off]\n"
-#~ "\n"
-#~ "Get status of WiMAX radio switch, or turn it on/off.\n"
-#~ "\n"
-#~ msgstr ""
-#~ "Användning: nmcli radio wimax { ARGUMENT | help }\n"
-#~ "\n"
-#~ "ARGUMENT := [on | off]\n"
-#~ "\n"
-#~ "Hämta status för WiMAX-radioväxeln, eller slå på/av den.\n"
-#~ "\n"
-
-#~ msgid "WiMAX radio switch"
-#~ msgstr "WiMAX radioväxel"
-
-#~ msgid "Failed to set symmetric key for decryption: %s / %s."
-#~ msgstr ""
-#~ "Misslyckades med att ställa in symmetrisk nyckel för dekryptering: %s / "
-#~ "%s."
-
-#~ msgid "Failed to set IV for decryption: %s / %s."
-#~ msgstr "Misslyckades med att ställa in IV för dekryptering: %s / %s."
-
-#~ msgid "Failed to set symmetric key for encryption: %s / %s."
-#~ msgstr ""
-#~ "Misslyckades med att ställa in symmetrisk nyckel för kryptering: %s / %s."
-
-#~ msgid "Failed to set IV for encryption: %s / %s."
-#~ msgstr "Misslyckades med att ställa in IV för kryptering: %s / %s."
-
-#~ msgid "'%s' not allowed for %s=%s"
-#~ msgstr "”%s” inte tillåtet för %s=%s"
-
-#~ msgid "/path/to/state.file"
-#~ msgstr "/sökväg/till/tillstånds.fil"
-
-#~ msgid "/path/to/config.file"
-#~ msgstr "/sökväg/till/konfigurations.fil"
-
-#~ msgid "/path/to/config/dir"
-#~ msgstr "/sökväg/till/konfiguration/katalog"
-
-#~ msgid "plugin1,plugin2"
-#~ msgstr "insticksmodul1,insticksmodul2"
-
-#~ msgid "Bingo!"
-#~ msgstr "Bingo!"
-
-#~ msgid "Device '%s' has been disconnected.\n"
-#~ msgstr "Enheten ”%s” kopplades från.\n"
-
-#~ msgid "'%s' is ambiguous (on x off)"
-#~ msgstr "”%s” är dubbeltydig (på x av)"
-
-#~ msgid "Slave connections need a valid '"
-#~ msgstr "Slavanslutningar behöver en giltig ”"
-
-#~ msgid "Cannot set '"
-#~ msgstr "Kan inte sätta ”"
-
-#~ msgid "State file %s parsing failed: (%d) %s\n"
-#~ msgstr "Tolkning av tillståndsfilen %s misslyckades: (%d) %s\n"
-
-#~ msgid "ibft: failed to read iscsiadm records: %s"
-#~ msgstr "ibft: misslyckades med att läsa iscsiadm-poster: %s"
-
-#~ msgid "ibft: read connection '%s'"
-#~ msgstr "ibft: läste anslutning ”%s”"
-
->>>>>>> 1e02ee4d
 #~ msgid "ibft: failed to read iscsiadm record: %s"
 #~ msgstr "ibft: misslyckades med att läsa iscsiadm-post: %s"