--- conflicted
+++ resolved
@@ -162,19 +162,11 @@
 .B domains=\fI<domain1>,<domain2>, ...\fP
 The following log domains are available: [NONE, HW, RKILL, ETHER, WIFI, BT, MB,
 DHCP4, DHCP6, PPP, WIFI_SCAN, IP4, IP6, AUTOIP4, DNS, VPN, SHARING, SUPPLICANT,
-<<<<<<< HEAD
-USER_SET, SETTINGS, SUSPEND, CORE, DEVICE, OLPC].  When "NONE" is given by itself,
-logging is disabled.  MB = Mobile Broadband, AGENTS = secret agents operations
-and communication, SETTINGS = settings/config service operations, OLPC = OLPC
-Mesh device operations, CORE = core daemon operations, DEVICE = activation and
-general interface operations.
-=======
-USER_SET, SYS_SET, SUSPEND, CORE, DEVICE, OLPC, WIMAX].  When "NONE" is given by
-itself, logging is disabled.  MB = Mobile Broadband, USER_SET = user settings
-operations and communication, SYS_SET = system settings service operations, OLPC
-= OLPC Mesh device operations, CORE = core daemon operations, DEVICE = activation
-and general interface operations.
->>>>>>> 5a35862a
+AGENTS, SETTINGS, SUSPEND, CORE, DEVICE, OLPC, WIMAX].  When "NONE" is given by
+itself, logging is disabled.  MB = Mobile Broadband, AGENTS = secret agents
+operations and communication, SETTINGS = settings/config service operations,
+OLPC = OLPC Mesh device operations, CORE = core daemon operations, DEVICE =
+activation and general interface operations.
 .SH "SEE ALSO"
 .BR http://live.gnome.org/NetworkManager/SystemSettings
 .sp
