--- conflicted
+++ resolved
@@ -167,16 +167,8 @@
 	gs_free_error GError *error = NULL;
 	gs_free guint *tmp = NULL;
 	gsize length;
-<<<<<<< HEAD
-	gsize i;
-	gs_free int *tmp = NULL;
-	gs_free_error GError *error = NULL;
-
-	tmp = nm_keyfile_plugin_kf_get_integer_list (file, nm_setting_get_name (setting), key, &length, &error);
-=======
 
 	tmp = nm_keyfile_plugin_kf_get_integer_list_uint (file, nm_setting_get_name (setting), key, &length, &error);
->>>>>>> 3f6f7b06
 	if (error)
 		return;
 
@@ -942,11 +934,7 @@
 	char addr_str[NM_UTILS_HWADDR_LEN_MAX * 3];
 	guint8 addr_bin[NM_UTILS_HWADDR_LEN_MAX];
 	gs_free char *tmp_string = NULL;
-<<<<<<< HEAD
-	gs_free int *int_list = NULL;
-=======
 	gs_free guint *int_list = NULL;
->>>>>>> 3f6f7b06
 	const char *mac_str;
 	gsize int_list_len;
 	gsize i;
@@ -965,16 +953,6 @@
 	if (   tmp_string
 	    && nm_utils_hwaddr_aton (tmp_string, addr_bin, addr_len))
 		goto good_addr_bin;
-<<<<<<< HEAD
-
-	/* Old format; list of ints */
-	int_list = nm_keyfile_plugin_kf_get_integer_list (info->keyfile, setting_name, key, &int_list_len, NULL);
-	if (int_list_len == addr_len) {
-		for (i = 0; i < addr_len; i++) {
-			const int val = int_list[i];
-
-			if (val < 0 || val > 255)
-=======
 
 	/* Old format; list of ints */
 	int_list = nm_keyfile_plugin_kf_get_integer_list_uint (info->keyfile, setting_name, key, &int_list_len, NULL);
@@ -983,7 +961,6 @@
 			const guint val = int_list[i];
 
 			if (val > 255)
->>>>>>> 3f6f7b06
 				break;
 			addr_bin[i] = (guint8) val;
 		}
