--- conflicted
+++ resolved
@@ -225,13 +225,9 @@
         return -ENOMEM;
 }
 
-<<<<<<< HEAD
 #if 0 /* NM_IGNORED */
-int strv_extend_strv_concat(char ***a, char **b, const char *suffix) {
-=======
 int strv_extend_strv_concat(char ***a, char * const *b, const char *suffix) {
         char * const *s;
->>>>>>> 46a18160
         int r;
 
         STRV_FOREACH(s, b) {
